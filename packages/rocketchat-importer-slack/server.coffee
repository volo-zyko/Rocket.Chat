Importer.Slack = class Importer.Slack extends Importer.Base
	constructor: (name, descriptionI18N, fileTypeRegex) ->
		super(name, descriptionI18N, fileTypeRegex)
		@userTags = []
		@bots = {}
		@logger.debug('Constructed a new Slack Importer.')

	prepare: (dataURI, sentContentType, fileName) =>
		super(dataURI, sentContentType, fileName)

		{image, contentType} = RocketChatFile.dataURIParse dataURI
		zip = new @AdmZip(new Buffer(image, 'base64'))
		zipEntries = zip.getEntries()

		tempChannels = []
		tempUsers = []
		tempMessages = {}
		for entry in zipEntries
			do (entry) =>
				if entry.entryName.indexOf('__MACOSX') > -1
					#ignore all of the files inside of __MACOSX
					@logger.debug("Ignoring the file: #{entry.entryName}")
				else if entry.entryName == 'channels.json'
					@updateProgress Importer.ProgressStep.PREPARING_CHANNELS
					tempChannels = JSON.parse entry.getData().toString()
					tempChannels = tempChannels.filter (channel) -> channel.creator?
				else if entry.entryName == 'users.json'
					@updateProgress Importer.ProgressStep.PREPARING_USERS
					tempUsers = JSON.parse entry.getData().toString()

					for user in tempUsers when user.is_bot
						@bots[user.profile.bot_id] = user

				else if not entry.isDirectory and entry.entryName.indexOf('/') > -1
					item = entry.entryName.split('/') #random/2015-10-04.json
					channelName = item[0] #random
					msgGroupData = item[1].split('.')[0] #2015-10-04
					if not tempMessages[channelName]
						tempMessages[channelName] = {}
					# Catch files which aren't valid JSON files, ignore them
					try
						tempMessages[channelName][msgGroupData] = JSON.parse entry.getData().toString()
					catch
						@logger.warn "#{entry.entryName} is not a valid JSON file! Unable to import it."

		# Insert the users record, eventually this might have to be split into several ones as well
		# if someone tries to import a several thousands users instance
		usersId = @collection.insert { 'import': @importRecord._id, 'importer': @name, 'type': 'users', 'users': tempUsers }
		@users = @collection.findOne usersId
		@updateRecord { 'count.users': tempUsers.length }
		@addCountToTotal tempUsers.length

		# Insert the channels records.
		channelsId = @collection.insert { 'import': @importRecord._id, 'importer': @name, 'type': 'channels', 'channels': tempChannels }
		@channels = @collection.findOne channelsId
		@updateRecord { 'count.channels': tempChannels.length }
		@addCountToTotal tempChannels.length

		# Insert the messages records
		@updateProgress Importer.ProgressStep.PREPARING_MESSAGES
		messagesCount = 0
		for channel, messagesObj of tempMessages
			do (channel, messagesObj) =>
				if not @messages[channel]
					@messages[channel] = {}
				for date, msgs of messagesObj
					messagesCount += msgs.length
					@updateRecord { 'messagesstatus': "#{channel}/#{date}" }

					if Importer.Base.getBSONSize(msgs) > Importer.Base.MaxBSONSize
						for splitMsg, i in Importer.Base.getBSONSafeArraysFromAnArray(msgs)
							messagesId = @collection.insert { 'import': @importRecord._id, 'importer': @name, 'type': 'messages', 'name': "#{channel}/#{date}.#{i}", 'messages': splitMsg }
							@messages[channel]["#{date}.#{i}"] = @collection.findOne messagesId
					else
						messagesId = @collection.insert { 'import': @importRecord._id, 'importer': @name, 'type': 'messages', 'name': "#{channel}/#{date}", 'messages': msgs }
						@messages[channel][date] = @collection.findOne messagesId

		@updateRecord { 'count.messages': messagesCount, 'messagesstatus': null }
		@addCountToTotal messagesCount

		if tempUsers.length is 0 or tempChannels.length is 0 or messagesCount is 0
			@logger.warn "The loaded users count #{tempUsers.length}, the loaded channels #{tempChannels.length}, and the loaded messages #{messagesCount}"
			@updateProgress Importer.ProgressStep.ERROR
			return @getProgress()

		selectionUsers = tempUsers.map (user) ->
			return new Importer.SelectionUser user.id, user.name, user.profile.email, user.deleted, user.is_bot, !user.is_bot
		selectionChannels = tempChannels.map (channel) ->
			return new Importer.SelectionChannel channel.id, channel.name, channel.is_archived, true

		@updateProgress Importer.ProgressStep.USER_SELECTION
		return new Importer.Selection @name, selectionUsers, selectionChannels

	startImport: (importSelection) =>
		super(importSelection)
		start = Date.now()

		for user in importSelection.users
			for u in @users.users when u.id is user.user_id
				u.do_import = user.do_import
		@collection.update { _id: @users._id }, { $set: { 'users': @users.users }}

		for channel in importSelection.channels
			for c in @channels.channels when c.id is channel.channel_id
				c.do_import = channel.do_import
		@collection.update { _id: @channels._id }, { $set: { 'channels': @channels.channels }}

		startedByUserId = Meteor.userId()
		Meteor.defer =>
			@updateProgress Importer.ProgressStep.IMPORTING_USERS
			for user in @users.users when user.do_import
				do (user) =>
					Meteor.runAsUser startedByUserId, () =>
						existantUser = RocketChat.models.Users.findOneByEmailAddress user.profile.email
						if not existantUser
							existantUser = RocketChat.models.Users.findOneByUsername user.name

						if existantUser
							user.rocketId = existantUser._id
							RocketChat.models.Users.update { _id: user.rocketId }, { $addToSet: { importIds: user.id } }
							@userTags.push
								slack: "<@#{user.id}>"
								slackLong: "<@#{user.id}|#{user.name}>"
								rocket: "@#{existantUser.username}"
						else
							if user.profile.email
								userId = Accounts.createUser { email: user.profile.email, password: Date.now() + user.name + user.profile.email.toUpperCase() }
							else
								userId = Accounts.createUser { username: user.name, password: Date.now() + user.name }
							Meteor.runAsUser userId, () =>
								Meteor.call 'setUsername', user.name
								Meteor.call 'joinDefaultChannels', true
								url = null
								if user.profile.image_original
									url = user.profile.image_original
								else if user.profile.image_512
									url = user.profile.image_512
<<<<<<< HEAD
								Meteor.call 'setAvatarFromService', url, '', 'url'
=======
								Meteor.call 'setAvatarFromService', url, undefined, 'url'
>>>>>>> 5bf01ced
								# Slack's is -18000 which translates to Rocket.Chat's after dividing by 3600
								if user.tz_offset
									Meteor.call 'userSetUtcOffset', user.tz_offset / 3600

							RocketChat.models.Users.update { _id: userId }, { $addToSet: { importIds: user.id } }

							if user.profile.real_name
								RocketChat.models.Users.setName userId, user.profile.real_name
							#Deleted users are 'inactive' users in Rocket.Chat
							if user.deleted
								Meteor.call 'setUserActiveStatus', userId, false
							#TODO: Maybe send emails?
							user.rocketId = userId
							@userTags.push
								slack: "<@#{user.id}>"
								slackLong: "<@#{user.id}|#{user.name}>"
								rocket: "@#{user.name}"
						@addCountCompleted 1
			@collection.update { _id: @users._id }, { $set: { 'users': @users.users }}

			@updateProgress Importer.ProgressStep.IMPORTING_CHANNELS
			for channel in @channels.channels when channel.do_import
				do (channel) =>
					Meteor.runAsUser startedByUserId, () =>
						existantRoom = RocketChat.models.Rooms.findOneByName channel.name
						if existantRoom or channel.is_general
							if channel.is_general and channel.name isnt existantRoom?.name
								Meteor.call 'saveRoomSettings', 'GENERAL', 'roomName', channel.name
							channel.rocketId = if channel.is_general then 'GENERAL' else existantRoom._id
							RocketChat.models.Rooms.update { _id: channel.rocketId }, { $addToSet: { importIds: channel.id } }
						else
							users = []
							for member in channel.members when member isnt channel.creator
								user = @getRocketUser member
								if user?
									users.push user.username

							userId = ''
							for user in @users.users when user.id is channel.creator
								userId = user.rocketId

							if userId is ''
								@logger.warn "Failed to find the channel creator for #{channel.name}, setting it to the current running user."
								userId = startedByUserId

							Meteor.runAsUser userId, () =>
								returned = Meteor.call 'createChannel', channel.name, users
								channel.rocketId = returned.rid

							# @TODO implement model specific function
							roomUpdate =
								ts: new Date(channel.created * 1000)

							if not _.isEmpty channel.topic?.value
								roomUpdate.topic = channel.topic.value
								lastSetTopic = channel.topic.last_set

							if not _.isEmpty(channel.purpose?.value) and channel.purpose.last_set > lastSetTopic
								roomUpdate.topic = channel.purpose.value

							RocketChat.models.Rooms.update { _id: channel.rocketId }, { $set: roomUpdate, $addToSet: { importIds: channel.id } }

						@addCountCompleted 1
			@collection.update { _id: @channels._id }, { $set: { 'channels': @channels.channels }}

			missedTypes = {}
			ignoreTypes = { 'bot_add': true, 'file_comment': true, 'file_mention': true, 'channel_name': true }
			@updateProgress Importer.ProgressStep.IMPORTING_MESSAGES
			for channel, messagesObj of @messages
				do (channel, messagesObj) =>
					Meteor.runAsUser startedByUserId, () =>
						slackChannel = @getSlackChannelFromName channel
						if slackChannel?.do_import
							room = RocketChat.models.Rooms.findOneById slackChannel.rocketId, { fields: { usernames: 1, t: 1, name: 1 } }
							for date, msgs of messagesObj
								@updateRecord { 'messagesstatus': "#{channel}/#{date}.#{msgs.messages.length}" }
								for message in msgs.messages
									msgDataDefaults =
										_id: "slack-#{slackChannel.id}-#{message.ts.replace(/\./g, '-')}"
										ts: new Date(parseInt(message.ts.split('.')[0]) * 1000)

									if message.type is 'message'
										if message.subtype?
											if message.subtype is 'channel_join'
												if @getRocketUser(message.user)?
													RocketChat.models.Messages.createUserJoinWithRoomIdAndUser room._id, @getRocketUser(message.user), msgDataDefaults
											else if message.subtype is 'channel_leave'
												if @getRocketUser(message.user)?
													RocketChat.models.Messages.createUserLeaveWithRoomIdAndUser room._id, @getRocketUser(message.user), msgDataDefaults
											else if message.subtype is 'me_message'
												msgObj =
													msg: "_#{@convertSlackMessageToRocketChat(message.text)}_"
												_.extend msgObj, msgDataDefaults
												RocketChat.sendMessage @getRocketUser(message.user), msgObj, room, true
											else if message.subtype is 'bot_message'
												botUser = RocketChat.models.Users.findOneById 'rocket.cat', { fields: { username: 1 }}
												botUsername = if @bots[message.bot_id] then @bots[message.bot_id]?.name else message.username
												msgObj =
													msg: @convertSlackMessageToRocketChat(message.text)
													rid: room._id
													bot: true
													attachments: message.attachments
													username: if botUsername then botUsername else undefined

												_.extend msgObj, msgDataDefaults

												if message.edited?
													msgObj.ets = new Date(parseInt(message.edited.ts.split('.')[0]) * 1000)

												if message.icons?
													msgObj.emoji = message.icons.emoji

												RocketChat.sendMessage botUser, msgObj, room, true
											else if message.subtype is 'channel_purpose'
												RocketChat.models.Messages.createRoomSettingsChangedWithTypeRoomIdMessageAndUser 'room_changed_topic', room._id, message.purpose, @getRocketUser(message.user), msgDataDefaults
											else if message.subtype is 'channel_topic'
												RocketChat.models.Messages.createRoomSettingsChangedWithTypeRoomIdMessageAndUser 'room_changed_topic', room._id, message.topic, @getRocketUser(message.user), msgDataDefaults
											else if message.subtype is 'pinned_item'
												if message.attachments
													msgObj =
														attachments: [
															"text" : @convertSlackMessageToRocketChat message.attachments[0].text
															"author_name" : message.attachments[0].author_subname
															"author_icon" : getAvatarUrlFromUsername(message.attachments[0].author_subname)
														]
													_.extend msgObj, msgDataDefaults
													RocketChat.models.Messages.createWithTypeRoomIdMessageAndUser 'message_pinned', room._id, '', @getRocketUser(message.user), msgObj
												else
													#TODO: make this better
													@logger.debug('Pinned item with no attachment, needs work.');
													#RocketChat.models.Messages.createWithTypeRoomIdMessageAndUser 'message_pinned', room._id, '', @getRocketUser(message.user), msgDataDefaults
											else if message.subtype is 'file_share'
												if message.file?.url_private_download isnt undefined
													details =
														message_id: "slack-#{message.ts.replace(/\./g, '-')}"
														name: message.file.name
														size: message.file.size
														type: message.file.mimetype
														rid: room._id
													@uploadFile details, message.file.url_private_download, @getRocketUser(message.user), room, new Date(parseInt(message.ts.split('.')[0]) * 1000)
											else
												if not missedTypes[message.subtype] and not ignoreTypes[message.subtype]
													missedTypes[message.subtype] = message
										else
											user = @getRocketUser(message.user)
											if user?
												msgObj =
													msg: @convertSlackMessageToRocketChat message.text
													rid: room._id
													u:
														_id: user._id
														username: user.username

												_.extend msgObj, msgDataDefaults

												if message.edited?
													msgObj.ets = new Date(parseInt(message.edited.ts.split('.')[0]) * 1000)

												RocketChat.sendMessage @getRocketUser(message.user), msgObj, room, true
									@addCountCompleted 1
			console.log missedTypes
			@updateProgress Importer.ProgressStep.FINISHING
			for channel in @channels.channels when channel.do_import and channel.is_archived
				do (channel) =>
					Meteor.runAsUser startedByUserId, () =>
						Meteor.call 'archiveRoom', channel.rocketId

			@updateProgress Importer.ProgressStep.DONE
			timeTook = Date.now() - start
			@logger.log "Import took #{timeTook} milliseconds."

		return @getProgress()

	getSlackChannelFromName: (channelName) =>
		for channel in @channels.channels when channel.name is channelName
			return channel

	getRocketUser: (slackId) =>
		for user in @users.users when user.id is slackId
			return RocketChat.models.Users.findOneById user.rocketId, { fields: { username: 1 }}

	convertSlackMessageToRocketChat: (message) =>
		if message?
			message = message.replace /<!everyone>/g, '@all'
			message = message.replace /<!channel>/g, '@all'
			message = message.replace /&gt;/g, '<'
			message = message.replace /&lt;/g, '>'
			message = message.replace /&amp;/g, '&'
			message = message.replace /:simple_smile:/g, ':smile:'
			message = message.replace /:memo:/g, ':pencil:'
			message = message.replace /:piggy:/g, ':pig:'
			message = message.replace /:uk:/g, ':gb:'
			message = message.replace /<(http[s]?:[^>]*)>/g, '$1'
			for userReplace in @userTags
				message = message.replace userReplace.slack, userReplace.rocket
				message = message.replace userReplace.slackLong, userReplace.rocket
		else
			message = ''
		return message

	getSelection: () =>
		selectionUsers = @users.users.map (user) ->
			return new Importer.SelectionUser user.id, user.name, user.profile.email, user.deleted, user.is_bot, !user.is_bot
		selectionChannels = @channels.channels.map (channel) ->
			return new Importer.SelectionChannel channel.id, channel.name, channel.is_archived, true

		return new Importer.Selection @name, selectionUsers, selectionChannels<|MERGE_RESOLUTION|>--- conflicted
+++ resolved
@@ -135,11 +135,7 @@
 									url = user.profile.image_original
 								else if user.profile.image_512
 									url = user.profile.image_512
-<<<<<<< HEAD
-								Meteor.call 'setAvatarFromService', url, '', 'url'
-=======
 								Meteor.call 'setAvatarFromService', url, undefined, 'url'
->>>>>>> 5bf01ced
 								# Slack's is -18000 which translates to Rocket.Chat's after dividing by 3600
 								if user.tz_offset
 									Meteor.call 'userSetUtcOffset', user.tz_offset / 3600
