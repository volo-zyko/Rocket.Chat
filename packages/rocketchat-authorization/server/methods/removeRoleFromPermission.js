--- conflicted
+++ resolved
@@ -1,4 +1,4 @@
-import {permissionLevel} from '../../lib/rocketchat';
+import { permissionLevel } from '../../lib/rocketchat';
 
 Meteor.methods({
 	'authorization:removeRoleFromPermission'(permission, role) {
@@ -11,7 +11,6 @@
 			});
 		}
 
-<<<<<<< HEAD
 		// for setting based permissions, revoke the group permission once all setting permissions
 		// related to this group have been removed
 		const removeStaleParentPermissions = function(permissionId, role) {
@@ -22,18 +21,15 @@
 					// the role has the group permission assigned, so check whether it's still needed
 					if (RocketChat.models.Permissions.find({
 						groupPermissionId: permission.groupPermissionId,
-						roles: role
+						roles: role,
 					}).count() === 0) {
 						RocketChat.models.Permissions.removeRole(permission.groupPermissionId, role);
 					}
 				}
 			}
 		};
-		RocketChat.models.Permissions.removeRole(permission, role);
 		removeStaleParentPermissions(permission, role);
-	}
-=======
+
 		return RocketChat.models.Permissions.removeRole(permission, role);
 	},
->>>>>>> 186f7911
 });