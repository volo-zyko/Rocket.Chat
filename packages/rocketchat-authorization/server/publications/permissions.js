--- conflicted
+++ resolved
@@ -33,23 +33,18 @@
 			data = data || RocketChat.models.Permissions.findOneById(id);
 			break;
 
-<<<<<<< HEAD
-RocketChat.models.Permissions.on('changed', (type, permission) => {
-	RocketChat.Notifications.notifyLoggedInThisInstance('permissions-changed', type, permission);
-
-	if (permission.level && permission.level === permissionLevel.SETTING) {
-		// if the permission changes, the effect on the visible settings depends on the role affected.
-		// The selected-settings-based consumers have to react accordingly and either add or remove the
-		// setting from the user's collection
-		const setting = RocketChat.models.Settings.findOneById(permission.settingId);
-		RocketChat.Notifications.notifyLoggedInThisInstance('private-settings-changed', 'auth', setting);
-	}
-=======
 		case 'removed':
 			data = { _id: id };
 			break;
 	}
 
+	if (data.level && data.level === permissionLevel.SETTING) {
+		// if the permission changes, the effect on the visible settings depends on the role affected.
+		// The selected-settings-based consumers have to react accordingly and either add or remove the
+		// setting from the user's collection
+		const setting = RocketChat.models.Settings.findOneById(data.settingId);
+		RocketChat.Notifications.notifyLoggedInThisInstance('private-settings-changed', 'auth', setting);
+	}
+
 	RocketChat.Notifications.notifyLoggedInThisInstance('permissions-changed', clientAction, data);
->>>>>>> 200a6b01
 });