--- conflicted
+++ resolved
@@ -10,20 +10,8 @@
 
 		if (updatedAt instanceof Date) {
 			return {
-<<<<<<< HEAD
-				update: records.filter((record) => {
-					return record._updatedAt > updatedAt;
-				}),
-				remove: RocketChat.models.Permissions.trashFindDeletedAfter(updatedAt, {}, {
-					fields: {
-						_id: 1,
-						_deletedAt: 1
-					}
-				}).fetch()
-=======
 				update: records.filter((record) => record._updatedAt > updatedAt),
 				remove: RocketChat.models.Permissions.trashFindDeletedAfter(updatedAt, {}, { fields: { _id: 1, _deletedAt: 1 } }).fetch(),
->>>>>>> 186f7911
 			};
 		}
 
