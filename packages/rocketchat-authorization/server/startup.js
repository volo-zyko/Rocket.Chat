/* eslint no-multi-spaces: 0 */
/*  globals SystemLogger */

import {permissionLevel} from '../lib/rocketchat';

Meteor.startup(function() {
	// Note:
	// 1.if we need to create a role that can only edit channel message, but not edit group message
	// then we can define edit-<type>-message instead of edit-message
	// 2. admin, moderator, and user roles should not be deleted as they are referened in the code.
	const permissions = [
		{ _id: 'access-permissions',            roles : ['admin'] },
		{ _id: 'access-setting-permissions', 	roles: 	['admin']},
		{ _id: 'add-oauth-service',             roles : ['admin'] },
		{ _id: 'add-user-to-joined-room',       roles : ['admin', 'owner', 'moderator'] },
		{ _id: 'add-user-to-any-c-room',        roles : ['admin'] },
		{ _id: 'add-user-to-any-p-room',        roles : [] },
		{ _id: 'archive-room',                  roles : ['admin', 'owner'] },
		{ _id: 'assign-admin-role',             roles : ['admin'] },
		{ _id: 'ban-user',                      roles : ['admin', 'owner', 'moderator'] },
		{ _id: 'bulk-create-c',                 roles : ['admin'] },
		{ _id: 'bulk-register-user',            roles : ['admin'] },
		{ _id: 'create-c',                      roles : ['admin', 'user', 'bot'] },
		{ _id: 'create-d',                      roles : ['admin', 'user', 'bot'] },
		{ _id: 'create-p',                      roles : ['admin', 'user', 'bot'] },
		{ _id: 'create-user',                   roles : ['admin'] },
		{ _id: 'clean-channel-history',         roles : ['admin'] },
		{ _id: 'delete-c',                      roles : ['admin', 'owner'] },
		{ _id: 'delete-d',                      roles : ['admin'] },
		{ _id: 'delete-message',                roles : ['admin', 'owner', 'moderator'] },
		{ _id: 'delete-p',                      roles : ['admin', 'owner'] },
		{ _id: 'delete-user',                   roles : ['admin'] },
		{ _id: 'edit-message',                  roles : ['admin', 'owner', 'moderator'] },
		{ _id: 'edit-other-user-active-status', roles : ['admin'] },
		{ _id: 'edit-other-user-info',          roles : ['admin'] },
		{ _id: 'edit-other-user-password',      roles : ['admin'] },
		{ _id: 'edit-privileged-setting',       roles : ['admin'] },
		{ _id: 'edit-room',                     roles : ['admin', 'owner', 'moderator'] },
		{ _id: 'edit-room-retention-policy',    roles : ['admin'] },
		{ _id: 'force-delete-message',          roles : ['admin', 'owner'] },
		{ _id: 'join-without-join-code',        roles : ['admin', 'bot'] },
		{ _id: 'leave-c',                       roles : ['admin', 'user', 'bot', 'anonymous'] },
		{ _id: 'leave-p',                       roles : ['admin', 'user', 'bot', 'anonymous'] },
		{ _id: 'manage-assets',                 roles : ['admin'] },
		{ _id: 'manage-emoji',                  roles : ['admin'] },
		{ _id: 'manage-integrations',           roles : ['admin'] },
		{ _id: 'manage-own-integrations',       roles : ['admin', 'bot'] },
		{ _id: 'manage-oauth-apps',             roles : ['admin'] },
		{ _id: 'manage-selected-settings', 		roles: 	['admin']},
		{ _id: 'mention-all',                   roles : ['admin', 'owner', 'moderator', 'user'] },
		{ _id: 'mention-here',                  roles : ['admin', 'owner', 'moderator', 'user'] },
		{ _id: 'mute-user',                     roles : ['admin', 'owner', 'moderator'] },
		{ _id: 'remove-user',                   roles : ['admin', 'owner', 'moderator'] },
		{ _id: 'run-import',                    roles : ['admin'] },
		{ _id: 'run-migration',                 roles : ['admin'] },
		{ _id: 'set-moderator',                 roles : ['admin', 'owner'] },
		{ _id: 'set-owner',                     roles : ['admin', 'owner'] },
		{ _id: 'send-many-messages',            roles : ['admin', 'bot'] },
		{ _id: 'set-leader',                    roles : ['admin', 'owner'] },
		{ _id: 'unarchive-room',                roles : ['admin'] },
		{ _id: 'view-c-room',                   roles : ['admin', 'user', 'bot', 'anonymous'] },
		{ _id: 'user-generate-access-token',    roles : ['admin'] },
		{ _id: 'view-d-room',                   roles : ['admin', 'user', 'bot'] },
		{ _id: 'view-full-other-user-info',     roles : ['admin'] },
		{ _id: 'view-history',                  roles : ['admin', 'user', 'anonymous'] },
		{ _id: 'view-joined-room',              roles : ['guest', 'bot', 'anonymous'] },
		{ _id: 'view-join-code',                roles : ['admin'] },
		{ _id: 'view-logs',                     roles : ['admin'] },
		{ _id: 'view-other-user-channels',      roles : ['admin'] },
		{ _id: 'view-p-room',                   roles : ['admin', 'user', 'anonymous'] },
		{ _id: 'view-privileged-setting',       roles : ['admin'] },
		{ _id: 'view-room-administration',      roles : ['admin'] },
		{ _id: 'view-statistics',               roles : ['admin'] },
		{ _id: 'view-user-administration',      roles : ['admin'] },
		{ _id: 'preview-c-room',                roles : ['admin', 'user', 'anonymous'] },
		{ _id: 'view-outside-room',             roles : ['admin', 'owner', 'moderator', 'user'] },
		{ _id: 'view-broadcast-member-list',    roles : ['admin', 'owner', 'moderator'] },
		{ _id: 'call-management',               roles : ['admin', 'owner', 'moderator'] },
	];

	for (const permission of permissions) {
		if (!RocketChat.models.Permissions.findOneById(permission._id)) {
<<<<<<< HEAD
			RocketChat.models.Permissions.upsert(permission._id, {$set: permission});
=======
			RocketChat.models.Permissions.upsert(permission._id, { $set: permission });
>>>>>>> 186f7911
		}
	}

	const defaultRoles = [
<<<<<<< HEAD
		{name: 'admin', scope: 'Users', description: 'Admin'},
		{name: 'moderator', scope: 'Subscriptions', description: 'Moderator'},
		{name: 'leader', scope: 'Subscriptions', description: 'Leader'},
		{name: 'owner', scope: 'Subscriptions', description: 'Owner'},
		{name: 'user', scope: 'Users', description: ''},
		{name: 'bot', scope: 'Users', description: ''},
		{name: 'guest', scope: 'Users', description: ''},
		{name: 'anonymous', scope: 'Users', description: ''}
=======
		{ name: 'admin',     scope: 'Users',         description: 'Admin' },
		{ name: 'moderator', scope: 'Subscriptions', description: 'Moderator' },
		{ name: 'leader',    scope: 'Subscriptions', description: 'Leader' },
		{ name: 'owner',     scope: 'Subscriptions', description: 'Owner' },
		{ name: 'user',      scope: 'Users',         description: '' },
		{ name: 'bot',       scope: 'Users',         description: '' },
		{ name: 'guest',     scope: 'Users',         description: '' },
		{ name: 'anonymous', scope: 'Users',         description: '' },
>>>>>>> 186f7911
	];

	for (const role of defaultRoles) {
		RocketChat.models.Roles.upsert({_id: role.name}, {
			$setOnInsert: {
				scope: role.scope,
				description: role.description || '',
				protected: true
			}
		});
	}


	// setting-based permissions
	const getSettingPermissionId = function(settingId) {
		return `change-setting-${ settingId }`;
	};

	const getPreviousPermissions = function(settingId) {
		const previousSettingPermissions = {};

		const selector = {level: permissionLevel.SETTING};
		if (settingId) {
			selector.settingId = settingId;
		}

		RocketChat.models.Permissions.find(selector).fetch().forEach(
			function(permission) {
				previousSettingPermissions[permission._id] = permission;
			});
		return previousSettingPermissions;
	};
	const createSettingPermission = function(setting, previousSettingPermissions) {
		const permissionId = getSettingPermissionId(setting._id);
		const permission = {
			_id: permissionId,
			level: permissionLevel.SETTING,
			//copy those setting-properties which are needed to properly publish the setting-based permissions
			settingId: setting._id,
			group: setting.group,
			section: setting.section,
			sorter: setting.sorter
		};
		// copy previously assigned roles if available
		if (previousSettingPermissions[permissionId] && previousSettingPermissions[permissionId].roles) {
			permission.roles = previousSettingPermissions[permissionId].roles;
		} else {
			permission.roles = [];
		}
		if (setting.group) {
			permission.groupPermissionId = getSettingPermissionId(setting.group);
		}
		if (setting.section) {
			permission.sectionPermissionId = getSettingPermissionId(setting.section);
		}
		RocketChat.models.Permissions.upsert(permission._id, {$set: permission});
		delete previousSettingPermissions[permissionId];
	};

	const createPermissionsForExistingSettings = function() {
		const previousSettingPermissions = getPreviousPermissions();

		RocketChat.models.Settings.findNotHidden().fetch().forEach((setting) => {
			createSettingPermission(setting, previousSettingPermissions);
		});

		// remove permissions for non-existent settings
		for (const obsoletePermission in previousSettingPermissions) {
			if (previousSettingPermissions.hasOwnProperty(obsoletePermission)) {
				RocketChat.models.Permissions.remove({_id: obsoletePermission});
				SystemLogger.info('Removed permission', obsoletePermission);
			}
		}
	};

	// for each setting which already exists, create a permission to allow changing just this one setting
	createPermissionsForExistingSettings();

	// register a callback for settings for be create in higher-level-packages
	const createPermissionForAddedSetting = function(settingId) {
		const previousSettingPermissions = getPreviousPermissions(settingId);
		const setting = RocketChat.models.Settings.findOneById(settingId);
		if (setting) {
			if (!setting.hidden) {
				createSettingPermission(setting, previousSettingPermissions);
			}
		} else {
			SystemLogger.error('Could not create permission for setting', settingId);
		}
	};

	RocketChat.settings.onload('*', createPermissionForAddedSetting);
});<|MERGE_RESOLUTION|>--- conflicted
+++ resolved
@@ -1,7 +1,7 @@
 /* eslint no-multi-spaces: 0 */
 /*  globals SystemLogger */
 
-import {permissionLevel} from '../lib/rocketchat';
+import { permissionLevel } from '../lib/rocketchat';
 
 Meteor.startup(function() {
 	// Note:
@@ -10,7 +10,7 @@
 	// 2. admin, moderator, and user roles should not be deleted as they are referened in the code.
 	const permissions = [
 		{ _id: 'access-permissions',            roles : ['admin'] },
-		{ _id: 'access-setting-permissions', 	roles: 	['admin']},
+		{ _id: 'access-setting-permissions', 	roles: 	['admin'] },
 		{ _id: 'add-oauth-service',             roles : ['admin'] },
 		{ _id: 'add-user-to-joined-room',       roles : ['admin', 'owner', 'moderator'] },
 		{ _id: 'add-user-to-any-c-room',        roles : ['admin'] },
@@ -46,7 +46,7 @@
 		{ _id: 'manage-integrations',           roles : ['admin'] },
 		{ _id: 'manage-own-integrations',       roles : ['admin', 'bot'] },
 		{ _id: 'manage-oauth-apps',             roles : ['admin'] },
-		{ _id: 'manage-selected-settings', 		roles: 	['admin']},
+		{ _id: 'manage-selected-settings', 		roles: 	['admin'] },
 		{ _id: 'mention-all',                   roles : ['admin', 'owner', 'moderator', 'user'] },
 		{ _id: 'mention-here',                  roles : ['admin', 'owner', 'moderator', 'user'] },
 		{ _id: 'mute-user',                     roles : ['admin', 'owner', 'moderator'] },
@@ -80,25 +80,11 @@
 
 	for (const permission of permissions) {
 		if (!RocketChat.models.Permissions.findOneById(permission._id)) {
-<<<<<<< HEAD
-			RocketChat.models.Permissions.upsert(permission._id, {$set: permission});
-=======
 			RocketChat.models.Permissions.upsert(permission._id, { $set: permission });
->>>>>>> 186f7911
 		}
 	}
 
 	const defaultRoles = [
-<<<<<<< HEAD
-		{name: 'admin', scope: 'Users', description: 'Admin'},
-		{name: 'moderator', scope: 'Subscriptions', description: 'Moderator'},
-		{name: 'leader', scope: 'Subscriptions', description: 'Leader'},
-		{name: 'owner', scope: 'Subscriptions', description: 'Owner'},
-		{name: 'user', scope: 'Users', description: ''},
-		{name: 'bot', scope: 'Users', description: ''},
-		{name: 'guest', scope: 'Users', description: ''},
-		{name: 'anonymous', scope: 'Users', description: ''}
-=======
 		{ name: 'admin',     scope: 'Users',         description: 'Admin' },
 		{ name: 'moderator', scope: 'Subscriptions', description: 'Moderator' },
 		{ name: 'leader',    scope: 'Subscriptions', description: 'Leader' },
@@ -107,16 +93,15 @@
 		{ name: 'bot',       scope: 'Users',         description: '' },
 		{ name: 'guest',     scope: 'Users',         description: '' },
 		{ name: 'anonymous', scope: 'Users',         description: '' },
->>>>>>> 186f7911
 	];
 
 	for (const role of defaultRoles) {
-		RocketChat.models.Roles.upsert({_id: role.name}, {
+		RocketChat.models.Roles.upsert({ _id: role.name }, {
 			$setOnInsert: {
 				scope: role.scope,
 				description: role.description || '',
-				protected: true
-			}
+				protected: true,
+			},
 		});
 	}
 
@@ -129,7 +114,7 @@
 	const getPreviousPermissions = function(settingId) {
 		const previousSettingPermissions = {};
 
-		const selector = {level: permissionLevel.SETTING};
+		const selector = { level: permissionLevel.SETTING };
 		if (settingId) {
 			selector.settingId = settingId;
 		}
@@ -145,11 +130,11 @@
 		const permission = {
 			_id: permissionId,
 			level: permissionLevel.SETTING,
-			//copy those setting-properties which are needed to properly publish the setting-based permissions
+			// copy those setting-properties which are needed to properly publish the setting-based permissions
 			settingId: setting._id,
 			group: setting.group,
 			section: setting.section,
-			sorter: setting.sorter
+			sorter: setting.sorter,
 		};
 		// copy previously assigned roles if available
 		if (previousSettingPermissions[permissionId] && previousSettingPermissions[permissionId].roles) {
@@ -163,7 +148,7 @@
 		if (setting.section) {
 			permission.sectionPermissionId = getSettingPermissionId(setting.section);
 		}
-		RocketChat.models.Permissions.upsert(permission._id, {$set: permission});
+		RocketChat.models.Permissions.upsert(permission._id, { $set: permission });
 		delete previousSettingPermissions[permissionId];
 	};
 
@@ -177,7 +162,7 @@
 		// remove permissions for non-existent settings
 		for (const obsoletePermission in previousSettingPermissions) {
 			if (previousSettingPermissions.hasOwnProperty(obsoletePermission)) {
-				RocketChat.models.Permissions.remove({_id: obsoletePermission});
+				RocketChat.models.Permissions.remove({ _id: obsoletePermission });
 				SystemLogger.info('Removed permission', obsoletePermission);
 			}
 		}
