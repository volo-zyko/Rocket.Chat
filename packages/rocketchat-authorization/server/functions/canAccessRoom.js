--- conflicted
+++ resolved
@@ -1,14 +1,8 @@
-<<<<<<< HEAD
-import { RocketChat } from 'meteor/rocketchat:lib';
-
-RocketChat.authz.roomAccessValidators = [
-=======
 import { settings } from 'meteor/rocketchat:settings';
 import { Subscriptions } from 'meteor/rocketchat:models';
 import { hasPermission } from './hasPermission';
 
 export const roomAccessValidators = [
->>>>>>> bda406e3
 	function(room, user = {}) {
 		if (room && room.t === 'c') {
 			if (!user._id && settings.get('Accounts_AllowAnonymousRead') === true) {
@@ -30,12 +24,5 @@
 	},
 ];
 
-<<<<<<< HEAD
-RocketChat.authz.canAccessRoom = RocketChat.memoize(function(room, user, extraData) {
-	return RocketChat.authz.roomAccessValidators.some((validator) => validator(room, user, extraData));
-});
-=======
-export const canAccessRoom = (room, user, extraData) => roomAccessValidators.some((validator) => validator(room, user, extraData));
->>>>>>> bda406e3
-
+export const canAccessRoom = RocketChat.memoize((room, user, extraData) => roomAccessValidators.some((validator) => validator(room, user, extraData)));
 export const addRoomAccessValidator = (validator) => roomAccessValidators.push(validator.bind(this));