import { Roles, Permissions } from 'meteor/rocketchat:models';

function atLeastOne(userId, permissions = [], scope) {
	return permissions.some((permissionId) => {
		const permission = Permissions.findOne(permissionId);
		return Roles.isUserInRoles(userId, permission.roles, scope);
	});
}

function all(userId, permissions = [], scope) {
	return permissions.every((permissionId) => {
		const permission = Permissions.findOne(permissionId);
		return Roles.isUserInRoles(userId, permission.roles, scope);
	});
}

function _hasPermission(userId, permissions, scope, strategy) {
	if (!userId) {
		return false;
	}
	return strategy(userId, [].concat(permissions), scope);
}

<<<<<<< HEAD
RocketChat.authz.hasAllPermission = RocketChat.memoize(function(userId, permissions, scope) {
	return hasPermission(userId, permissions, scope, all);
});

RocketChat.authz.hasPermission = RocketChat.memoize(function(userId, permissionId, scope) {
	if (!userId) {
		return false;
	}
	const permission = RocketChat.models.Permissions.findOne(permissionId);
	return RocketChat.models.Roles.isUserInRoles(userId, permission.roles, scope);
});

RocketChat.authz.hasAtLeastOnePermission = RocketChat.memoize(function(userId, permissions, scope) {
	return hasPermission(userId, permissions, scope, atLeastOne);
});
=======
export const hasAllPermission = (userId, permissions, scope) => _hasPermission(userId, permissions, scope, all);

export const hasPermission = (userId, permissionId, scope) => {
	if (!userId) {
		return false;
	}
	const permission = Permissions.findOne(permissionId);
	return Roles.isUserInRoles(userId, permission.roles, scope);
};

export const hasAtLeastOnePermission = (userId, permissions, scope) => _hasPermission(userId, permissions, scope, atLeastOne);
>>>>>>> bda406e3
<|MERGE_RESOLUTION|>--- conflicted
+++ resolved
@@ -21,32 +21,14 @@
 	return strategy(userId, [].concat(permissions), scope);
 }
 
-<<<<<<< HEAD
-RocketChat.authz.hasAllPermission = RocketChat.memoize(function(userId, permissions, scope) {
-	return hasPermission(userId, permissions, scope, all);
-});
+export const hasAllPermission = RocketChat.memoize((userId, permissions, scope) => _hasPermission(userId, permissions, scope, all));
 
-RocketChat.authz.hasPermission = RocketChat.memoize(function(userId, permissionId, scope) {
-	if (!userId) {
-		return false;
-	}
-	const permission = RocketChat.models.Permissions.findOne(permissionId);
-	return RocketChat.models.Roles.isUserInRoles(userId, permission.roles, scope);
-});
-
-RocketChat.authz.hasAtLeastOnePermission = RocketChat.memoize(function(userId, permissions, scope) {
-	return hasPermission(userId, permissions, scope, atLeastOne);
-});
-=======
-export const hasAllPermission = (userId, permissions, scope) => _hasPermission(userId, permissions, scope, all);
-
-export const hasPermission = (userId, permissionId, scope) => {
+export const hasPermission = RocketChat.memoize((userId, permissionId, scope) => {
 	if (!userId) {
 		return false;
 	}
 	const permission = Permissions.findOne(permissionId);
 	return Roles.isUserInRoles(userId, permission.roles, scope);
-};
+});
 
-export const hasAtLeastOnePermission = (userId, permissions, scope) => _hasPermission(userId, permissions, scope, atLeastOne);
->>>>>>> bda406e3
+export const hasAtLeastOnePermission = RocketChat.memoize((userId, permissions, scope) => _hasPermission(userId, permissions, scope, atLeastOne));