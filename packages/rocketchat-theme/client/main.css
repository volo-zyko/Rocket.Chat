--- conflicted
+++ resolved
@@ -1,4 +1,3 @@
-<<<<<<< HEAD
 @import 'imports/general/reset.css';
 @import 'imports/general/variables.css';
 @import 'imports/general/keyframes.css';
@@ -15,30 +14,21 @@
 @import 'imports/components/tooltip.css';
 @import 'imports/components/modal/full-modal.css';
 @import 'imports/components/modal/create-channel.css';
+@import 'imports/slider.css';
+
 @keyframes fadeInDown {
-  from {
-    opacity: 0;
-    transform: translate3d(0, -20px, 0);
-  }
+	from {
+		opacity: 0;
+		transform: translate3d(0, -20px, 0);
+	}
 
-  to {
-    opacity: 1;
-    transform: none;
-  }
+	to {
+		opacity: 1;
+		transform: none;
+	}
 }
 
 .fadeInDown {
-  animation-name: fadeInDown;
-	    animation-duration: .3s;
-}
-=======
-@import 'imports/reset.css';
-@import 'imports/variables.css';
-@import 'imports/properties.css';
-@import 'imports/keyframes.css';
-@import 'imports/forms.css';
-@import 'imports/base.css';
-@import 'imports/chip.css';
-@import 'imports/rtl.css';
-@import 'imports/slider.css';
->>>>>>> 7fa2d6eb
+	animation-name: fadeInDown;
+	animation-duration: 0.3s;
+}