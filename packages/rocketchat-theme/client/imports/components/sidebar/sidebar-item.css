--- conflicted
+++ resolved
@@ -42,14 +42,9 @@
 		background-color: var(--sidebar-item-active-background);
 	}
 
-<<<<<<< HEAD
-	&--unread {
-		color: var(--sidebar-item-unread-color);
-=======
 	&--unread,
 	&--mention {
     	color: var(--sidebar-item-unread-color);
->>>>>>> d7cf2a7d
 
 		& .sidebar-item__menu {
 			transition: margin 0.1s;
