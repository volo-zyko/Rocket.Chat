:root {
	/*
	* General Colors
	*/
	--color-primary: var(--color-dark);
	--color-darkest: #1f2329;
	--color-dark: #2f343d;
	--color-dark-medium: #414852;
	--color-dark-light: #6c727a;
	--color-gray: #9ea2a8;
	--color-gray-medium: #cbced1;
	--color-gray-light: #e1e5e8;
	--color-gray-lightest: #f2f3f5;
	--color-black: #000000;
	--color-white: #ffffff;
	--color-error: #f5455c;
	--color-error-light: #e1364c;
	--color-alert: #ffd21f;
	--color-alert-light: #f6c502;
	--color-success: #2de0a5;
	--color-success-light: #25d198;
	--color-button-primary: #1d74f5;
	--color-button-primary-light: #175cc4;

	/*
	* General
	*/
	--header-min-height: 60px;
	--toolbar-height: 55px;
	--footer-min-height: 70px;
	--rooms-box-width: 280px;
	--flex-tab-width: 400px;
	--flex-tab-webrtc-width: 400px;
	--flex-tab-webrtc-2-width: 850px;
	--user-image-square: 20px;
	--border: 2px;
	--border-radius: 2px;
	--status-online: var(--color-success);
	--status-away: var(--color-alert);
	--status-busy: var(--color-error);
	--status-invisible: var(--color-gray-medium);
<<<<<<< HEAD
	--status-bullet-size: 12px;
	--status-bullet-radius: 50%;
	--account-username-weight: 700;
	--status-name-weight: 400;

	/*
	* General Typography
	*/
	--text-default-size: 1rem;
	--text-default-weight: 500;
	--text-small-size: 0.875rem;
	--text-small-weight: 500;
	--text-heading-size: 1.375rem;
	--text-heading-weight: 700;
	--text-label-size: 075rem;
	--text-label-weight: 600;
	--text-tiny-size: 075rem;
	--text-tiny-weight: 400;
	--text-micro-size: 0.625rem;
	--text-micro-weight: 700;
=======
	--status-invisible-sidebar: var(--color-darkest);
	--default-small-padding: 1rem;
>>>>>>> e4709cc4

	/*
	* Forms
	*/
	--gap-between-elements: 2.5rem;
	--label-margin-bottom: 1rem;

	/*
	* Forms - Button
	*/
	--button-square-size: 36px;
	--button-padding: 0.782rem;
	--button-padding-small: 0.5rem;
	--button-text-size: var(--input-font-size);
	--button-border-width: var(--border);
	--button-border-radius: var(--border-radius);
	--button-disabled-background: var(--color-gray-light);
	--button-disabled-text-color: var(--color-white);
	--button-primary-background: var(--color-button-primary);
	--button-primary-text-color: var(--color-white);
	--button-cancel-color: var(--color-error);
	--button-secondary-background: var(--color-gray-medium);
	--button-secondary-text-color: var(--color-dark-medium);

	/*
	* Forms - Input
	*/
	--input-font-size: 0.875rem;
	--input-title-text-size: var(--input-font-size);
	--input-title-color: #2d343d;
	--input-text-color: var(--color-dark-medium);
	--input-placeholder-color: var(--color-gray-medium);
	--input-icon-color: var(--color-dark);
	--input-border-color: var(--color-gray-light);
	--input-border-width: var(--border);
	--input-border-radius: var(--border-radius);
	--input-description-text-color: var(--color-gray);
	--input-description-text-size: var(--input-font-size);
	--input-error-color: var(--color-error);

	/*
	* Forms - popup list
	*/
	--popup-list-border-radius: var(--border-radius);
	--popup-list-background: var(--color-white);
	--popup-list-background-hover: var(--color-gray-lightest);
	--popup-list-selected-background: var(--color-gray-lightest);
	--popup-list-name-color: #2d343d;
	--popup-list-name-size: 1rem;

	/*
	* Forms - tags
	*/
	--tags-border-width: var(--border);
	--tags-border-radius: var(--border-radius);
	--tags-border-color: var(--color-gray-light);
	--tags-text-color: var(--color-dark);
	--tags-background: #f2f3f5;
	--tags-avatar-size: 20px;

	/*
	* Forms - select avatar
	*/
	--select-avatar-size: 48px;
	--select-avatar-preview-size: 150px;
	--select-avatar-upload-background: var(--color-gray-light);
	--select-avatar-upload-color: #2d343d;

	/*
	* Modal
	*/
	--modal-wrapper-width: 650px;
	--modal-wrapper-margin: 3rem;
	--modal-back-button-color: var(--color-gray);

	/*
	* Modal - Create Channel
	*/
	--create-channel-gap-between-elements: 2.5rem;
	--create-channel-title-color: var(--color-darkest);
	--create-channel-title-text-size: 1.375rem;
	--create-channel-description-color: var(--color-gray);
	--create-channel-description-text-size: 0.875rem;

	/*
	* Sidebar
	*/
	--sidebar-width: 280px;
	--sidebar-small-width: 90%;
	--sidebar-background: var(--color-primary);
	--sidebar-background-light: var(--color-gray-lightest);
	--sidebar-default-padding: 24px;
	--sidebar-small-default-padding: 16px;
	--sidebar-header-padding: var(--sidebar-default-padding);
	--sidebar-footer-height: 70px;
	--sidebar-footer-padding: var(--sidebar-header-padding);
	--sidebar-small-header-padding: var(--sidebar-small-default-padding);

	/*
	* Sidebar flex
	*/
	--sidebar-flex-back-button-color: var(--color-dark);
	--sidebar-flex-search-background: var(--color-white);
	--sidebar-flex-search-placeholder-color: var(--color-gray);

	/*
	* Sidebar Account
	*/
	--sidebar-account-thumb-size: 48px;
	--sidebar-small-account-thumb-size: 40px;
	--sidebar-account-status-bullet-size: 12px;
	--sidebar-small-account-status-bullet-size: 8px;
	--sidebar-account-status-bullet-radius: 50%;
	--sidebar-account-username-size: 1rem;
	--sidebar-account-username-weight: 700;
	--sidebar-small-account-username-weight: 400;
	--sidebar-account-username-color: var(--color-white);
	--sidebar-account-username-color-darker: var(--color-dark);
	--sidebar-account-status-font-size: 0.875rem;
	--sidebar-account-status-color: var(--color-gray);

	/*
	* Sidebar Item
	*/
	--sidebar-item-radius: 2px;
	--sidebar-item-height: 32px;
	--sidebar-item-thumb-size: 20px;
	--sidebar-item-text-color: var(--color-gray);
	--sidebar-item-lighten-hover-background: var(--color-dark-medium);
	--sidebar-item-darken-hover-background: var(--color-gray-light);
	--sidebar-item-darken-text-color: var(--color-dark);
	--sidebar-item-active-background: var(--color-gray);
	--sidebar-item-active-text-color: var(--color-white);
	--sidebar-item-popup-background: var(--color-dark-medium);
	--sidebar-item-user-status-size: 6px;
	--sidebar-small-item-user-status-size: 4px;
	--sidebar-item-user-status-radius: 50%;
	--sidebar-item-text-size: 1rem;

	/*
	* Toolbar
	*/
	--toolbar-placeholder-color: var(--color-gray);

	/*
	* Rooms list
	*/
	--rooms-list-title-color: var(--color-gray);
	--rooms-list-title-text-size: 0.75rem;
	--rooms-list-empty-text-color: var(--color-gray);
	--rooms-list-empty-text-size: 0.75rem;
	--rooms-list-padding: var(--sidebar-default-padding);
	--rooms-list-small-padding: var(--sidebar-small-default-padding);

	/*
	* Chip
	*/
	--chip-background: #dddddd;

	/*
	* Avatar
	*/
	--avatar-radius: var(--border-radius);
	--avatar-initials-text-size: 22px;
	--avatar-initials-text-weight: 700;

	/*
	* Badge
	*/
	--badge-text-color: var(--color-white);
	--badge-radius: var(--border-radius);
	--badge-text-size: 0.75rem;
	--badge-background: var(--color-dark-medium);
	--badge-unread-background: var(--color-button-primary);

	/*
	* Flex nav
	*/
	--flex-nav-background: var(--color-gray-lightest);

	/*
	* Popover
	*/
	--popover-padding: 1rem;
	--popover-radius: var(--border-radius);
	--popover-background: var(--color-white);
	--popover-column-min-width: 130px;
	--popover-column-padding: 1rem;
	--popover-title-color: var(--color-dark);
	--popover-title-text-size: 0.75rem;
	--popover-item-color: var(--color-dark);
	--popover-item-text-size: 0.875rem;
	--popover-divider-height: 2px;
	--popover-divider-color: var(--color-gray-light);

	/*
	* Tooltip
	*/
	--tooltip-background: var(--color-darkest);
	--tooltip-text-color: var(--color-white);
	--tooltip-text-size: 0.75rem;
	--tooltip-radius: var(--border-radius);

	/*
	* Message box
	*/
	--message-box-text-size: var(--input-font-size);
	--message-box-placeholder-color: var(--color-gray-medium);
	--message-box-markdown-color: var(--color-gray);
	--message-box-markdown-hover-color: var(--color-dark);
	--message-box-user-typing-color: var(--color-gray);
	--message-box-user-typing-text-size: 0.75rem;
	--message-box-user-typing-user-color: var(--color-dark);
	--message-box-container-border-color: var(--color-gray-medium);
	--message-box-container-border-width: var(--border);
	--message-box-container-border-radius: var(--border-radius);
	--message-box-editing-color: #fff5df;
	--message-box-popover-title-text-color: var(--color-gray);
	--message-box-popover-title-text-size: 0.75rem;

	/*
	* Header
	*/
	--header-toggle-favorite-color: var(--color-gray-medium);
	--header-toggle-favorite-star-color: var(--color-alert-light);
	--header-title-username-color-darker: var(--color-dark);
	--header-title-font-size: var(--text-default-size);
	--header-title-font-size--subtitle: var(--text-small-size);
	--header-title-status-color: var(--color-gray);
	--header-title-username-weight: var(--text-heading-weight);
	--header-title-status-name-weight: var(--status-name-weight);
	--header-title-status-bullet-radius: var(--status-bullet-radius);
	--header-title-status-bullet-size: var(--status-bullet-size);
}<|MERGE_RESOLUTION|>--- conflicted
+++ resolved
@@ -39,11 +39,12 @@
 	--status-away: var(--color-alert);
 	--status-busy: var(--color-error);
 	--status-invisible: var(--color-gray-medium);
-<<<<<<< HEAD
 	--status-bullet-size: 12px;
 	--status-bullet-radius: 50%;
 	--account-username-weight: 700;
 	--status-name-weight: 400;
+	--status-invisible-sidebar: var(--color-darkest);
+	--default-small-padding: 1rem;
 
 	/*
 	* General Typography
@@ -60,10 +61,6 @@
 	--text-tiny-weight: 400;
 	--text-micro-size: 0.625rem;
 	--text-micro-weight: 700;
-=======
-	--status-invisible-sidebar: var(--color-darkest);
-	--default-small-padding: 1rem;
->>>>>>> e4709cc4
 
 	/*
 	* Forms
