*,
*::before,
*::after {
	box-sizing: border-box;
}

html {
	overflow-y: scroll;

	height: 100%;

	&.noscroll {
		overflow: hidden;
	}
}

body {
	position: relative;

	overflow: visible;

	width: 100%;
	height: 100%;
	padding: 0;

	font-size: var(--text-small-size);
	-webkit-font-smoothing: antialiased;
	-moz-osx-font-smoothing: grayscale;
}

:focus {
	outline: 0 !important;
	outline-style: none;
	outline-color: transparent;
}

.clearfix {
	clear: both;

	&::after {
		display: table;
		clear: both;

		content: "";
	}
}

a {
	cursor: pointer;
	text-decoration: none;

	&:hover,
	&:active {
		text-decoration: none;
	}
}

button {
	padding: 0;

	cursor: pointer;
	text-align: left;
	text-transform: inherit;

	color: inherit;
	border-width: 0;
	background: none;

	font-style: inherit;
}

#rocket-chat {
	display: flex;

	height: 100%;
	align-items: stretch;

	&.animated-hidden {
		visibility: hidden;

		opacity: 0;
	}
}

.flex-tab-bar {
	& .tab-button {
		cursor: pointer;
	}

	& .tab-button-icon {
<<<<<<< HEAD
		width: 14px;
		height: 14px;
		stroke: currentColor;

		&--info-circled {
			fill: currentColor;
			stroke: none;
		}

		&--bell {
			width: 16px;
			height: 14px;

			fill: currentColor;
			stroke: none;
		}

		&--team {
			width: 16px;
			height: 16px;
		}

		&--clip {
			width: 16px;
			height: 16px;
		}

		&--star {
			width: 17px;
			height: 16px;
			fill: none;
		}

		&--language {
			width: 16px;
			height: 16px;

			fill: currentColor;
			stroke: none;
		}

		&--hubot {
			width: 14px;
			height: 16px;
		}
=======
		font-size: 1.125rem;
		color: var(--color-dark-medium);
		fill: var(--color-dark-medium);
>>>>>>> 304c3503
	}
}

.rc-icon {
	width: 1em;
  height: 1em;

	vertical-align: -0.15em;

  overflow: hidden;
}<|MERGE_RESOLUTION|>--- conflicted
+++ resolved
@@ -88,9 +88,13 @@
 	}
 
 	& .tab-button-icon {
-<<<<<<< HEAD
 		width: 14px;
 		height: 14px;
+
+		color: var(--color-dark-medium);
+
+		font-size: 1.125rem;
+		fill: var(--color-dark-medium);
 		stroke: currentColor;
 
 		&--info-circled {
@@ -134,19 +138,15 @@
 			width: 14px;
 			height: 16px;
 		}
-=======
-		font-size: 1.125rem;
-		color: var(--color-dark-medium);
-		fill: var(--color-dark-medium);
->>>>>>> 304c3503
 	}
 }
 
 .rc-icon {
+	overflow: hidden;
+
 	width: 1em;
-  height: 1em;
+	height: 1em;
 
 	vertical-align: -0.15em;
 
-  overflow: hidden;
 }