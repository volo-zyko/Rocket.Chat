--- conflicted
+++ resolved
@@ -10,11 +10,7 @@
 if Meteor.isServer
 	Meteor.startup ->
 		RocketChat.settings.get 'API_Wordpress_URL', (key, value) ->
-<<<<<<< HEAD
-			config.serverURL = RocketChat.settings.get 'API_Wordpress_URL'
-=======
 			config.serverURL = value
->>>>>>> ed39b27b
 			WordPress.configure config
 else
 	Meteor.startup ->
