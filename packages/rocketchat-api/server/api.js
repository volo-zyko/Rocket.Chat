--- conflicted
+++ resolved
@@ -239,13 +239,8 @@
 				return {
 					totp: {
 						code,
-<<<<<<< HEAD
-						login: RocketChat.settings.get('LDAP_Enable') ? objectToLDAPLogin : auth
-					}
-=======
-						login: auth,
+						login: RocketChat.settings.get('LDAP_Enable') ? objectToLDAPLogin : auth,
 					},
->>>>>>> 22974cfb
 				};
 			}
 
