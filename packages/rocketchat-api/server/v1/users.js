--- conflicted
+++ resolved
@@ -107,8 +107,7 @@
 	},
 });
 
-<<<<<<< HEAD
-RocketChat.API.v1.addRoute('users.setActiveStatus', { authRequired: true }, {
+API.v1.addRoute('users.setActiveStatus', { authRequired: true }, {
 	post() {
 		check(this.bodyParams, {
 			userId: String,
@@ -127,10 +126,7 @@
 	},
 });
 
-RocketChat.API.v1.addRoute('users.getPresence', { authRequired: true }, {
-=======
 API.v1.addRoute('users.getPresence', { authRequired: true }, {
->>>>>>> ed70ef62
 	get() {
 		if (this.isUserFromParams()) {
 			const user = Users.findOneById(this.userId);
