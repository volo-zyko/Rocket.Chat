--- conflicted
+++ resolved
@@ -205,25 +205,6 @@
 		const latest = new Date(this.bodyParams.latest);
 		const oldest = new Date(this.bodyParams.oldest);
 
-<<<<<<< HEAD
-		let inclusive = false;
-		if (typeof this.bodyParams.inclusive !== 'undefined') {
-			inclusive = this.bodyParams.inclusive;
-		}
-
-		Meteor.runAsUser(this.userId, () => {
-			Meteor.call('cleanRoomHistory', {
-				roomId: findResult._id,
-				latest,
-				oldest,
-				inclusive,
-				limit: this.bodyParams.limit,
-				excludePinned: this.bodyParams.excludePinned,
-				filesOnly: this.bodyParams.filesOnly,
-				fromUsers: this.bodyParams.users,
-			});
-		});
-=======
 		const inclusive = this.bodyParams.inclusive || false;
 
 		Meteor.runAsUser(this.userId, () => Meteor.call('cleanRoomHistory', {
@@ -236,8 +217,7 @@
 			filesOnly: this.bodyParams.filesOnly,
 			fromUsers: this.bodyParams.users,
 		}));
->>>>>>> ca64a64d
-
-		return RocketChat.API.v1.success();
-	},
-});
+
+		return RocketChat.API.v1.success();
+	},
+});
