--- conflicted
+++ resolved
@@ -312,15 +312,9 @@
 			instance.cleanHistoryFinished.set(true);
 		});
 	},
-<<<<<<< HEAD
-	'click .rc-input--usernames .rc-tags__tag'({target}, t) {
-		const {username} = Blaze.getData(target);
-		t.selectedUsers.set(t.selectedUsers.get().filter(user => user.username !== username));
-=======
 	'click .rc-input--usernames .rc-tags__tag'({ target }, t) {
 		const { username } = Blaze.getData(target);
 		t.selectedUsers.set(t.selectedUsers.get().filter((user) => user.username !== username));
->>>>>>> 19f6ec7a
 		t.cleanHistorySelectedUsers.set(t.selectedUsers.get());
 	},
 	'click .rc-popup-list__item'(e, t) {
