import s from 'underscore.string';

/*
 * Me is a named function that will replace /me commands
 * @param {Object} message - The message object
 */
RocketChat.slashCommands.add('me', function Me(command, params, item) {
	if (command !== 'me') {
		return;
	}
<<<<<<< HEAD

	if (_.trim(params)) {
=======
	if (s.trim(params)) {
>>>>>>> 4d468315
		const msg = item;
		msg.msg = `_${ params }_`;
		Meteor.call('sendMessage', msg);
	}
}, {
	description: 'Displays_action_text',
	params: 'your_message'
});<|MERGE_RESOLUTION|>--- conflicted
+++ resolved
@@ -8,12 +8,8 @@
 	if (command !== 'me') {
 		return;
 	}
-<<<<<<< HEAD
 
-	if (_.trim(params)) {
-=======
 	if (s.trim(params)) {
->>>>>>> 4d468315
 		const msg = item;
 		msg.msg = `_${ params }_`;
 		Meteor.call('sendMessage', msg);
