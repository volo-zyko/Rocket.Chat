--- conflicted
+++ resolved
@@ -42,6 +42,7 @@
 	getState() {
 		return this.state.get();
 	}
+
 	open(button) {
 		this.state.set('opened');
 		Tracker.afterFlush(() => {
@@ -56,10 +57,7 @@
 		}
 		$('.flex-tab, .contextual-bar').css('width', button.width ? `${ button.width }px` : '');
 		this.template.set(button.template);
-<<<<<<< HEAD
-=======
 		this.id.set(button.id);
->>>>>>> 081c3bb9
 	}
 
 	close() {
