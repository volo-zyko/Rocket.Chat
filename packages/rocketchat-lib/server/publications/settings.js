import { Meteor } from 'meteor/meteor';

Meteor.methods({
	'public-settings/get'(updatedAt) {
		this.unblock();
		const records = RocketChat.models.Settings.findNotHiddenPublic().fetch();

		if (updatedAt instanceof Date) {
			return {
				update: records.filter(function(record) {
					return record._updatedAt > updatedAt;
				}),
				remove: RocketChat.models.Settings.trashFindDeletedAfter(updatedAt, {
					hidden: {
						$ne: true,
					},
					public: true,
				}, {
					fields: {
						_id: 1,
						_deletedAt: 1,
					},
				}).fetch(),
			};
		}
		return records;
	},
	'private-settings/get'(updatedAt) {
		if (!Meteor.userId()) {
			return [];
		}
		this.unblock();
		if (!RocketChat.authz.hasPermission(Meteor.userId(), 'view-privileged-setting')) {
			return [];
		}
		const records = RocketChat.models.Settings.findNotHidden().fetch();
		if (updatedAt instanceof Date) {
			return {
				update: records.filter(function(record) {
					return record._updatedAt > updatedAt;
				}),
				remove: RocketChat.models.Settings.trashFindDeletedAfter(updatedAt, {
					hidden: {
						$ne: true,
					},
				}, {
					fields: {
						_id: 1,
						_deletedAt: 1,
					},
				}).fetch(),
			};
		}
		return records;
	},
});

<<<<<<< HEAD
Meteor.startup(() => {
	RocketChat.models.Settings.on('change', ({ clientAction, id, data }) => {
		switch (clientAction) {
			case 'updated':
			case 'inserted':
				const setting = data || RocketChat.models.Settings.findOneById(id);
				const value = {
					_id: setting._id,
					value: setting.value,
					editor: setting.editor,
					properties: setting.properties,
				};
=======
RocketChat.models.Settings.on('change', ({ clientAction, id, data, diff }) => {
	if (diff && Object.keys(diff).length === 1 && diff._updatedAt) { // avoid useless changes
		return;
	}
	switch (clientAction) {
		case 'updated':
		case 'inserted':
			const setting = data || RocketChat.models.Settings.findOneById(id);
			const value = {
				_id: setting._id,
				value: setting.value,
				editor: setting.editor,
				properties: setting.properties,
			};

			if (setting.public === true) {
				RocketChat.Notifications.notifyAllInThisInstance('public-settings-changed', clientAction, value);
			} else {
				RocketChat.Notifications.notifyLoggedInThisInstance('private-settings-changed', clientAction, setting);
			}
			break;
>>>>>>> e6d9375f

				if (setting.public === true) {
					RocketChat.Notifications.notifyAllInThisInstance('public-settings-changed', clientAction, value);
				} else {
					RocketChat.Notifications.notifyLoggedInThisInstance('private-settings-changed', clientAction, setting);
				}
				break;

			case 'removed':
				RocketChat.Notifications.notifyLoggedInThisInstance('private-settings-changed', clientAction, { _id: id });
				RocketChat.Notifications.notifyAllInThisInstance('public-settings-changed', clientAction, { _id: id });
				break;
		}
	});
	RocketChat.Notifications.streamAll.allowRead('private-settings-changed', function() {
		if (this.userId == null) {
			return false;
		}
		return RocketChat.authz.hasPermission(this.userId, 'view-privileged-setting');
	});
});<|MERGE_RESOLUTION|>--- conflicted
+++ resolved
@@ -55,60 +55,42 @@
 	},
 });
 
-<<<<<<< HEAD
-Meteor.startup(() => {
-	RocketChat.models.Settings.on('change', ({ clientAction, id, data }) => {
-		switch (clientAction) {
-			case 'updated':
-			case 'inserted':
-				const setting = data || RocketChat.models.Settings.findOneById(id);
-				const value = {
-					_id: setting._id,
-					value: setting.value,
-					editor: setting.editor,
-					properties: setting.properties,
-				};
-=======
-RocketChat.models.Settings.on('change', ({ clientAction, id, data, diff }) => {
-	if (diff && Object.keys(diff).length === 1 && diff._updatedAt) { // avoid useless changes
-		return;
-	}
-	switch (clientAction) {
-		case 'updated':
-		case 'inserted':
-			const setting = data || RocketChat.models.Settings.findOneById(id);
-			const value = {
-				_id: setting._id,
-				value: setting.value,
-				editor: setting.editor,
-				properties: setting.properties,
-			};
+const { EXPERIMENTAL_HUB, EXPERIMENTAL } = process.env;
+if (!EXPERIMENTAL_HUB && !EXPERIMENTAL) {
+	Meteor.startup(() => {
+		RocketChat.models.Settings.on('change', ({ clientAction, id, data, diff }) => {
+			if (diff && Object.keys(diff).length === 1 && diff._updatedAt) { // avoid useless changes
+				return;
+			}
+			switch (clientAction) {
+				case 'updated':
+				case 'inserted':
+					const setting = data || RocketChat.models.Settings.findOneById(id);
+					const value = {
+						_id: setting._id,
+						value: setting.value,
+						editor: setting.editor,
+						properties: setting.properties,
+					};
 
-			if (setting.public === true) {
-				RocketChat.Notifications.notifyAllInThisInstance('public-settings-changed', clientAction, value);
-			} else {
-				RocketChat.Notifications.notifyLoggedInThisInstance('private-settings-changed', clientAction, setting);
+					if (setting.public === true) {
+						RocketChat.Notifications.notifyAllInThisInstance('public-settings-changed', clientAction, value);
+					} else {
+						RocketChat.Notifications.notifyLoggedInThisInstance('private-settings-changed', clientAction, setting);
+					}
+					break;
+
+				case 'removed':
+					RocketChat.Notifications.notifyLoggedInThisInstance('private-settings-changed', clientAction, { _id: id });
+					RocketChat.Notifications.notifyAllInThisInstance('public-settings-changed', clientAction, { _id: id });
+					break;
 			}
-			break;
->>>>>>> e6d9375f
-
-				if (setting.public === true) {
-					RocketChat.Notifications.notifyAllInThisInstance('public-settings-changed', clientAction, value);
-				} else {
-					RocketChat.Notifications.notifyLoggedInThisInstance('private-settings-changed', clientAction, setting);
-				}
-				break;
-
-			case 'removed':
-				RocketChat.Notifications.notifyLoggedInThisInstance('private-settings-changed', clientAction, { _id: id });
-				RocketChat.Notifications.notifyAllInThisInstance('public-settings-changed', clientAction, { _id: id });
-				break;
-		}
+		});
+		RocketChat.Notifications.streamAll.allowRead('private-settings-changed', function() {
+			if (this.userId == null) {
+				return false;
+			}
+			return RocketChat.authz.hasPermission(this.userId, 'view-privileged-setting');
+		});
 	});
-	RocketChat.Notifications.streamAll.allowRead('private-settings-changed', function() {
-		if (this.userId == null) {
-			return false;
-		}
-		return RocketChat.authz.hasPermission(this.userId, 'view-privileged-setting');
-	});
-});+}