import { Meteor } from 'meteor/meteor';

Meteor.methods({
	'public-settings/get'(updatedAt) {
		this.unblock();
		const records = RocketChat.models.Settings.findNotHiddenPublic().fetch();

		if (updatedAt instanceof Date) {
			return {
				update: records.filter(function(record) {
					return record._updatedAt > updatedAt;
				}),
				remove: RocketChat.models.Settings.trashFindDeletedAfter(updatedAt, {
					hidden: {
						$ne: true,
					},
					public: true,
				}, {
					fields: {
						_id: 1,
						_deletedAt: 1,
					},
				}).fetch(),
			};
		}
		return records;
	},
	'private-settings/get'(updatedAt) {
		if (!Meteor.userId()) {
			return [];
		}
		this.unblock();
		if (!RocketChat.authz.hasPermission(Meteor.userId(), 'view-privileged-setting')) {
			return [];
		}
		const records = RocketChat.models.Settings.findNotHidden().fetch();
		if (updatedAt instanceof Date) {
			return {
				update: records.filter(function(record) {
					return record._updatedAt > updatedAt;
				}),
				remove: RocketChat.models.Settings.trashFindDeletedAfter(updatedAt, {
					hidden: {
						$ne: true,
					},
				}, {
					fields: {
						_id: 1,
						_deletedAt: 1,
					},
				}).fetch(),
			};
		}
		return records;
	},
});

RocketChat.models.Settings.on('change', ({ clientAction, id, data, diff }) => {
<<<<<<< HEAD
	if (Object.keys(diff).length === 1 && diff._updatedAt) { // avoid useless changes
=======
	if (diff && Object.keys(diff).length === 1 && diff._updatedAt) { // avoid useless changes
>>>>>>> 69ea9ec8
		return;
	}
	switch (clientAction) {
		case 'updated':
		case 'inserted':
			const setting = data || RocketChat.models.Settings.findOneById(id);
			const value = {
				_id: setting._id,
				value: setting.value,
				editor: setting.editor,
				properties: setting.properties,
			};

			if (setting.public === true) {
				RocketChat.Notifications.notifyAllInThisInstance('public-settings-changed', clientAction, value);
			} else {
				RocketChat.Notifications.notifyLoggedInThisInstance('private-settings-changed', clientAction, setting);
			}
			break;

		case 'removed':
			RocketChat.Notifications.notifyLoggedInThisInstance('private-settings-changed', clientAction, { _id: id });
			RocketChat.Notifications.notifyAllInThisInstance('public-settings-changed', clientAction, { _id: id });
			break;
	}
});

RocketChat.Notifications.streamAll.allowRead('private-settings-changed', function() {
	if (this.userId == null) {
		return false;
	}
	return RocketChat.authz.hasPermission(this.userId, 'view-privileged-setting');
});<|MERGE_RESOLUTION|>--- conflicted
+++ resolved
@@ -56,11 +56,7 @@
 });
 
 RocketChat.models.Settings.on('change', ({ clientAction, id, data, diff }) => {
-<<<<<<< HEAD
-	if (Object.keys(diff).length === 1 && diff._updatedAt) { // avoid useless changes
-=======
 	if (diff && Object.keys(diff).length === 1 && diff._updatedAt) { // avoid useless changes
->>>>>>> 69ea9ec8
 		return;
 	}
 	switch (clientAction) {
