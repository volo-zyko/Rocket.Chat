--- conflicted
+++ resolved
@@ -206,19 +206,14 @@
 	subscriptions.forEach((s) => {
 		userIds.push(s.u._id);
 	});
-<<<<<<< HEAD
-	const userSettings = {};
+
+	const users = {};
 	RocketChat.models.Users.findUsersByIds(userIds, { fields: { 'settings.preferences.audioNotifications': 1, 'settings.preferences.desktopNotifications': 1, 'settings.preferences.mobileNotifications': 1, 'settings.preferences.snoozeNotifications': 1, 'settings.preferences.doNotDisturb': 1 } }).forEach((user) => {
-		userSettings[user._id] = user.settings;
-=======
-	const users = {};
-	RocketChat.models.Users.findUsersByIds(userIds, { fields: { 'settings.preferences': 1 } }).forEach((user) => {
-		users[user._id] = user;
->>>>>>> 1bcba85d
+		users[user._id] = user.settings;
 	});
 
 	subscriptions.forEach(subscription => {
-		const preferences = userSettings[subscription.u._id] ? userSettings[subscription.u._id].preferences || {} : {};
+		const preferences = users[subscription.u._id] ? users[subscription.u._id].preferences || {} : {};
 
 		let snoozeNotifications = !!(subscription.snoozeNotifications && subscription.snoozeNotifications.duration && subscription.snoozeNotifications.finalDateTime && moment().isBefore(subscription.snoozeNotifications.finalDateTime));
 
@@ -229,9 +224,9 @@
 		let doNotDisturb = false;
 
 		const doNotDisturbValidate = (doNotDisturbObject) => {
-			if (doNotDisturbObject.repeatFor && (doNotDisturbObject.repeatFor === 'every day' || (doNotDisturbObject.limitDateTime && moment().isBefore(doNotDisturbObject.limitDateTime)))) {
-				const initialMoment = moment(doNotDisturbObject.initialTime, 'HH:mm');
-				let finalMoment = moment(doNotDisturbObject.finalTime, 'HH:mm');
+			if (doNotDisturbObject.repeatFor && (doNotDisturbObject.repeatFor === 'every day' || (doNotDisturbObject.limitDateTime && moment().isBefore(moment(doNotDisturbObject.limitDateTime).utcOffset(user.utcOffset))))) {
+				const initialMoment = moment(doNotDisturbObject.initialTime, 'HH:mm').utcOffset(user.utcOffset);
+				let finalMoment = moment(doNotDisturbObject.finalTime, 'HH:mm').utcOffset(user.utcOffset);
 
 				if (initialMoment.isAfter(finalMoment)) {
 					finalMoment = finalMoment.add(1, 'day');
@@ -256,13 +251,10 @@
 			return;
 		}
 
-<<<<<<< HEAD
 		const userAudioNotificationPreference = preferences.audioNotifications !== 'default' ? preferences.audioNotifications : undefined;
 		const userDesktopNotificationPreference = preferences.desktopNotifications !== 'default' ? preferences.desktopNotifications : undefined;
 		const userMobileNotificationPreference = preferences.mobileNotifications !== 'default' ? preferences.mobileNotifications : undefined;
 		// Set defaults if they don't exist
-=======
->>>>>>> 1bcba85d
 		const {
 			audioNotifications = RocketChat.getUserPreference(users[subscription.u._id], 'audioNotifications'),
 			desktopNotifications = RocketChat.getUserPreference(users[subscription.u._id], 'desktopNotifications'),
