// Insert server unique id if it doesn't exist
RocketChat.settings.add('uniqueID', process.env.DEPLOYMENT_ID || Random.id(), {
	'public': true,
	hidden: true
});

// When you define a setting and want to add a description, you don't need to automatically define the i18nDescription
// if you add a node to the i18n.json with the same setting name but with `_Description` it will automatically work.

RocketChat.settings.addGroup('Accounts', function() {
	this.add('Accounts_AllowAnonymousRead', false, {
		type: 'boolean',
		public: true
	});
	this.add('Accounts_AllowAnonymousWrite', false, {
		type: 'boolean',
		public: true,
		enableQuery: {
			_id: 'Accounts_AllowAnonymousRead',
			value: true
		}
	});
	this.add('Accounts_AllowDeleteOwnAccount', false, {
		type: 'boolean',
		'public': true,
		enableQuery: {
			_id: 'Accounts_AllowUserProfileChange',
			value: true
		}
	});
	this.add('Accounts_AllowUserProfileChange', true, {
		type: 'boolean',
		'public': true
	});
	this.add('Accounts_AllowUserAvatarChange', true, {
		type: 'boolean',
		'public': true
	});
	this.add('Accounts_AllowRealNameChange', true, {
		type: 'boolean',
		'public': true
	});
	this.add('Accounts_AllowUsernameChange', true, {
		type: 'boolean',
		'public': true
	});
	this.add('Accounts_AllowEmailChange', true, {
		type: 'boolean',
		'public': true
	});
	this.add('Accounts_AllowPasswordChange', true, {
		type: 'boolean',
		'public': true
	});
	this.add('Accounts_CustomFieldsToShowInUserInfo', '', {
		type: 'string',
		public: true
	});
	this.add('Accounts_LoginExpiration', 90, {
		type: 'int',
		'public': true
	});
	this.add('Accounts_ShowFormLogin', true, {
		type: 'boolean',
		'public': true
	});
	this.add('Accounts_EmailOrUsernamePlaceholder', '', {
		type: 'string',
		'public': true,
		i18nLabel: 'Placeholder_for_email_or_username_login_field'
	});
	this.add('Accounts_PasswordPlaceholder', '', {
		type: 'string',
		'public': true,
		i18nLabel: 'Placeholder_for_password_login_field'
	});
	this.add('Accounts_ForgetUserSessionOnWindowClose', false, {
		type: 'boolean',
		'public': true
	});
	this.add('Accounts_SearchFields', 'username, name, emails.address', {
		type: 'string',
		public: true
	});

	this.section('Two Factor Authentication', function() {
		this.add('Accounts_TwoFactorAuthentication_MaxDelta', 1, {
			type: 'int',
			public: true,
			i18nLabel: 'Accounts_TwoFactorAuthentication_MaxDelta'
		});
	});

	this.section('Registration', function() {
		this.add('Accounts_DefaultUsernamePrefixSuggestion', 'user', {
			type: 'string'
		});
		this.add('Accounts_RequireNameForSignUp', true, {
			type: 'boolean',
			'public': true
		});
		this.add('Accounts_RequirePasswordConfirmation', true, {
			type: 'boolean',
			'public': true
		});
		this.add('Accounts_EmailVerification', false, {
			type: 'boolean',
			'public': true,
			enableQuery: {
				_id: 'SMTP_Host',
				value: {
					$exists: 1,
					$ne: ''
				}
			}
		});
		this.add('Accounts_ManuallyApproveNewUsers', false, {
			'public': true,
			type: 'boolean'
		});
		this.add('Accounts_AllowedDomainsList', '', {
			type: 'string',
			'public': true
		});
		this.add('Accounts_BlockedDomainsList', '', {
			type: 'string'
		});
		this.add('Accounts_BlockedUsernameList', '', {
			type: 'string'
		});
		this.add('Accounts_UseDefaultBlockedDomainsList', true, {
			type: 'boolean'
		});
		this.add('Accounts_UseDNSDomainCheck', false, {
			type: 'boolean'
		});
		this.add('Accounts_RegistrationForm', 'Public', {
			type: 'select',
			'public': true,
			values: [
				{
					key: 'Public',
					i18nLabel: 'Accounts_RegistrationForm_Public'
				}, {
					key: 'Disabled',
					i18nLabel: 'Accounts_RegistrationForm_Disabled'
				}, {
					key: 'Secret URL',
					i18nLabel: 'Accounts_RegistrationForm_Secret_URL'
				}
			]
		});
		this.add('Accounts_RegistrationForm_SecretURL', Random.id(), {
			type: 'string'
		});
		this.add('Accounts_RegistrationForm_LinkReplacementText', 'New user registration is currently disabled', {
			type: 'string',
			'public': true
		});
		this.add('Accounts_Registration_AuthenticationServices_Enabled', true, {
			type: 'boolean',
			'public': true
		});
		this.add('Accounts_Registration_AuthenticationServices_Default_Roles', 'user', {
			type: 'string',
			enableQuery: {
				_id: 'Accounts_Registration_AuthenticationServices_Enabled',
				value: true
			}
		});
		this.add('Accounts_PasswordReset', true, {
			type: 'boolean',
			'public': true
		});
		this.add('Accounts_CustomFields', '', {
			type: 'code',
			'public': true,
			i18nLabel: 'Custom_Fields'
		});
	});

	this.section('Accounts_Default_User_Preferences', function() {
		this.add('Accounts_Default_User_Preferences_enableAutoAway', true, {
			type: 'boolean',
			'public': true,
			i18nLabel: 'Enable_Auto_Away'
		});
		this.add('Accounts_Default_User_Preferences_idleTimeoutLimit', 300, {
			type: 'int',
			'public': true,
			i18nLabel: 'Idle_Time_Limit'
		});
		this.add('Accounts_Default_User_Preferences_desktopNotificationDuration', 0, {
			type: 'int',
			'public': true,
			i18nLabel: 'Notification_Duration'
		});
		this.add('Accounts_Default_User_Preferences_audioNotifications', 'mentions', {
			type: 'select',
			values: [
				{
					key: 'all',
					i18nLabel: 'All_messages'
				},
				{
					key: 'mentions',
					i18nLabel: 'Mentions'
				},
				{
					key: 'nothing',
					i18nLabel: 'Nothing'
				}
			],
			public: true
		});
		this.add('Accounts_Default_User_Preferences_desktopNotifications', 'mentions', {
			type: 'select',
			values: [
				{
					key: 'all',
					i18nLabel: 'All_messages'
				},
				{
					key: 'mentions',
					i18nLabel: 'Mentions'
				},
				{
					key: 'nothing',
					i18nLabel: 'Nothing'
				}
			],
			'public': true
		});
		this.add('Accounts_Default_User_Preferences_mobileNotifications', 'mentions', {
			type: 'select',
			values: [
				{
					key : 'all',
					i18nLabel : 'All_messages'
				},
				{
					key : 'mentions',
					i18nLabel : 'Mentions'
				},
				{
					key : 'nothing',
					i18nLabel : 'Nothing'
				}
			],
			'public': true
		});
		this.add('Accounts_Default_User_Preferences_unreadAlert', true, {
			type: 'boolean',
			'public': true,
			i18nLabel: 'Unread_Tray_Icon_Alert'
		});
		this.add('Accounts_Default_User_Preferences_useEmojis', true, {
			type: 'boolean',
			'public': true,
			i18nLabel: 'Use_Emojis'
		});
		this.add('Accounts_Default_User_Preferences_convertAsciiEmoji', true, {
			type: 'boolean',
			'public': true,
			i18nLabel: 'Convert_Ascii_Emojis'
		});
		this.add('Accounts_Default_User_Preferences_autoImageLoad', true, {
			type: 'boolean',
			'public': true,
			i18nLabel: 'Auto_Load_Images'
		});
		this.add('Accounts_Default_User_Preferences_saveMobileBandwidth', true, {
			type: 'boolean',
			'public': true,
			i18nLabel: 'Save_Mobile_Bandwidth'
		});
		this.add('Accounts_Default_User_Preferences_collapseMediaByDefault', false, {
			type: 'boolean',
			'public': true,
			i18nLabel: 'Collapse_Embedded_Media_By_Default'
		});
		this.add('Accounts_Default_User_Preferences_hideUsernames', false, {
			type: 'boolean',
			'public': true,
			i18nLabel: 'Hide_usernames'
		});
		this.add('Accounts_Default_User_Preferences_hideRoles', false, {
			type: 'boolean',
			'public': true,
			i18nLabel: 'Hide_roles'
		});
		this.add('Accounts_Default_User_Preferences_hideFlexTab', false, {
			type: 'boolean',
			'public': true,
			i18nLabel: 'Hide_flextab'
		});
		this.add('Accounts_Default_User_Preferences_hideAvatars', false, {
			type: 'boolean',
			'public': true,
			i18nLabel: 'Hide_Avatars'
		});
		this.add('Accounts_Default_User_Preferences_roomsListExhibitionMode', 'category', {
			type: 'select',
			values: [
				{
					key: 'unread',
					i18nLabel: 'Unread_Rooms_Mode'
				},
				{
					key: 'activity',
					i18nLabel: 'Sort_by_activity'
				},
				{
					key: 'category',
					i18nLabel: 'Split_by_categories'
				}
			],
			'public': true,
			i18nLabel: 'Sidebar_list_mode'
		});
		this.add('Accounts_Default_User_Preferences_sidebarViewMode', 'medium', {
			type: 'select',
			values: [
				{
					key: 'extended',
					i18nLabel: 'Extended'
				},
				{
					key: 'medium',
					i18nLabel: 'Medium'
				},
				{
					key: 'condensed',
					i18nLabel: 'Condensed'
				}
			],
			'public': true,
			i18nLabel: 'Sidebar_list_mode'
		});
		this.add('Accounts_Default_User_Preferences_sidebarHideAvatar', false, {
			type: 'boolean',
			'public': true,
			i18nLabel: 'Hide_Avatars'
		});
		this.add('Accounts_Default_User_Preferences_sidebarShowUnread', false, {
			type: 'boolean',
			'public': true,
			i18nLabel: 'Unread_on_top'
		});
		this.add('Accounts_Default_User_Preferences_sidebarShowFavorites', true, {
			type: 'boolean',
			'public': true,
			i18nLabel: 'Group_favorites'
		});
		this.add('Accounts_Default_User_Preferences_sendOnEnter', 'normal', {
			type: 'select',
			values: [
				{
					key: 'normal',
					i18nLabel: 'Enter_Normal'
				},
				{
					key: 'alternative',
					i18nLabel: 'Enter_Alternative'
				},
				{
					key: 'desktop',
					i18nLabel: 'Only_On_Desktop'
				}
			],
			'public': true,
			i18nLabel: 'Enter_Behaviour'
		});
		this.add('Accounts_Default_User_Preferences_messageViewMode', 0, {
			type: 'select',
			values: [
				{
					key: 0,
					i18nLabel: 'Normal'
				},
				{
					key: 1,
					i18nLabel: 'Cozy'
				},
				{
					key: 2,
					i18nLabel: 'Compact'
				}
			],
			'public': true,
			i18nLabel: 'MessageBox_view_mode'
		});
		this.add('Accounts_Default_User_Preferences_emailNotificationMode', 'mentions', {
			type: 'select',
			values: [
				{
					key: 'nothing',
					i18nLabel: 'Email_Notification_Mode_Disabled'
				},
				{
					key: 'mentions',
					i18nLabel: 'Email_Notification_Mode_All'
				}
			],
			'public': true,
			i18nLabel: 'Email_Notification_Mode'
		});
		this.add('Accounts_Default_User_Preferences_roomCounterSidebar', false, {
			type: 'boolean',
			'public': true,
			i18nLabel: 'Show_room_counter_on_sidebar'
		});
		this.add('Accounts_Default_User_Preferences_newRoomNotification', 'door', {
			type: 'select',
			values: [
				{
					key: 'none',
					i18nLabel: 'None'
				},
				{
					key: 'door',
					i18nLabel: 'Default'
				}
			],
			'public': true,
			i18nLabel: 'New_Room_Notification'
		});
		this.add('Accounts_Default_User_Preferences_newMessageNotification', 'chime', {
			type: 'select',
			values: [
				{
					key: 'none',
					i18nLabel: 'None'
				},
				{
					key: 'chime',
					i18nLabel: 'Default'
				}
			],
			'public': true,
			i18nLabel: 'New_Message_Notification'
		});
		this.add('Accounts_Default_User_Preferences_muteFocusedConversations', true, {
			type: 'boolean',
			'public': true,
			i18nLabel: 'Mute_Focused_Conversations'
		});
		this.add('Accounts_Default_User_Preferences_notificationsSoundVolume', 100, {
			type: 'int',
			'public': true,
			i18nLabel: 'Notifications_Sound_Volume'
		});
	});

	this.section('Avatar', function() {
		this.add('Accounts_AvatarResize', true, {
			type: 'boolean'
		});
		this.add('Accounts_AvatarSize', 200, {
			type: 'int',
			enableQuery: {
				_id: 'Accounts_AvatarResize',
				value: true
			}
		});

		return this.add('Accounts_SetDefaultAvatar', true, {
			type: 'boolean'
		});
	});

	this.section('Password_Policy', function() {
		this.add('Accounts_Password_Policy_Enabled', false, {
			type: 'boolean'
		});

		const enableQuery = {
			_id: 'Accounts_Password_Policy_Enabled',
			value: true
		};

		this.add('Accounts_Password_Policy_MinLength', 7, {
			type: 'int',
			enableQuery
		});

		this.add('Accounts_Password_Policy_MaxLength', -1, {
			type: 'int',
			enableQuery
		});

		this.add('Accounts_Password_Policy_ForbidRepeatingCharacters', true, {
			type: 'boolean',
			enableQuery
		});

		this.add('Accounts_Password_Policy_ForbidRepeatingCharactersCount', 3, {
			type: 'int',
			enableQuery
		});

		this.add('Accounts_Password_Policy_AtLeastOneLowercase', true, {
			type: 'boolean',
			enableQuery
		});

		this.add('Accounts_Password_Policy_AtLeastOneUppercase', true, {
			type: 'boolean',
			enableQuery
		});

		this.add('Accounts_Password_Policy_AtLeastOneNumber', true, {
			type: 'boolean',
			enableQuery
		});

		this.add('Accounts_Password_Policy_AtLeastOneSpecialCharacter', true, {
			type: 'boolean',
			enableQuery
		});
	});
});

RocketChat.settings.addGroup('OAuth', function() {
	this.section('Facebook', function() {
		const enableQuery = {
			_id: 'Accounts_OAuth_Facebook',
			value: true
		};
		this.add('Accounts_OAuth_Facebook', false, {
			type: 'boolean',
			'public': true
		});
		this.add('Accounts_OAuth_Facebook_id', '', {
			type: 'string',
			enableQuery
		});
		this.add('Accounts_OAuth_Facebook_secret', '', {
			type: 'string',
			enableQuery
		});
		return this.add('Accounts_OAuth_Facebook_callback_url', '_oauth/facebook', {
			type: 'relativeUrl',
			readonly: true,
			force: true,
			enableQuery
		});
	});
	this.section('Google', function() {
		const enableQuery = {
			_id: 'Accounts_OAuth_Google',
			value: true
		};
		this.add('Accounts_OAuth_Google', false, {
			type: 'boolean',
			'public': true
		});
		this.add('Accounts_OAuth_Google_id', '', {
			type: 'string',
			enableQuery
		});
		this.add('Accounts_OAuth_Google_secret', '', {
			type: 'string',
			enableQuery
		});
		return this.add('Accounts_OAuth_Google_callback_url', '_oauth/google', {
			type: 'relativeUrl',
			readonly: true,
			force: true,
			enableQuery
		});
	});
	this.section('GitHub', function() {
		const enableQuery = {
			_id: 'Accounts_OAuth_Github',
			value: true
		};
		this.add('Accounts_OAuth_Github', false, {
			type: 'boolean',
			'public': true
		});
		this.add('Accounts_OAuth_Github_id', '', {
			type: 'string',
			enableQuery
		});
		this.add('Accounts_OAuth_Github_secret', '', {
			type: 'string',
			enableQuery
		});
		return this.add('Accounts_OAuth_Github_callback_url', '_oauth/github', {
			type: 'relativeUrl',
			readonly: true,
			force: true,
			enableQuery
		});
	});
	this.section('Linkedin', function() {
		const enableQuery = {
			_id: 'Accounts_OAuth_Linkedin',
			value: true
		};
		this.add('Accounts_OAuth_Linkedin', false, {
			type: 'boolean',
			'public': true
		});
		this.add('Accounts_OAuth_Linkedin_id', '', {
			type: 'string',
			enableQuery
		});
		this.add('Accounts_OAuth_Linkedin_secret', '', {
			type: 'string',
			enableQuery
		});
		return this.add('Accounts_OAuth_Linkedin_callback_url', '_oauth/linkedin', {
			type: 'relativeUrl',
			readonly: true,
			force: true,
			enableQuery
		});
	});
	this.section('Meteor', function() {
		const enableQuery = {
			_id: 'Accounts_OAuth_Meteor',
			value: true
		};
		this.add('Accounts_OAuth_Meteor', false, {
			type: 'boolean',
			'public': true
		});
		this.add('Accounts_OAuth_Meteor_id', '', {
			type: 'string',
			enableQuery
		});
		this.add('Accounts_OAuth_Meteor_secret', '', {
			type: 'string',
			enableQuery
		});
		return this.add('Accounts_OAuth_Meteor_callback_url', '_oauth/meteor', {
			type: 'relativeUrl',
			readonly: true,
			force: true,
			enableQuery
		});
	});
	this.section('Twitter', function() {
		const enableQuery = {
			_id: 'Accounts_OAuth_Twitter',
			value: true
		};
		this.add('Accounts_OAuth_Twitter', false, {
			type: 'boolean',
			'public': true
		});
		this.add('Accounts_OAuth_Twitter_id', '', {
			type: 'string',
			enableQuery
		});
		this.add('Accounts_OAuth_Twitter_secret', '', {
			type: 'string',
			enableQuery
		});
		return this.add('Accounts_OAuth_Twitter_callback_url', '_oauth/twitter', {
			type: 'relativeUrl',
			readonly: true,
			force: true,
			enableQuery
		});
	});
	return this.section('Proxy', function() {
		this.add('Accounts_OAuth_Proxy_host', 'https://oauth-proxy.rocket.chat', {
			type: 'string',
			'public': true
		});
		return this.add('Accounts_OAuth_Proxy_services', '', {
			type: 'string',
			'public': true
		});
	});
});

RocketChat.settings.addGroup('General', function() {
	this.add('Show_Setup_Wizard', 'pending', {
		type: 'select',
		public: true,
		values: [
			{
				key: 'pending',
				i18nLabel: 'Pending'
			}, {
				key: 'in_progress',
				i18nLabel: 'In_progress'
			}, {
				key: 'completed',
				i18nLabel: 'Completed'
			}
		]
	});
	this.add('Site_Url', typeof __meteor_runtime_config__ !== 'undefined' && __meteor_runtime_config__ !== null ? __meteor_runtime_config__.ROOT_URL : null, {
		type: 'string',
		i18nDescription: 'Site_Url_Description',
		'public': true
	});
	this.add('Site_Name', 'Rocket.Chat', {
		type: 'string',
<<<<<<< HEAD
=======
		'public': true,
>>>>>>> ec69a183
		wizard: {
			step: 3,
			order: 0
		}
	});
	this.add('Language', '', {
		type: 'language',
<<<<<<< HEAD
=======
		'public': true,
>>>>>>> ec69a183
		wizard: {
			step: 3,
			order: 1
		}
	});
	this.add('Allow_Invalid_SelfSigned_Certs', false, {
		type: 'boolean'
	});
	this.add('Favorite_Rooms', true, {
		type: 'boolean',
		'public': true
	});
	this.add('First_Channel_After_Login', '', {
		type: 'string',
		'public': true
	});
	this.add('Unread_Count', 'user_and_group_mentions_only', {
		type: 'select',
		values: [
			{
				key: 'all_messages',
				i18nLabel: 'All_messages'
			}, {
				key: 'user_mentions_only',
				i18nLabel: 'User_mentions_only'
			}, {
				key: 'group_mentions_only',
				i18nLabel: 'Group_mentions_only'
			}, {
				key: 'user_and_group_mentions_only',
				i18nLabel: 'User_and_group_mentions_only'
			}
		],
		'public': true
	});
	this.add('Unread_Count_DM', 'all_messages', {
		type: 'select',
		values: [
			{
				key: 'all_messages',
				i18nLabel: 'All_messages'
			}, {
				key: 'mentions_only',
				i18nLabel: 'Mentions_only'
			}
		],
		'public': true
	});
	this.add('CDN_PREFIX', '', {
		type: 'string',
		'public': true
	});
	this.add('Force_SSL', false, {
		type: 'boolean',
		'public': true
	});
	this.add('GoogleTagManager_id', '', {
		type: 'string',
		'public': true
	});
	this.add('Bugsnag_api_key', '', {
		type: 'string',
		'public': false
	});
	this.add('Force_Disable_OpLog_For_Cache', false, {
		type: 'boolean',
		'public': false
	});
	this.add('Restart', 'restart_server', {
		type: 'action',
		actionText: 'Restart_the_server'
	});
	this.add('Store_Last_Message', true, {
		type: 'boolean',
		public: true,
		i18nDescription: 'Store_Last_Message_Sent_per_Room'
	});
	this.section('UTF8', function() {
		this.add('UTF8_Names_Validation', '[0-9a-zA-Z-_.]+', {
			type: 'string',
			'public': true,
			i18nDescription: 'UTF8_Names_Validation_Description'
		});
		return this.add('UTF8_Names_Slugify', true, {
			type: 'boolean',
			'public': true
		});
	});
	this.section('Reporting', function() {
		return this.add('Statistics_reporting', true, {
			type: 'boolean'
		});
	});
	this.section('Notifications', function() {
		this.add('Notifications_Max_Room_Members', 100, {
			type: 'int',
			public: true,
			i18nDescription: 'Notifications_Max_Room_Members_Description'
		});

		this.add('Notifications_Always_Notify_Mobile', false, {
			type: 'boolean',
			public: true,
			i18nDescription: 'Notifications_Always_Notify_Mobile_Description'
		});
	});
	this.section('REST API', function() {
		return this.add('API_User_Limit', 500, {
			type: 'int',
			'public': true,
			i18nDescription: 'API_User_Limit'
		});
	});
	this.section('Iframe_Integration', function() {
		this.add('Iframe_Integration_send_enable', false, {
			type: 'boolean',
			'public': true
		});
		this.add('Iframe_Integration_send_target_origin', '*', {
			type: 'string',
			'public': true,
			enableQuery: {
				_id: 'Iframe_Integration_send_enable',
				value: true
			}
		});
		this.add('Iframe_Integration_receive_enable', false, {
			type: 'boolean',
			'public': true
		});
		return this.add('Iframe_Integration_receive_origin', '*', {
			type: 'string',
			'public': true,
			enableQuery: {
				_id: 'Iframe_Integration_receive_enable',
				value: true
			}
		});
	});
	this.section('Translations', function() {
		return this.add('Custom_Translations', '', {
			type: 'code',
			'public': true
		});
	});
	return this.section('Stream_Cast', function() {
		return this.add('Stream_Cast_Address', '', {
			type: 'string'
		});
	});
});

RocketChat.settings.addGroup('Email', function() {
	this.section('Subject', function() {
		this.add('Offline_DM_Email', '[[Site_Name]] You have been direct messaged by [User]', {
			type: 'code',
			code: 'text',
			multiline: true,
			i18nLabel: 'Offline_DM_Email',
			i18nDescription: 'Offline_Email_Subject_Description'
		});
		this.add('Offline_Mention_Email', '[[Site_Name]] You have been mentioned by [User] in #[Room]', {
			type: 'code',
			code: 'text',
			multiline: true,
			i18nLabel: 'Offline_Mention_Email',
			i18nDescription: 'Offline_Email_Subject_Description'
		});
		return this.add('Offline_Mention_All_Email', '[User] has posted a message in #[Room]', {
			type: 'code',
			code: 'text',
			multiline: true,
			i18nLabel: 'Offline_Mention_All_Email',
			i18nDescription: 'Offline_Email_Subject_Description'
		});
	});
	this.section('Header_and_Footer', function() {
		this.add('Email_Header', '<html><table border="0" cellspacing="0" cellpadding="0" width="100%" bgcolor="#f3f3f3" style="color:#4a4a4a;font-family: Helvetica,Arial,sans-serif;font-size:14px;line-height:20px;border-collapse:collapse;border-spacing:0;margin:0 auto"><tr><td style="padding:1em"><table border="0" cellspacing="0" cellpadding="0" align="center" width="100%" style="width:100%;margin:0 auto;max-width:800px"><tr><td bgcolor="#ffffff" style="background-color:#ffffff; border: 1px solid #DDD; font-size: 10pt; font-family: Helvetica,Arial,sans-serif;"><table width="100%" border="0" cellspacing="0" cellpadding="0"><tr><td style="background-color: #04436a;"><h1 style="font-family: Helvetica,Arial,sans-serif; padding: 0 1em; margin: 0; line-height: 70px; color: #FFF;">[Site_Name]</h1></td></tr><tr><td style="padding: 1em; font-size: 10pt; font-family: Helvetica,Arial,sans-serif;">', {
			type: 'code',
			code: 'text/html',
			multiline: true,
			i18nLabel: 'Header'
		});
		this.add('Email_Footer', '</td></tr></table></td></tr><tr><td border="0" cellspacing="0" cellpadding="0" width="100%" style="font-family: Helvetica,Arial,sans-serif; max-width: 800px; margin: 0 auto; padding: 1.5em; text-align: center; font-size: 8pt; color: #999;">Powered by <a href="https://rocket.chat" target="_blank">Rocket.Chat</a></td></tr></table></td></tr></table></html>', {
			type: 'code',
			code: 'text/html',
			multiline: true,
			i18nLabel: 'Footer'
		});
		return this.add('Email_Footer_Direct_Reply', '</td></tr></table></td></tr><tr><td border="0" cellspacing="0" cellpadding="0" width="100%" style="font-family: Helvetica,Arial,sans-serif; max-width: 800px; margin: 0 auto; padding: 1.5em; text-align: center; font-size: 8pt; color: #999;">You can directly reply to this email.<br>Do not modify previous emails in the thread.<br>Powered by <a href="https://rocket.chat" target="_blank">Rocket.Chat</a></td></tr></table></td></tr></table></html>', {
			type: 'code',
			code: 'text/html',
			multiline: true,
			i18nLabel: 'Footer_Direct_Reply'
		});
	});
	this.section('Direct_Reply', function() {
		this.add('Direct_Reply_Enable', false, {
			type: 'boolean',
			env: true,
			i18nLabel: 'Direct_Reply_Enable'
		});
		this.add('Direct_Reply_Debug', false, {
			type: 'boolean',
			env: true,
			i18nLabel: 'Direct_Reply_Debug',
			i18nDescription: 'Direct_Reply_Debug_Description'
		});
		this.add('Direct_Reply_Protocol', 'IMAP', {
			type: 'select',
			values: [
				{
					key: 'IMAP',
					i18nLabel: 'IMAP'
				}, {
					key: 'POP',
					i18nLabel: 'POP'
				}
			],
			env: true,
			i18nLabel: 'Protocol'
		});
		this.add('Direct_Reply_Host', '', {
			type: 'string',
			env: true,
			i18nLabel: 'Host'
		});
		this.add('Direct_Reply_Port', '143', {
			type: 'select',
			values: [
				{
					key: '143',
					i18nLabel: '143'
				}, {
					key: '993',
					i18nLabel: '993'
				}, {
					key: '110',
					i18nLabel: '110'
				}, {
					key: '995',
					i18nLabel: '995'
				}
			],
			env: true,
			i18nLabel: 'Port'
		});
		this.add('Direct_Reply_IgnoreTLS', false, {
			type: 'boolean',
			env: true,
			i18nLabel: 'IgnoreTLS'
		});
		this.add('Direct_Reply_Frequency', 5, {
			type: 'int',
			env: true,
			i18nLabel: 'Direct_Reply_Frequency',
			enableQuery: {
				_id: 'Direct_Reply_Protocol',
				value: 'POP'
			}
		});
		this.add('Direct_Reply_Delete', true, {
			type: 'boolean',
			env: true,
			i18nLabel: 'Direct_Reply_Delete',
			enableQuery: {
				_id: 'Direct_Reply_Protocol',
				value: 'IMAP'
			}
		});
		this.add('Direct_Reply_Separator', '+', {
			type: 'select',
			values: [
				{
					key: '!',
					i18nLabel: '!'
				}, {
					key: '#',
					i18nLabel: '#'
				}, {
					key: '$',
					i18nLabel: '$'
				}, {
					key: '%',
					i18nLabel: '%'
				}, {
					key: '&',
					i18nLabel: '&'
				}, {
					key: '\'',
					i18nLabel: '\''
				}, {
					key: '*',
					i18nLabel: '*'
				}, {
					key: '+',
					i18nLabel: '+'
				}, {
					key: '-',
					i18nLabel: '-'
				}, {
					key: '/',
					i18nLabel: '/'
				}, {
					key: '=',
					i18nLabel: '='
				}, {
					key: '?',
					i18nLabel: '?'
				}, {
					key: '^',
					i18nLabel: '^'
				}, {
					key: '_',
					i18nLabel: '_'
				}, {
					key: '`',
					i18nLabel: '`'
				}, {
					key: '{',
					i18nLabel: '{'
				}, {
					key: '|',
					i18nLabel: '|'
				}, {
					key: '}',
					i18nLabel: '}'
				}, {
					key: '~',
					i18nLabel: '~'
				}
			],
			env: true,
			i18nLabel: 'Direct_Reply_Separator'
		});
		this.add('Direct_Reply_Username', '', {
			type: 'string',
			env: true,
			i18nLabel: 'Username',
			placeholder: 'email@domain'
		});
		return this.add('Direct_Reply_Password', '', {
			type: 'password',
			env: true,
			i18nLabel: 'Password'
		});
	});
	this.section('SMTP', function() {
		this.add('SMTP_Protocol', 'smtp', {
			type: 'select',
			values: [
				{
					key: 'smtp',
					i18nLabel: 'smtp'
				}, {
					key: 'smtps',
					i18nLabel: 'smtps'
				}
			],
			env: true,
			i18nLabel: 'Protocol'
		});
		this.add('SMTP_Host', '', {
			type: 'string',
			env: true,
			i18nLabel: 'Host'
		});
		this.add('SMTP_Port', '', {
			type: 'string',
			env: true,
			i18nLabel: 'Port'
		});
		this.add('SMTP_IgnoreTLS', false, {
			type: 'boolean',
			env: true,
			i18nLabel: 'IgnoreTLS',
			enableQuery: {
				_id: 'SMTP_Protocol',
				value: 'smtp'
			}
		});
		this.add('SMTP_Pool', true, {
			type: 'boolean',
			env: true,
			i18nLabel: 'Pool'
		});
		this.add('SMTP_Username', '', {
			type: 'string',
			env: true,
			i18nLabel: 'Username',
			autocomplete: false
		});
		this.add('SMTP_Password', '', {
			type: 'password',
			env: true,
			i18nLabel: 'Password',
			autocomplete: false
		});
		this.add('From_Email', '', {
			type: 'string',
			placeholder: 'email@domain'
		});
		return this.add('SMTP_Test_Button', 'sendSMTPTestEmail', {
			type: 'action',
			actionText: 'Send_a_test_mail_to_my_user'
		});
	});
	this.section('Invitation', function() {
		this.add('Invitation_Customized', false, {
			type: 'boolean',
			i18nLabel: 'Custom'
		});
		this.add('Invitation_Subject', '', {
			type: 'string',
			i18nLabel: 'Subject',
			enableQuery: {
				_id: 'Invitation_Customized',
				value: true
			},
			i18nDefaultQuery: {
				_id: 'Invitation_Customized',
				value: false
			}
		});
		return this.add('Invitation_HTML', '', {
			type: 'code',
			code: 'text/html',
			multiline: true,
			i18nLabel: 'Body',
			i18nDescription: 'Invitation_HTML_Description',
			enableQuery: {
				_id: 'Invitation_Customized',
				value: true
			},
			i18nDefaultQuery: {
				_id: 'Invitation_Customized',
				value: false
			}
		});
	});
	this.section('Registration', function() {
		this.add('Accounts_Enrollment_Customized', false, {
			type: 'boolean',
			i18nLabel: 'Custom'
		});
		this.add('Accounts_Enrollment_Email_Subject', '', {
			type: 'string',
			i18nLabel: 'Subject',
			enableQuery: {
				_id: 'Accounts_Enrollment_Customized',
				value: true
			},
			i18nDefaultQuery: {
				_id: 'Accounts_Enrollment_Customized',
				value: false
			}
		});
		return this.add('Accounts_Enrollment_Email', '', {
			type: 'code',
			code: 'text/html',
			multiline: true,
			i18nLabel: 'Body',
			enableQuery: {
				_id: 'Accounts_Enrollment_Customized',
				value: true
			},
			i18nDefaultQuery: {
				_id: 'Accounts_Enrollment_Customized',
				value: false
			}
		});
	});
	this.section('Registration_via_Admin', function() {
		this.add('Accounts_UserAddedEmail_Customized', false, {
			type: 'boolean',
			i18nLabel: 'Custom'
		});
		this.add('Accounts_UserAddedEmailSubject', '', {
			type: 'string',
			i18nLabel: 'Subject',
			enableQuery: {
				_id: 'Accounts_UserAddedEmail_Customized',
				value: true
			},
			i18nDefaultQuery: {
				_id: 'Accounts_UserAddedEmail_Customized',
				value: false
			}
		});
		return this.add('Accounts_UserAddedEmail', '', {
			type: 'code',
			code: 'text/html',
			multiline: true,
			i18nLabel: 'Body',
			i18nDescription: 'Accounts_UserAddedEmail_Description',
			enableQuery: {
				_id: 'Accounts_UserAddedEmail_Customized',
				value: true
			},
			i18nDefaultQuery: {
				_id: 'Accounts_UserAddedEmail_Customized',
				value: false
			}
		});
	});
	this.section('Forgot_password_section', function() {
		this.add('Forgot_Password_Customized', false, {
			type: 'boolean',
			i18nLabel: 'Custom'
		});
		this.add('Forgot_Password_Email_Subject', '', {
			type: 'string',
			i18nLabel: 'Subject',
			enableQuery: {
				_id: 'Forgot_Password_Customized',
				value: true
			},
			i18nDefaultQuery: {
				_id: 'Forgot_Password_Customized',
				value: false
			}
		});
		return this.add('Forgot_Password_Email', '', {
			type: 'code',
			code: 'text/html',
			multiline: true,
			i18nLabel: 'Body',
			i18nDescription: 'Forgot_Password_Description',
			enableQuery: {
				_id: 'Forgot_Password_Customized',
				value: true
			},
			i18nDefaultQuery: {
				_id: 'Forgot_Password_Customized',
				value: false
			}
		});
	});
	return this.section('Verification', function() {
		this.add('Verification_Customized', false, {
			type: 'boolean',
			i18nLabel: 'Custom'
		});
		this.add('Verification_Email_Subject', '', {
			type: 'string',
			i18nLabel: 'Subject',
			enableQuery: {
				_id: 'Verification_Customized',
				value: true
			},
			i18nDefaultQuery: {
				_id: 'Verification_Customized',
				value: false
			}
		});
		return this.add('Verification_Email', '', {
			type: 'code',
			code: 'text/html',
			multiline: true,
			i18nLabel: 'Body',
			i18nDescription: 'Verification_Description',
			enableQuery: {
				_id: 'Verification_Customized',
				value: true
			},
			i18nDefaultQuery: {
				_id: 'Verification_Customized',
				value: false
			}
		});
	});
});

RocketChat.settings.addGroup('Message', function() {
	this.section('Message_Attachments', function() {
		this.add('Message_Attachments_GroupAttach', false, {
			type: 'boolean',
			'public': true,
			i18nDescription: 'Message_Attachments_GroupAttachDescription'
		});
	});
	this.section('Message_Audio', function() {
		this.add('Message_AudioRecorderEnabled', true, {
			type: 'boolean',
			'public': true,
			i18nDescription: 'Message_AudioRecorderEnabledDescription'
		});
		this.add('Message_Audio_bitRate', 32, {
			type: 'int',
			'public': true
		});
	});
	this.add('Message_AllowEditing', true, {
		type: 'boolean',
		'public': true
	});
	this.add('Message_AllowEditing_BlockEditInMinutes', 0, {
		type: 'int',
		'public': true,
		i18nDescription: 'Message_AllowEditing_BlockEditInMinutesDescription'
	});
	this.add('Message_AllowDeleting', true, {
		type: 'boolean',
		'public': true
	});
	this.add('Message_AllowDeleting_BlockDeleteInMinutes', 0, {
		type: 'int',
		'public': true,
		i18nDescription: 'Message_AllowDeleting_BlockDeleteInMinutes'
	});
	this.add('Message_AllowUnrecognizedSlashCommand', false, {
		type: 'boolean',
		'public': true
	});
	this.add('Message_AllowDirectMessagesToYourself', true, {
		type: 'boolean',
		'public': true
	});
	this.add('Message_AlwaysSearchRegExp', false, {
		type: 'boolean'
	});
	this.add('Message_ShowEditedStatus', true, {
		type: 'boolean',
		'public': true
	});
	this.add('Message_ShowDeletedStatus', false, {
		type: 'boolean',
		'public': true
	});
	this.add('Message_AllowBadWordsFilter', false, {
		type: 'boolean',
		'public': true
	});
	this.add('Message_BadWordsFilterList', '', {
		type: 'string',
		'public': true
	});
	this.add('Message_KeepHistory', false, {
		type: 'boolean',
		'public': true
	});
	this.add('Message_MaxAll', 0, {
		type: 'int',
		'public': true
	});
	this.add('Message_MaxAllowedSize', 5000, {
		type: 'int',
		'public': true
	});
	this.add('Message_ShowFormattingTips', true, {
		type: 'boolean',
		'public': true
	});
	this.add('Message_SetNameToAliasEnabled', false, {
		type: 'boolean',
		'public': false,
		i18nDescription: 'Message_SetNameToAliasEnabled_Description'
	});
	this.add('Message_GroupingPeriod', 300, {
		type: 'int',
		'public': true,
		i18nDescription: 'Message_GroupingPeriodDescription'
	});
	this.add('API_Embed', true, {
		type: 'boolean',
		'public': true
	});
	this.add('API_Embed_UserAgent', 'Mozilla/5.0 (X11; Linux x86_64) AppleWebKit/537.36 (KHTML, like Gecko) Chrome/41.0.2227.0 Safari/537.36', {
		type: 'string',
		'public': true
	});
	this.add('API_EmbedCacheExpirationDays', 30, {
		type: 'int',
		'public': false
	});
	this.add('API_Embed_clear_cache_now', 'OEmbedCacheCleanup', {
		type: 'action',
		actionText: 'clear',
		i18nLabel: 'clear_cache_now'
	});
	this.add('API_EmbedDisabledFor', '', {
		type: 'string',
		'public': true,
		i18nDescription: 'API_EmbedDisabledFor_Description'
	});
	this.add('API_EmbedIgnoredHosts', 'localhost, 127.0.0.1, 10.0.0.0/8, 172.16.0.0/12, 192.168.0.0/16', {
		type: 'string',
		i18nDescription: 'API_EmbedIgnoredHosts_Description'
	});
	this.add('API_EmbedSafePorts', '80, 443', {
		type: 'string'
	});
	this.add('Message_TimeFormat', 'LT', {
		type: 'string',
		'public': true,
		i18nDescription: 'Message_TimeFormat_Description'
	});
	this.add('Message_DateFormat', 'LL', {
		type: 'string',
		'public': true,
		i18nDescription: 'Message_DateFormat_Description'
	});
	this.add('Message_TimeAndDateFormat', 'LLL', {
		type: 'string',
		'public': true,
		i18nDescription: 'Message_TimeAndDateFormat_Description'
	});
	this.add('Message_QuoteChainLimit', 2, {
		type: 'int',
		'public': true
	});
	this.add('Message_HideType_uj', false, {
		type: 'boolean',
		'public': true
	});
	this.add('Message_HideType_ul', false, {
		type: 'boolean',
		'public': true
	});
	this.add('Message_HideType_ru', false, {
		type: 'boolean',
		'public': true
	});
	this.add('Message_HideType_au', false, {
		type: 'boolean',
		'public': true
	});

	this.add('Message_HideType_mute_unmute', false, {
		type: 'boolean',
		'public': true
	});

	this.add('Message_ErasureType', 'Delete', {
		type: 'select',
		'public': true,
		values: [
			{
				key: 'Keep',
				i18nLabel: 'Message_ErasureType_Keep'
			}, {
				key: 'Delete',
				i18nLabel: 'Message_ErasureType_Delete'
			}, {
				key: 'Unlink',
				i18nLabel: 'Message_ErasureType_Unlink'
			}
		]
	});
});

RocketChat.settings.addGroup('Meta', function() {
	this.add('Meta_language', '', {
		type: 'string'
	});
	this.add('Meta_fb_app_id', '', {
		type: 'string'
	});
	this.add('Meta_robots', 'INDEX,FOLLOW', {
		type: 'string'
	});
	this.add('Meta_google-site-verification', '', {
		type: 'string'
	});
	this.add('Meta_msvalidate01', '', {
		type: 'string'
	});
	return this.add('Meta_custom', '', {
		type: 'code',
		code: 'text/html',
		multiline: true
	});
});

RocketChat.settings.addGroup('Push', function() {
	this.add('Push_enable', true, {
		type: 'boolean',
		'public': true
	});
	this.add('Push_debug', false, {
		type: 'boolean',
		'public': true,
		enableQuery: {
			_id: 'Push_enable',
			value: true
		}
	});
	this.add('Push_enable_gateway', true, {
		type: 'boolean',
		enableQuery: {
			_id: 'Push_enable',
			value: true
		}
	});
	this.add('Push_gateway', 'https://gateway.rocket.chat', {
		type: 'string',
		enableQuery: [
			{
				_id: 'Push_enable',
				value: true
			}, {
				_id: 'Push_enable_gateway',
				value: true
			}
		]
	});
	this.add('Push_production', true, {
		type: 'boolean',
		'public': true,
		enableQuery: [
			{
				_id: 'Push_enable',
				value: true
			}, {
				_id: 'Push_enable_gateway',
				value: false
			}
		]
	});
	this.add('Push_test_push', 'push_test', {
		type: 'action',
		actionText: 'Send_a_test_push_to_my_user',
		enableQuery: {
			_id: 'Push_enable',
			value: true
		}
	});
	this.section('Certificates_and_Keys', function() {
		this.add('Push_apn_passphrase', '', {
			type: 'string'
		});
		this.add('Push_apn_key', '', {
			type: 'string',
			multiline: true
		});
		this.add('Push_apn_cert', '', {
			type: 'string',
			multiline: true
		});
		this.add('Push_apn_dev_passphrase', '', {
			type: 'string'
		});
		this.add('Push_apn_dev_key', '', {
			type: 'string',
			multiline: true
		});
		this.add('Push_apn_dev_cert', '', {
			type: 'string',
			multiline: true
		});
		this.add('Push_gcm_api_key', '', {
			type: 'string'
		});
		return this.add('Push_gcm_project_number', '', {
			type: 'string',
			'public': true
		});
	});
	return this.section('Privacy', function() {
		this.add('Push_show_username_room', true, {
			type: 'boolean',
			'public': true
		});
		return this.add('Push_show_message', true, {
			type: 'boolean',
			'public': true
		});
	});
});

RocketChat.settings.addGroup('Layout', function() {
	this.section('Content', function() {
		this.add('Layout_Home_Title', 'Home', {
			type: 'string',
			'public': true
		});
		this.add('Layout_Home_Body', '<p>Welcome to Rocket.Chat!</p>\n<p>The Rocket.Chat desktops apps for Windows, macOS and Linux are available to download <a title="Rocket.Chat desktop apps" href="https://rocket.chat/download" target="_blank" rel="noopener">here</a>.</p><p>The native mobile app, Rocket.Chat+,\n  for Android and iOS is available from <a title="Rocket.Chat+ on Google Play" href="https://play.google.com/store/apps/details?id=chat.rocket.android" target="_blank" rel="noopener">Google Play</a> and the <a title="Rocket.Chat+ on the App Store" href="https://itunes.apple.com/app/rocket-chat/id1148741252" target="_blank" rel="noopener">App Store</a>.</p>\n<p>For further help, please consult the <a title="Rocket.Chat Documentation" href="https://rocket.chat/docs/" target="_blank" rel="noopener">documentation</a>.</p>\n<p>If you\'re an admin, feel free to change this content via <strong>Administration</strong> -> <strong>Layout</strong> -> <strong>Home Body</strong>. Or clicking <a title="Home Body Layout" href="/admin/Layout">here</a>.</p>', {
			type: 'code',
			code: 'text/html',
			multiline: true,
			'public': true
		});
		this.add('Layout_Terms_of_Service', 'Terms of Service <br> Go to APP SETTINGS -> Layout to customize this page.', {
			type: 'code',
			code: 'text/html',
			multiline: true,
			'public': true
		});
		this.add('Layout_Login_Terms', 'By proceeding you are agreeing to our <a href="terms-of-service">Terms of Service</a> and <a href="privacy-policy">Privacy Policy</a>.', {
			type: 'string',
			multiline: true,
			'public': true
		});
		this.add('Layout_Privacy_Policy', 'Privacy Policy <br> Go to APP SETTINGS -> Layout to customize this page.', {
			type: 'code',
			code: 'text/html',
			multiline: true,
			'public': true
		});
		return this.add('Layout_Sidenav_Footer', '<a href="/home"><img src="assets/logo"/></a>', {
			type: 'code',
			code: 'text/html',
			'public': true,
			i18nDescription: 'Layout_Sidenav_Footer_description'
		});
	});
	this.section('Custom_Scripts', function() {
		this.add('Custom_Script_Logged_Out', '//Add your script', {
			type: 'code',
			multiline: true,
			'public': true
		});
		return this.add('Custom_Script_Logged_In', '//Add your script', {
			type: 'code',
			multiline: true,
			'public': true
		});
	});
	return this.section('User_Interface', function() {
		this.add('UI_DisplayRoles', true, {
			type: 'boolean',
			'public': true
		});
		this.add('UI_Merge_Channels_Groups', true, {
			type: 'boolean',
			'public': true
		});
		this.add('UI_Use_Name_Avatar', false, {
			type: 'boolean',
			'public': true
		});
		this.add('UI_Use_Real_Name', false, {
			type: 'boolean',
			'public': true
		});
		this.add('UI_Click_Direct_Message', false, {
			type: 'boolean',
			'public': true
		});
		this.add('UI_Unread_Counter_Style', 'Different_Style_For_User_Mentions', {
			type: 'select',
			values: [
				{
					key: 'Same_Style_For_Mentions',
					i18nLabel: 'Same_Style_For_Mentions'
				}, {
					key: 'Different_Style_For_User_Mentions',
					i18nLabel: 'Different_Style_For_User_Mentions'
				}
			],
			'public': true
		});
		this.add('UI_Allow_room_names_with_special_chars', false, {
			type: 'boolean',
			public: true
		});
	});
});

RocketChat.settings.addGroup('Logs', function() {
	this.add('Log_Level', '0', {
		type: 'select',
		values: [
			{
				key: '0',
				i18nLabel: '0_Errors_Only'
			}, {
				key: '1',
				i18nLabel: '1_Errors_and_Information'
			}, {
				key: '2',
				i18nLabel: '2_Erros_Information_and_Debug'
			}
		],
		'public': true
	});
	this.add('Log_Package', false, {
		type: 'boolean',
		'public': true
	});
	this.add('Log_File', false, {
		type: 'boolean',
		'public': true
	});
	this.add('Log_View_Limit', 1000, {
		type: 'int'
	});

	this.section('Prometheus', function() {
		this.add('Prometheus_Enabled', false, {
			type: 'boolean',
			i18nLabel: 'Enabled'
		});
	});
});

RocketChat.settings.addGroup('Setup_Wizard', function() {
	this.section('Organization_Info', function() {
		this.add('Organization_Type', '', {
			type: 'select',
			values: [
				{
					key: 'nonprofit',
					i18nLabel: 'Nonprofit'
				},
				{
					key: 'enterprise',
					i18nLabel: 'Enterprise'
				},
				{
					key: 'government',
					i18nLabel: 'Government'
				},
				{
					key: 'community',
					i18nLabel: 'Community'
				}
			],
			wizard: {
				step: 2,
				order: 0
			}
		});
		this.add('Organization_Name', '', {
			type: 'string',
			wizard: {
				step: 2,
				order: 1
			}
		});
		this.add('Industry', '', {
			type: 'select',
			values: [
				{
					key: 'advocacy',
					i18nLabel: 'Advocacy'
				},
				{
					key: 'blockchain',
					i18nLabel: 'Blockchain'
				},
				{
					key: 'helpCenter',
					i18nLabel: 'Help_Center'
				},
				{
					key: 'manufacturing',
					i18nLabel: 'Manufacturing'
				},
				{
					key: 'education',
					i18nLabel: 'Education'
				},
				{
					key: 'insurance',
					i18nLabel: 'Insurance'
				},
				{
					key: 'logistics',
					i18nLabel: 'Logistics'
				},
				{
					key: 'consulting',
					i18nLabel: 'Consulting'
				},
				{
					key: 'entertainment',
					i18nLabel: 'Entertainment'
				},
				{
					key: 'publicRelations',
					i18nLabel: 'Public_Relations'
				},
				{
					key: 'religious',
					i18nLabel: 'Religious'
				},
				{
					key: 'gaming',
					i18nLabel: 'Gaming'
				},
				{
					key: 'socialNetwork',
					i18nLabel: 'Social_Network'
				},
				{
					key: 'realEstate',
					i18nLabel: 'Real_Estate'
				},
				{
					key: 'tourism',
					i18nLabel: 'Tourism'
				},
				{
					key: 'telecom',
					i18nLabel: 'Telecom'
				},
				{
					key: 'consumerGoods',
					i18nLabel: 'Consumer_Goods'
				},
				{
					key: 'financialServices',
					i18nLabel: 'Financial_Services'
				},
				{
					key: 'healthcarePharmaceutical',
					i18nLabel: 'Healthcare_and_Pharmaceutical'
				},
				{
					key: 'industry',
					i18nLabel: 'Industry'
				},
				{
					key: 'media',
					i18nLabel: 'Media'
				},
				{
					key: 'retail',
					i18nLabel: 'Retail'
				},
				{
					key: 'technologyServices',
					i18nLabel: 'Technology_Services'
				},
				{
					key: 'technologyProvider',
					i18nLabel: 'Technology_Provider'
				},
				{
					key: 'other',
					i18nLabel: 'Other'
				}
			],
			wizard: {
				step: 2,
				order: 2
			}
		});
		this.add('Size', '', {
			type: 'select',
			values: [
				{
					key: '0',
					i18nLabel: '1-10 people'
				},
				{
					key: '1',
					i18nLabel: '11-50 people'
				},
				{
					key: '2',
					i18nLabel: '51-100 people'
				},
				{
					key: '3',
					i18nLabel: '101-250 people'
				},
				{
					key: '4',
					i18nLabel: '251-500 people'
				},
				{
					key: '5',
					i18nLabel: '501-1000 people'
				},
				{
					key: '6',
					i18nLabel: '1001-4000 people'
				},
				{
					key: '7',
					i18nLabel: '4000 or more people'
				}
			],
			wizard: {
				step: 2,
				order: 3
			}
		});
		this.add('Country', '', {
			type: 'select',
			values: [
				{
					key: 'worldwide',
					i18nLabel: 'Worldwide'
				},
				{
					key: 'afghanistan',
					i18nLabel: 'Country_Afghanistan'
				},
				{
					key: 'albania',
					i18nLabel: 'Country_Albania'
				},
				{
					key: 'algeria',
					i18nLabel: 'Country_Algeria'
				},
				{
					key: 'americanSamoa',
					i18nLabel: 'Country_American_Samoa'
				},
				{
					key: 'andorra',
					i18nLabel: 'Country_Andorra'
				},
				{
					key: 'angola',
					i18nLabel: 'Country_Angola'
				},
				{
					key: 'anguilla',
					i18nLabel: 'Country_Anguilla'
				},
				{
					key: 'antarctica',
					i18nLabel: 'Country_Antarctica'
				},
				{
					key: 'antiguaAndBarbuda',
					i18nLabel: 'Country_Antigua_and_Barbuda'
				},
				{
					key: 'argentina',
					i18nLabel: 'Country_Argentina'
				},
				{
					key: 'armenia',
					i18nLabel: 'Country_Armenia'
				},
				{
					key: 'aruba',
					i18nLabel: 'Country_Aruba'
				},
				{
					key: 'australia',
					i18nLabel: 'Country_Australia'
				},
				{
					key: 'austria',
					i18nLabel: 'Country_Austria'
				},
				{
					key: 'azerbaijan',
					i18nLabel: 'Country_Azerbaijan'
				},
				{
					key: 'bahamas',
					i18nLabel: 'Country_Bahamas'
				},
				{
					key: 'bahrain',
					i18nLabel: 'Country_Bahrain'
				},
				{
					key: 'bangladesh',
					i18nLabel: 'Country_Bangladesh'
				},
				{
					key: 'barbados',
					i18nLabel: 'Country_Barbados'
				},
				{
					key: 'belarus',
					i18nLabel: 'Country_Belarus'
				},
				{
					key: 'belgium',
					i18nLabel: 'Country_Belgium'
				},
				{
					key: 'belize',
					i18nLabel: 'Country_Belize'
				},
				{
					key: 'benin',
					i18nLabel: 'Country_Benin'
				},
				{
					key: 'bermuda',
					i18nLabel: 'Country_Bermuda'
				},
				{
					key: 'bhutan',
					i18nLabel: 'Country_Bhutan'
				},
				{
					key: 'bolivia',
					i18nLabel: 'Country_Bolivia'
				},
				{
					key: 'bosniaAndHerzegovina',
					i18nLabel: 'Country_Bosnia_and_Herzegovina'
				},
				{
					key: 'botswana',
					i18nLabel: 'Country_Botswana'
				},
				{
					key: 'bouvetIsland',
					i18nLabel: 'Country_Bouvet_Island'
				},
				{
					key: 'brazil',
					i18nLabel: 'Country_Brazil'
				},
				{
					key: 'britishIndianOceanTerritory',
					i18nLabel: 'Country_British_Indian_Ocean_Territory'
				},
				{
					key: 'bruneiDarussalam',
					i18nLabel: 'Country_Brunei_Darussalam'
				},
				{
					key: 'bulgaria',
					i18nLabel: 'Country_Bulgaria'
				},
				{
					key: 'burkinaFaso',
					i18nLabel: 'Country_Burkina_Faso'
				},
				{
					key: 'burundi',
					i18nLabel: 'Country_Burundi'
				},
				{
					key: 'cambodia',
					i18nLabel: 'Country_Cambodia'
				},
				{
					key: 'cameroon',
					i18nLabel: 'Country_Cameroon'
				},
				{
					key: 'canada',
					i18nLabel: 'Country_Canada'
				},
				{
					key: 'capeVerde',
					i18nLabel: 'Country_Cape_Verde'
				},
				{
					key: 'caymanIslands',
					i18nLabel: 'Country_Cayman_Islands'
				},
				{
					key: 'centralAfricanRepublic',
					i18nLabel: 'Country_Central_African_Republic'
				},
				{
					key: 'chad',
					i18nLabel: 'Country_Chad'
				},
				{
					key: 'chile',
					i18nLabel: 'Country_Chile'
				},
				{
					key: 'china',
					i18nLabel: 'Country_China'
				},
				{
					key: 'christmasIsland',
					i18nLabel: 'Country_Christmas_Island'
				},
				{
					key: 'cocosKeelingIslands',
					i18nLabel: 'Country_Cocos_Keeling_Islands'
				},
				{
					key: 'colombia',
					i18nLabel: 'Country_Colombia'
				},
				{
					key: 'comoros',
					i18nLabel: 'Country_Comoros'
				},
				{
					key: 'congo',
					i18nLabel: 'Country_Congo'
				},
				{
					key: 'congoTheDemocraticRepublicOfThe',
					i18nLabel: 'Country_Congo_The_Democratic_Republic_of_The'
				},
				{
					key: 'cookIslands',
					i18nLabel: 'Country_Cook_Islands'
				},
				{
					key: 'costaRica',
					i18nLabel: 'Country_Costa_Rica'
				},
				{
					key: 'coteDivoire',
					i18nLabel: 'Country_Cote_Divoire'
				},
				{
					key: 'croatia',
					i18nLabel: 'Country_Croatia'
				},
				{
					key: 'cuba',
					i18nLabel: 'Country_Cuba'
				},
				{
					key: 'cyprus',
					i18nLabel: 'Country_Cyprus'
				},
				{
					key: 'czechRepublic',
					i18nLabel: 'Country_Czech_Republic'
				},
				{
					key: 'denmark',
					i18nLabel: 'Country_Denmark'
				},
				{
					key: 'djibouti',
					i18nLabel: 'Country_Djibouti'
				},
				{
					key: 'dominica',
					i18nLabel: 'Country_Dominica'
				},
				{
					key: 'dominicanRepublic',
					i18nLabel: 'Country_Dominican_Republic'
				},
				{
					key: 'ecuador',
					i18nLabel: 'Country_Ecuador'
				},
				{
					key: 'egypt',
					i18nLabel: 'Country_Egypt'
				},
				{
					key: 'elSalvador',
					i18nLabel: 'Country_El_Salvador'
				},
				{
					key: 'equatorialGuinea',
					i18nLabel: 'Country_Equatorial_Guinea'
				},
				{
					key: 'eritrea',
					i18nLabel: 'Country_Eritrea'
				},
				{
					key: 'estonia',
					i18nLabel: 'Country_Estonia'
				},
				{
					key: 'ethiopia',
					i18nLabel: 'Country_Ethiopia'
				},
				{
					key: 'falklandIslandsMalvinas',
					i18nLabel: 'Country_Falkland_Islands_Malvinas'
				},
				{
					key: 'faroeIslands',
					i18nLabel: 'Country_Faroe_Islands'
				},
				{
					key: 'fiji',
					i18nLabel: 'Country_Fiji'
				},
				{
					key: 'finland',
					i18nLabel: 'Country_Finland'
				},
				{
					key: 'france',
					i18nLabel: 'Country_France'
				},
				{
					key: 'frenchGuiana',
					i18nLabel: 'Country_French_Guiana'
				},
				{
					key: 'frenchPolynesia',
					i18nLabel: 'Country_French_Polynesia'
				},
				{
					key: 'frenchSouthernTerritories',
					i18nLabel: 'Country_French_Southern_Territories'
				},
				{
					key: 'gabon',
					i18nLabel: 'Country_Gabon'
				},
				{
					key: 'gambia',
					i18nLabel: 'Country_Gambia'
				},
				{
					key: 'georgia',
					i18nLabel: 'Country_Georgia'
				},
				{
					key: 'germany',
					i18nLabel: 'Country_Germany'
				},
				{
					key: 'ghana',
					i18nLabel: 'Country_Ghana'
				},
				{
					key: 'gibraltar',
					i18nLabel: 'Country_Gibraltar'
				},
				{
					key: 'greece',
					i18nLabel: 'Country_Greece'
				},
				{
					key: 'greenland',
					i18nLabel: 'Country_Greenland'
				},
				{
					key: 'grenada',
					i18nLabel: 'Country_Grenada'
				},
				{
					key: 'guadeloupe',
					i18nLabel: 'Country_Guadeloupe'
				},
				{
					key: 'guam',
					i18nLabel: 'Country_Guam'
				},
				{
					key: 'guatemala',
					i18nLabel: 'Country_Guatemala'
				},
				{
					key: 'guinea',
					i18nLabel: 'Country_Guinea'
				},
				{
					key: 'guineaBissau',
					i18nLabel: 'Country_Guinea_bissau'
				},
				{
					key: 'guyana',
					i18nLabel: 'Country_Guyana'
				},
				{
					key: 'haiti',
					i18nLabel: 'Country_Haiti'
				},
				{
					key: 'heardIslandAndMcdonaldIslands',
					i18nLabel: 'Country_Heard_Island_and_Mcdonald_Islands'
				},
				{
					key: 'holySeeVaticanCityState',
					i18nLabel: 'Country_Holy_See_Vatican_City_State'
				},
				{
					key: 'honduras',
					i18nLabel: 'Country_Honduras'
				},
				{
					key: 'hongKong',
					i18nLabel: 'Country_Hong_Kong'
				},
				{
					key: 'hungary',
					i18nLabel: 'Country_Hungary'
				},
				{
					key: 'iceland',
					i18nLabel: 'Country_Iceland'
				},
				{
					key: 'india',
					i18nLabel: 'Country_India'
				},
				{
					key: 'indonesia',
					i18nLabel: 'Country_Indonesia'
				},
				{
					key: 'iranIslamicRepublicOf',
					i18nLabel: 'Country_Iran_Islamic_Republic_of'
				},
				{
					key: 'iraq',
					i18nLabel: 'Country_Iraq'
				},
				{
					key: 'ireland',
					i18nLabel: 'Country_Ireland'
				},
				{
					key: 'israel',
					i18nLabel: 'Country_Israel'
				},
				{
					key: 'italy',
					i18nLabel: 'Country_Italy'
				},
				{
					key: 'jamaica',
					i18nLabel: 'Country_Jamaica'
				},
				{
					key: 'japan',
					i18nLabel: 'Country_Japan'
				},
				{
					key: 'jordan',
					i18nLabel: 'Country_Jordan'
				},
				{
					key: 'kazakhstan',
					i18nLabel: 'Country_Kazakhstan'
				},
				{
					key: 'kenya',
					i18nLabel: 'Country_Kenya'
				},
				{
					key: 'kiribati',
					i18nLabel: 'Country_Kiribati'
				},
				{
					key: 'koreaDemocraticPeoplesRepublicOf',
					i18nLabel: 'Country_Korea_Democratic_Peoples_Republic_of'
				},
				{
					key: 'koreaRepublicOf',
					i18nLabel: 'Country_Korea_Republic_of'
				},
				{
					key: 'kuwait',
					i18nLabel: 'Country_Kuwait'
				},
				{
					key: 'kyrgyzstan',
					i18nLabel: 'Country_Kyrgyzstan'
				},
				{
					key: 'laoPeoplesDemocraticRepublic',
					i18nLabel: 'Country_Lao_Peoples_Democratic_Republic'
				},
				{
					key: 'latvia',
					i18nLabel: 'Country_Latvia'
				},
				{
					key: 'lebanon',
					i18nLabel: 'Country_Lebanon'
				},
				{
					key: 'lesotho',
					i18nLabel: 'Country_Lesotho'
				},
				{
					key: 'liberia',
					i18nLabel: 'Country_Liberia'
				},
				{
					key: 'libyanArabJamahiriya',
					i18nLabel: 'Country_Libyan_Arab_Jamahiriya'
				},
				{
					key: 'liechtenstein',
					i18nLabel: 'Country_Liechtenstein'
				},
				{
					key: 'lithuania',
					i18nLabel: 'Country_Lithuania'
				},
				{
					key: 'luxembourg',
					i18nLabel: 'Country_Luxembourg'
				},
				{
					key: 'macao',
					i18nLabel: 'Country_Macao'
				},
				{
					key: 'macedoniaTheFormerYugoslavRepublicOf',
					i18nLabel: 'Country_Macedonia_The_Former_Yugoslav_Republic_of'
				},
				{
					key: 'madagascar',
					i18nLabel: 'Country_Madagascar'
				},
				{
					key: 'malawi',
					i18nLabel: 'Country_Malawi'
				},
				{
					key: 'malaysia',
					i18nLabel: 'Country_Malaysia'
				},
				{
					key: 'maldives',
					i18nLabel: 'Country_Maldives'
				},
				{
					key: 'mali',
					i18nLabel: 'Country_Mali'
				},
				{
					key: 'malta',
					i18nLabel: 'Country_Malta'
				},
				{
					key: 'marshallIslands',
					i18nLabel: 'Country_Marshall_Islands'
				},
				{
					key: 'martinique',
					i18nLabel: 'Country_Martinique'
				},
				{
					key: 'mauritania',
					i18nLabel: 'Country_Mauritania'
				},
				{
					key: 'mauritius',
					i18nLabel: 'Country_Mauritius'
				},
				{
					key: 'mayotte',
					i18nLabel: 'Country_Mayotte'
				},
				{
					key: 'mexico',
					i18nLabel: 'Country_Mexico'
				},
				{
					key: 'micronesiaFederatedStatesOf',
					i18nLabel: 'Country_Micronesia_Federated_States_of'
				},
				{
					key: 'moldovaRepublicOf',
					i18nLabel: 'Country_Moldova_Republic_of'
				},
				{
					key: 'monaco',
					i18nLabel: 'Country_Monaco'
				},
				{
					key: 'mongolia',
					i18nLabel: 'Country_Mongolia'
				},
				{
					key: 'montserrat',
					i18nLabel: 'Country_Montserrat'
				},
				{
					key: 'morocco',
					i18nLabel: 'Country_Morocco'
				},
				{
					key: 'mozambique',
					i18nLabel: 'Country_Mozambique'
				},
				{
					key: 'myanmar',
					i18nLabel: 'Country_Myanmar'
				},
				{
					key: 'namibia',
					i18nLabel: 'Country_Namibia'
				},
				{
					key: 'nauru',
					i18nLabel: 'Country_Nauru'
				},
				{
					key: 'nepal',
					i18nLabel: 'Country_Nepal'
				},
				{
					key: 'netherlands',
					i18nLabel: 'Country_Netherlands'
				},
				{
					key: 'netherlandsAntilles',
					i18nLabel: 'Country_Netherlands_Antilles'
				},
				{
					key: 'newCaledonia',
					i18nLabel: 'Country_New_Caledonia'
				},
				{
					key: 'newZealand',
					i18nLabel: 'Country_New_Zealand'
				},
				{
					key: 'nicaragua',
					i18nLabel: 'Country_Nicaragua'
				},
				{
					key: 'niger',
					i18nLabel: 'Country_Niger'
				},
				{
					key: 'nigeria',
					i18nLabel: 'Country_Nigeria'
				},
				{
					key: 'niue',
					i18nLabel: 'Country_Niue'
				},
				{
					key: 'norfolkIsland',
					i18nLabel: 'Country_Norfolk_Island'
				},
				{
					key: 'northernMarianaIslands',
					i18nLabel: 'Country_Northern_Mariana_Islands'
				},
				{
					key: 'norway',
					i18nLabel: 'Country_Norway'
				},
				{
					key: 'oman',
					i18nLabel: 'Country_Oman'
				},
				{
					key: 'pakistan',
					i18nLabel: 'Country_Pakistan'
				},
				{
					key: 'palau',
					i18nLabel: 'Country_Palau'
				},
				{
					key: 'palestinianTerritoryOccupied',
					i18nLabel: 'Country_Palestinian_Territory_Occupied'
				},
				{
					key: 'panama',
					i18nLabel: 'Country_Panama'
				},
				{
					key: 'papuaNewGuinea',
					i18nLabel: 'Country_Papua_New_Guinea'
				},
				{
					key: 'paraguay',
					i18nLabel: 'Country_Paraguay'
				},
				{
					key: 'peru',
					i18nLabel: 'Country_Peru'
				},
				{
					key: 'philippines',
					i18nLabel: 'Country_Philippines'
				},
				{
					key: 'pitcairn',
					i18nLabel: 'Country_Pitcairn'
				},
				{
					key: 'poland',
					i18nLabel: 'Country_Poland'
				},
				{
					key: 'portugal',
					i18nLabel: 'Country_Portugal'
				},
				{
					key: 'puertoRico',
					i18nLabel: 'Country_Puerto_Rico'
				},
				{
					key: 'qatar',
					i18nLabel: 'Country_Qatar'
				},
				{
					key: 'reunion',
					i18nLabel: 'Country_Reunion'
				},
				{
					key: 'romania',
					i18nLabel: 'Country_Romania'
				},
				{
					key: 'russianFederation',
					i18nLabel: 'Country_Russian_Federation'
				},
				{
					key: 'rwanda',
					i18nLabel: 'Country_Rwanda'
				},
				{
					key: 'saintHelena',
					i18nLabel: 'Country_Saint_Helena'
				},
				{
					key: 'saintKittsAndNevis',
					i18nLabel: 'Country_Saint_Kitts_and_Nevis'
				},
				{
					key: 'saintLucia',
					i18nLabel: 'Country_Saint_Lucia'
				},
				{
					key: 'saintPierreAndMiquelon',
					i18nLabel: 'Country_Saint_Pierre_and_Miquelon'
				},
				{
					key: 'saintVincentAndTheGrenadines',
					i18nLabel: 'Country_Saint_Vincent_and_The_Grenadines'
				},
				{
					key: 'samoa',
					i18nLabel: 'Country_Samoa'
				},
				{
					key: 'sanMarino',
					i18nLabel: 'Country_San_Marino'
				},
				{
					key: 'saoTomeAndPrincipe',
					i18nLabel: 'Country_Sao_Tome_and_Principe'
				},
				{
					key: 'saudiArabia',
					i18nLabel: 'Country_Saudi_Arabia'
				},
				{
					key: 'senegal',
					i18nLabel: 'Country_Senegal'
				},
				{
					key: 'serbiaAndMontenegro',
					i18nLabel: 'Country_Serbia_and_Montenegro'
				},
				{
					key: 'seychelles',
					i18nLabel: 'Country_Seychelles'
				},
				{
					key: 'sierraLeone',
					i18nLabel: 'Country_Sierra_Leone'
				},
				{
					key: 'singapore',
					i18nLabel: 'Country_Singapore'
				},
				{
					key: 'slovakia',
					i18nLabel: 'Country_Slovakia'
				},
				{
					key: 'slovenia',
					i18nLabel: 'Country_Slovenia'
				},
				{
					key: 'solomonIslands',
					i18nLabel: 'Country_Solomon_Islands'
				},
				{
					key: 'somalia',
					i18nLabel: 'Country_Somalia'
				},
				{
					key: 'southAfrica',
					i18nLabel: 'Country_South_Africa'
				},
				{
					key: 'southGeorgiaAndTheSouthSandwichIslands',
					i18nLabel: 'Country_South_Georgia_and_The_South_Sandwich_Islands'
				},
				{
					key: 'spain',
					i18nLabel: 'Country_Spain'
				},
				{
					key: 'sriLanka',
					i18nLabel: 'Country_Sri_Lanka'
				},
				{
					key: 'sudan',
					i18nLabel: 'Country_Sudan'
				},
				{
					key: 'suriname',
					i18nLabel: 'Country_Suriname'
				},
				{
					key: 'svalbardAndJanMayen',
					i18nLabel: 'Country_Svalbard_and_Jan_Mayen'
				},
				{
					key: 'swaziland',
					i18nLabel: 'Country_Swaziland'
				},
				{
					key: 'sweden',
					i18nLabel: 'Country_Sweden'
				},
				{
					key: 'switzerland',
					i18nLabel: 'Country_Switzerland'
				},
				{
					key: 'syrianArabRepublic',
					i18nLabel: 'Country_Syrian_Arab_Republic'
				},
				{
					key: 'taiwanProvinceOfChina',
					i18nLabel: 'Country_Taiwan_Province_of_China'
				},
				{
					key: 'tajikistan',
					i18nLabel: 'Country_Tajikistan'
				},
				{
					key: 'tanzaniaUnitedRepublicOf',
					i18nLabel: 'Country_Tanzania_United_Republic_of'
				},
				{
					key: 'thailand',
					i18nLabel: 'Country_Thailand'
				},
				{
					key: 'timorLeste',
					i18nLabel: 'Country_Timor_leste'
				},
				{
					key: 'togo',
					i18nLabel: 'Country_Togo'
				},
				{
					key: 'tokelau',
					i18nLabel: 'Country_Tokelau'
				},
				{
					key: 'tonga',
					i18nLabel: 'Country_Tonga'
				},
				{
					key: 'trinidadAndTobago',
					i18nLabel: 'Country_Trinidad_and_Tobago'
				},
				{
					key: 'tunisia',
					i18nLabel: 'Country_Tunisia'
				},
				{
					key: 'turkey',
					i18nLabel: 'Country_Turkey'
				},
				{
					key: 'turkmenistan',
					i18nLabel: 'Country_Turkmenistan'
				},
				{
					key: 'turksAndCaicosIslands',
					i18nLabel: 'Country_Turks_and_Caicos_Islands'
				},
				{
					key: 'tuvalu',
					i18nLabel: 'Country_Tuvalu'
				},
				{
					key: 'uganda',
					i18nLabel: 'Country_Uganda'
				},
				{
					key: 'ukraine',
					i18nLabel: 'Country_Ukraine'
				},
				{
					key: 'unitedArabEmirates',
					i18nLabel: 'Country_United_Arab_Emirates'
				},
				{
					key: 'unitedKingdom',
					i18nLabel: 'Country_United_Kingdom'
				},
				{
					key: 'unitedStates',
					i18nLabel: 'Country_United_States'
				},
				{
					key: 'unitedStatesMinorOutlyingIslands',
					i18nLabel: 'Country_United_States_Minor_Outlying_Islands'
				},
				{
					key: 'uruguay',
					i18nLabel: 'Country_Uruguay'
				},
				{
					key: 'uzbekistan',
					i18nLabel: 'Country_Uzbekistan'
				},
				{
					key: 'vanuatu',
					i18nLabel: 'Country_Vanuatu'
				},
				{
					key: 'venezuela',
					i18nLabel: 'Country_Venezuela'
				},
				{
					key: 'vietNam',
					i18nLabel: 'Country_Viet_Nam'
				},
				{
					key: 'virginIslandsBritish',
					i18nLabel: 'Country_Virgin_Islands_British'
				},
				{
					key: 'virginIslandsUS',
					i18nLabel: 'Country_Virgin_Islands_US'
				},
				{
					key: 'wallisAndFutuna',
					i18nLabel: 'Country_Wallis_and_Futuna'
				},
				{
					key: 'westernSahara',
					i18nLabel: 'Country_Western_Sahara'
				},
				{
					key: 'yemen',
					i18nLabel: 'Country_Yemen'
				},
				{
					key: 'zambia',
					i18nLabel: 'Country_Zambia'
				},
				{
					key: 'zimbabwe',
					i18nLabel: 'Country_Zimbabwe'
				}
			],
			wizard: {
				step: 2,
				order: 4
			}
		});
		this.add('Website', '', {
			type: 'string',
			wizard: {
				step: 2,
				order: 5
			}
		});
		this.add('Server_Type', '', {
			type: 'select',
			values: [
				{
					key: 'privateTeam',
					i18nLabel: 'Private_Team'
				},
				{
					key: 'publicCommunity',
					i18nLabel: 'Public_Community'
				}
			],
			wizard: {
				step: 3,
				order: 2
			}
		});
	});
});

RocketChat.settings.init();
<|MERGE_RESOLUTION|>--- conflicted
+++ resolved
@@ -702,10 +702,7 @@
 	});
 	this.add('Site_Name', 'Rocket.Chat', {
 		type: 'string',
-<<<<<<< HEAD
-=======
 		'public': true,
->>>>>>> ec69a183
 		wizard: {
 			step: 3,
 			order: 0
@@ -713,10 +710,7 @@
 	});
 	this.add('Language', '', {
 		type: 'language',
-<<<<<<< HEAD
-=======
 		'public': true,
->>>>>>> ec69a183
 		wizard: {
 			step: 3,
 			order: 1
