// Insert server unique id if it doesn't exist
RocketChat.settings.add('uniqueID', process.env.DEPLOYMENT_ID || Random.id(), {
	'public': true,
	hidden: true
});

// When you define a setting and want to add a description, you don't need to automatically define the i18nDescription
// if you add a node to the i18n.json with the same setting name but with `_Description` it will automatically work.

RocketChat.settings.addGroup('Accounts', function() {
	this.add('Accounts_AllowAnonymousRead', false, {
		type: 'boolean',
		public: true
	});
	this.add('Accounts_AllowAnonymousWrite', false, {
		type: 'boolean',
		public: true,
		enableQuery: {
			_id: 'Accounts_AllowAnonymousRead',
			value: true
		}
	});
	this.add('Accounts_AllowDeleteOwnAccount', false, {
		type: 'boolean',
		'public': true,
		enableQuery: {
			_id: 'Accounts_AllowUserProfileChange',
			value: true
		}
	});
	this.add('Accounts_AllowUserProfileChange', true, {
		type: 'boolean',
		'public': true
	});
	this.add('Accounts_AllowUserAvatarChange', true, {
		type: 'boolean',
		'public': true
	});
	this.add('Accounts_AllowUsernameChange', true, {
		type: 'boolean',
		'public': true
	});
	this.add('Accounts_AllowEmailChange', true, {
		type: 'boolean',
		'public': true
	});
	this.add('Accounts_AllowPasswordChange', true, {
		type: 'boolean',
		'public': true
	});
	this.add('Accounts_LoginExpiration', 90, {
		type: 'int',
		'public': true
	});
	this.add('Accounts_ShowFormLogin', true, {
		type: 'boolean',
		'public': true
	});
	this.add('Accounts_EmailOrUsernamePlaceholder', '', {
		type: 'string',
		'public': true,
		i18nLabel: 'Placeholder_for_email_or_username_login_field'
	});
	this.add('Accounts_PasswordPlaceholder', '', {
		type: 'string',
		'public': true,
		i18nLabel: 'Placeholder_for_password_login_field'
	});
	this.add('Accounts_ForgetUserSessionOnWindowClose', false, {
		type: 'boolean',
		'public': true
	});

	this.section('Registration', function() {
		this.add('Accounts_DefaultUsernamePrefixSuggestion', 'user', {
			type: 'string'
		});
		this.add('Accounts_RequireNameForSignUp', true, {
			type: 'boolean',
			'public': true
		});
		this.add('Accounts_RequirePasswordConfirmation', true, {
			type: 'boolean',
			'public': true
		});
		this.add('Accounts_EmailVerification', false, {
			type: 'boolean',
			'public': true,
			enableQuery: {
				_id: 'SMTP_Host',
				value: {
					$exists: 1,
					$ne: ''
				}
			}
		});
		this.add('Accounts_ManuallyApproveNewUsers', false, {
			type: 'boolean'
		});
		this.add('Accounts_AllowedDomainsList', '', {
			type: 'string',
			'public': true
		});
		this.add('Accounts_BlockedDomainsList', '', {
			type: 'string'
		});
		this.add('Accounts_BlockedUsernameList', '', {
			type: 'string'
		});
		this.add('Accounts_UseDefaultBlockedDomainsList', true, {
			type: 'boolean'
		});
		this.add('Accounts_UseDNSDomainCheck', false, {
			type: 'boolean'
		});
		this.add('Accounts_RegistrationForm', 'Public', {
			type: 'select',
			'public': true,
			values: [
				{
					key: 'Public',
					i18nLabel: 'Accounts_RegistrationForm_Public'
				}, {
					key: 'Disabled',
					i18nLabel: 'Accounts_RegistrationForm_Disabled'
				}, {
					key: 'Secret URL',
					i18nLabel: 'Accounts_RegistrationForm_Secret_URL'
				}
			]
		});
		this.add('Accounts_RegistrationForm_SecretURL', Random.id(), {
			type: 'string'
		});
		this.add('Accounts_RegistrationForm_LinkReplacementText', 'New user registration is currently disabled', {
			type: 'string',
			'public': true
		});
		this.add('Accounts_Registration_AuthenticationServices_Enabled', true, {
			type: 'boolean',
			'public': true
		});
		this.add('Accounts_Registration_AuthenticationServices_Default_Roles', 'user', {
			type: 'string',
			enableQuery: {
				_id: 'Accounts_Registration_AuthenticationServices_Enabled',
				value: true
			}
		});
		this.add('Accounts_PasswordReset', true, {
			type: 'boolean',
			'public': true
		});
		this.add('Accounts_CustomFields', '', {
			type: 'code',
			'public': true,
			i18nLabel: 'Custom_Fields'
		});
	});

	this.section('Avatar', function() {
		this.add('Accounts_AvatarResize', true, {
			type: 'boolean'
		});
		this.add('Accounts_AvatarSize', 200, {
			type: 'int',
			enableQuery: {
				_id: 'Accounts_AvatarResize',
				value: true
			}
		});

		return this.add('Accounts_SetDefaultAvatar', true, {
			type: 'boolean'
		});
	});
});

RocketChat.settings.addGroup('OAuth', function() {
	this.section('Facebook', function() {
		const enableQuery = {
			_id: 'Accounts_OAuth_Facebook',
			value: true
		};
		this.add('Accounts_OAuth_Facebook', false, {
			type: 'boolean',
			'public': true
		});
		this.add('Accounts_OAuth_Facebook_id', '', {
			type: 'string',
			enableQuery
		});
		this.add('Accounts_OAuth_Facebook_secret', '', {
			type: 'string',
			enableQuery
		});
		return this.add('Accounts_OAuth_Facebook_callback_url', '_oauth/facebook', {
			type: 'relativeUrl',
			readonly: true,
			force: true,
			enableQuery
		});
	});
	this.section('Google', function() {
		const enableQuery = {
			_id: 'Accounts_OAuth_Google',
			value: true
		};
		this.add('Accounts_OAuth_Google', false, {
			type: 'boolean',
			'public': true
		});
		this.add('Accounts_OAuth_Google_id', '', {
			type: 'string',
			enableQuery
		});
		this.add('Accounts_OAuth_Google_secret', '', {
			type: 'string',
			enableQuery
		});
		return this.add('Accounts_OAuth_Google_callback_url', '_oauth/google', {
			type: 'relativeUrl',
			readonly: true,
			force: true,
			enableQuery
		});
	});
	this.section('GitHub', function() {
		const enableQuery = {
			_id: 'Accounts_OAuth_Github',
			value: true
		};
		this.add('Accounts_OAuth_Github', false, {
			type: 'boolean',
			'public': true
		});
		this.add('Accounts_OAuth_Github_id', '', {
			type: 'string',
			enableQuery
		});
		this.add('Accounts_OAuth_Github_secret', '', {
			type: 'string',
			enableQuery
		});
		return this.add('Accounts_OAuth_Github_callback_url', '_oauth/github', {
			type: 'relativeUrl',
			readonly: true,
			force: true,
			enableQuery
		});
	});
	this.section('Linkedin', function() {
		const enableQuery = {
			_id: 'Accounts_OAuth_Linkedin',
			value: true
		};
		this.add('Accounts_OAuth_Linkedin', false, {
			type: 'boolean',
			'public': true
		});
		this.add('Accounts_OAuth_Linkedin_id', '', {
			type: 'string',
			enableQuery
		});
		this.add('Accounts_OAuth_Linkedin_secret', '', {
			type: 'string',
			enableQuery
		});
		return this.add('Accounts_OAuth_Linkedin_callback_url', '_oauth/linkedin', {
			type: 'relativeUrl',
			readonly: true,
			force: true,
			enableQuery
		});
	});
	this.section('Meteor', function() {
		const enableQuery = {
			_id: 'Accounts_OAuth_Meteor',
			value: true
		};
		this.add('Accounts_OAuth_Meteor', false, {
			type: 'boolean',
			'public': true
		});
		this.add('Accounts_OAuth_Meteor_id', '', {
			type: 'string',
			enableQuery
		});
		this.add('Accounts_OAuth_Meteor_secret', '', {
			type: 'string',
			enableQuery
		});
		return this.add('Accounts_OAuth_Meteor_callback_url', '_oauth/meteor', {
			type: 'relativeUrl',
			readonly: true,
			force: true,
			enableQuery
		});
	});
	this.section('Twitter', function() {
		const enableQuery = {
			_id: 'Accounts_OAuth_Twitter',
			value: true
		};
		this.add('Accounts_OAuth_Twitter', false, {
			type: 'boolean',
			'public': true
		});
		this.add('Accounts_OAuth_Twitter_id', '', {
			type: 'string',
			enableQuery
		});
		this.add('Accounts_OAuth_Twitter_secret', '', {
			type: 'string',
			enableQuery
		});
		return this.add('Accounts_OAuth_Twitter_callback_url', '_oauth/twitter', {
			type: 'relativeUrl',
			readonly: true,
			force: true,
			enableQuery
		});
	});
	return this.section('Proxy', function() {
		this.add('Accounts_OAuth_Proxy_host', 'https://oauth-proxy.rocket.chat', {
			type: 'string',
			'public': true
		});
		return this.add('Accounts_OAuth_Proxy_services', '', {
			type: 'string',
			'public': true
		});
	});
});

RocketChat.settings.addGroup('General', function() {
	this.add('Site_Url', typeof __meteor_runtime_config__ !== 'undefined' && __meteor_runtime_config__ !== null ? __meteor_runtime_config__.ROOT_URL : null, {
		type: 'string',
		i18nDescription: 'Site_Url_Description',
		'public': true
	});
	this.add('Site_Name', 'Rocket.Chat', {
		type: 'string',
		'public': true
	});
	this.add('Language', '', {
		type: 'language',
		'public': true
	});
	this.add('Allow_Invalid_SelfSigned_Certs', false, {
		type: 'boolean'
	});
	this.add('Favorite_Rooms', true, {
		type: 'boolean',
		'public': true
	});
<<<<<<< HEAD
	this.add('First_Channel_After_Login', '', {
		type: 'string',
=======
	this.add('Unread_Count', 'user_and_group_mentions_only', {
		type: 'select',
		values: [
			{
				key: 'all_messages',
				i18nLabel: 'All_messages'
			}, {
				key: 'user_mentions_only',
				i18nLabel: 'User_mentions_only'
			}, {
				key: 'group_mentions_only',
				i18nLabel: 'Group_mentions_only'
			}, {
				key: 'user_and_group_mentions_only',
				i18nLabel: 'User_and_group_mentions_only'
			}
		],
		'public': true
	});
	this.add('Unread_Count_DM', 'all_messages', {
		type: 'select',
		values: [
			{
				key: 'all_messages',
				i18nLabel: 'All_messages'
			}, {
				key: 'mentions_only',
				i18nLabel: 'Mentions_only'
			}
		],
>>>>>>> 22543276
		'public': true
	});
	this.add('CDN_PREFIX', '', {
		type: 'string',
		'public': true
	});
	this.add('Force_SSL', false, {
		type: 'boolean',
		'public': true
	});
	this.add('GoogleTagManager_id', '', {
		type: 'string',
		'public': true
	});
	this.add('Bugsnag_api_key', '', {
		type: 'string',
		'public': false
	});
	this.add('Force_Disable_OpLog_For_Cache', false, {
		type: 'boolean',
		'public': false
	});
	this.add('Restart', 'restart_server', {
		type: 'action',
		actionText: 'Restart_the_server'
	});
	this.section('UTF8', function() {
		this.add('UTF8_Names_Validation', '[0-9a-zA-Z-_.]+', {
			type: 'string',
			'public': true,
			i18nDescription: 'UTF8_Names_Validation_Description'
		});
		return this.add('UTF8_Names_Slugify', true, {
			type: 'boolean',
			'public': true
		});
	});
	this.section('Reporting', function() {
		return this.add('Statistics_reporting', true, {
			type: 'boolean'
		});
	});
	this.section('Notifications', function() {
		this.add('Desktop_Notifications_Duration', 0, {
			type: 'int',
			'public': true,
			i18nDescription: 'Desktop_Notification_Durations_Description'
		});

		this.add('Desktop_Notifications_Default_Alert', 'mentions', {
			type: 'select',
			values: [{
				key: 'all',
				i18nLabel: 'All_messages'
			}, {
				key: 'mentions',
				i18nLabel: 'Mentions'
			}, {
				key: 'nothing',
				i18nLabel: 'Nothing'
			}],
			public: true
		});

		this.add('Mobile_Notifications_Default_Alert', 'mentions', {
			type: 'select',
			values: [{
				key: 'all',
				i18nLabel: 'All_messages'
			}, {
				key: 'mentions',
				i18nLabel: 'Mentions'
			}, {
				key: 'nothing',
				i18nLabel: 'Nothing'
			}],
			public: true
		});

		this.add('Notifications_Max_Room_Members', 100, {
			type: 'int',
			public: true,
			i18nDescription: 'Notifications_Max_Room_Members_Description'
		});
	});
	this.section('REST API', function() {
		return this.add('API_User_Limit', 500, {
			type: 'int',
			'public': true,
			i18nDescription: 'API_User_Limit'
		});
	});
	this.section('Iframe_Integration', function() {
		this.add('Iframe_Integration_send_enable', false, {
			type: 'boolean',
			'public': true
		});
		this.add('Iframe_Integration_send_target_origin', '*', {
			type: 'string',
			'public': true,
			enableQuery: {
				_id: 'Iframe_Integration_send_enable',
				value: true
			}
		});
		this.add('Iframe_Integration_receive_enable', false, {
			type: 'boolean',
			'public': true
		});
		return this.add('Iframe_Integration_receive_origin', '*', {
			type: 'string',
			'public': true,
			enableQuery: {
				_id: 'Iframe_Integration_receive_enable',
				value: true
			}
		});
	});
	this.section('Translations', function() {
		return this.add('Custom_Translations', '', {
			type: 'code',
			'public': true
		});
	});
	return this.section('Stream_Cast', function() {
		return this.add('Stream_Cast_Address', '', {
			type: 'string'
		});
	});
});

RocketChat.settings.addGroup('Email', function() {
	this.section('Header_and_Footer', function() {
		this.add('Email_Header', '<html><table border="0" cellspacing="0" cellpadding="0" width="100%" bgcolor="#f3f3f3" style="color:#4a4a4a;font-family: Helvetica,Arial,sans-serif;font-size:14px;line-height:20px;border-collapse:collapse;border-spacing:0;margin:0 auto"><tr><td style="padding:1em"><table border="0" cellspacing="0" cellpadding="0" align="center" width="100%" style="width:100%;margin:0 auto;max-width:800px"><tr><td bgcolor="#ffffff" style="background-color:#ffffff; border: 1px solid #DDD; font-size: 10pt; font-family: Helvetica,Arial,sans-serif;"><table width="100%" border="0" cellspacing="0" cellpadding="0"><tr><td style="background-color: #04436a;"><h1 style="font-family: Helvetica,Arial,sans-serif; padding: 0 1em; margin: 0; line-height: 70px; color: #FFF;">[Site_Name]</h1></td></tr><tr><td style="padding: 1em; font-size: 10pt; font-family: Helvetica,Arial,sans-serif;">', {
			type: 'code',
			code: 'text/html',
			multiline: true,
			i18nLabel: 'Header'
		});
		return this.add('Email_Footer', '</td></tr></table></td></tr><tr><td border="0" cellspacing="0" cellpadding="0" width="100%" style="font-family: Helvetica,Arial,sans-serif; max-width: 800px; margin: 0 auto; padding: 1.5em; text-align: center; font-size: 8pt; color: #999;">Powered by <a href="https://rocket.chat" target="_blank">Rocket.Chat</a></td></tr></table></td></tr></table></html>', {
			type: 'code',
			code: 'text/html',
			multiline: true,
			i18nLabel: 'Footer'
		});
	});
	this.section('SMTP', function() {
		this.add('SMTP_Protocol', 'smtp', {
			type: 'select',
			values: [
				{
					key: 'smtp',
					i18nLabel: 'smtp'
				}, {
					key: 'smtps',
					i18nLabel: 'smtps'
				}
			],
			env: true,
			i18nLabel: 'Protocol'
		});
		this.add('SMTP_Host', '', {
			type: 'string',
			env: true,
			i18nLabel: 'Host'
		});
		this.add('SMTP_Port', '', {
			type: 'string',
			env: true,
			i18nLabel: 'Port'
		});
		this.add('SMTP_IgnoreTLS', false, {
			type: 'boolean',
			env: true,
			i18nLabel: 'IgnoreTLS',
			enableQuery: {
				_id: 'SMTP_Protocol',
				value: 'smtp'
			}
		});
		this.add('SMTP_Pool', true, {
			type: 'boolean',
			env: true,
			i18nLabel: 'Pool'
		});
		this.add('SMTP_Username', '', {
			type: 'string',
			env: true,
			i18nLabel: 'Username'
		});
		this.add('SMTP_Password', '', {
			type: 'password',
			env: true,
			i18nLabel: 'Password'
		});
		this.add('From_Email', '', {
			type: 'string',
			placeholder: 'email@domain'
		});
		return this.add('SMTP_Test_Button', 'sendSMTPTestEmail', {
			type: 'action',
			actionText: 'Send_a_test_mail_to_my_user'
		});
	});
	this.section('Invitation', function() {
		this.add('Invitation_Customized', false, {
			type: 'boolean',
			i18nLabel: 'Custom'
		});
		this.add('Invitation_Subject', '', {
			type: 'string',
			i18nLabel: 'Subject',
			enableQuery: {
				_id: 'Invitation_Customized',
				value: true
			},
			i18nDefaultQuery: {
				_id: 'Invitation_Customized',
				value: false
			}
		});
		return this.add('Invitation_HTML', '', {
			type: 'code',
			code: 'text/html',
			multiline: true,
			i18nLabel: 'Body',
			i18nDescription: 'Invitation_HTML_Description',
			enableQuery: {
				_id: 'Invitation_Customized',
				value: true
			},
			i18nDefaultQuery: {
				_id: 'Invitation_Customized',
				value: false
			}
		});
	});
	this.section('Registration', function() {
		this.add('Accounts_Enrollment_Customized', false, {
			type: 'boolean',
			i18nLabel: 'Custom'
		});
		this.add('Accounts_Enrollment_Email_Subject', '', {
			type: 'string',
			i18nLabel: 'Subject',
			enableQuery: {
				_id: 'Accounts_Enrollment_Customized',
				value: true
			},
			i18nDefaultQuery: {
				_id: 'Accounts_Enrollment_Customized',
				value: false
			}
		});
		return this.add('Accounts_Enrollment_Email', '', {
			type: 'code',
			code: 'text/html',
			multiline: true,
			i18nLabel: 'Body',
			enableQuery: {
				_id: 'Accounts_Enrollment_Customized',
				value: true
			},
			i18nDefaultQuery: {
				_id: 'Accounts_Enrollment_Customized',
				value: false
			}
		});
	});
	this.section('Registration_via_Admin', function() {
		this.add('Accounts_UserAddedEmail_Customized', false, {
			type: 'boolean',
			i18nLabel: 'Custom'
		});
		this.add('Accounts_UserAddedEmailSubject', '', {
			type: 'string',
			i18nLabel: 'Subject',
			enableQuery: {
				_id: 'Accounts_UserAddedEmail_Customized',
				value: true
			},
			i18nDefaultQuery: {
				_id: 'Accounts_UserAddedEmail_Customized',
				value: false
			}
		});
		return this.add('Accounts_UserAddedEmail', '', {
			type: 'code',
			code: 'text/html',
			multiline: true,
			i18nLabel: 'Body',
			i18nDescription: 'Accounts_UserAddedEmail_Description',
			enableQuery: {
				_id: 'Accounts_UserAddedEmail_Customized',
				value: true
			},
			i18nDefaultQuery: {
				_id: 'Accounts_UserAddedEmail_Customized',
				value: false
			}
		});
	});
	this.section('Forgot_password_section', function() {
		this.add('Forgot_Password_Customized', false, {
			type: 'boolean',
			i18nLabel: 'Custom'
		});
		this.add('Forgot_Password_Email_Subject', '', {
			type: 'string',
			i18nLabel: 'Subject',
			enableQuery: {
				_id: 'Forgot_Password_Customized',
				value: true
			},
			i18nDefaultQuery: {
				_id: 'Forgot_Password_Customized',
				value: false
			}
		});
		return this.add('Forgot_Password_Email', '', {
			type: 'code',
			code: 'text/html',
			multiline: true,
			i18nLabel: 'Body',
			i18nDescription: 'Forgot_Password_Description',
			enableQuery: {
				_id: 'Forgot_Password_Customized',
				value: true
			},
			i18nDefaultQuery: {
				_id: 'Forgot_Password_Customized',
				value: false
			}
		});
	});
	return this.section('Verification', function() {
		this.add('Verification_Customized', false, {
			type: 'boolean',
			i18nLabel: 'Custom'
		});
		this.add('Verification_Email_Subject', '', {
			type: 'string',
			i18nLabel: 'Subject',
			enableQuery: {
				_id: 'Verification_Customized',
				value: true
			},
			i18nDefaultQuery: {
				_id: 'Verification_Customized',
				value: false
			}
		});
		return this.add('Verification_Email', '', {
			type: 'code',
			code: 'text/html',
			multiline: true,
			i18nLabel: 'Body',
			i18nDescription: 'Verification_Description',
			enableQuery: {
				_id: 'Verification_Customized',
				value: true
			},
			i18nDefaultQuery: {
				_id: 'Verification_Customized',
				value: false
			}
		});
	});
});

RocketChat.settings.addGroup('Message', function() {
	this.section('Message_Attachments', function() {
		this.add('Message_Attachments_GroupAttach', false, {
			type: 'boolean',
			'public': true,
			i18nDescription: 'Message_Attachments_GroupAttachDescription'
		});
		this.add('Message_AudioRecorderEnabled', true, {
			type: 'boolean',
			'public': true,
			i18nDescription: 'Message_AudioRecorderEnabledDescription'
		});
	});
	this.add('Message_AllowEditing', true, {
		type: 'boolean',
		'public': true
	});
	this.add('Message_AllowEditing_BlockEditInMinutes', 0, {
		type: 'int',
		'public': true,
		i18nDescription: 'Message_AllowEditing_BlockEditInMinutesDescription'
	});
	this.add('Message_AllowDeleting', true, {
		type: 'boolean',
		'public': true
	});
	this.add('Message_AllowDeleting_BlockDeleteInMinutes', 0, {
		type: 'int',
		'public': true,
		i18nDescription: 'Message_AllowDeleting_BlockDeleteInMinutes'
	});
	this.add('Message_AllowUnrecognizedSlashCommand', false, {
		type: 'boolean',
		'public': true
	});
	this.add('Message_AlwaysSearchRegExp', false, {
		type: 'boolean'
	});
	this.add('Message_ShowEditedStatus', true, {
		type: 'boolean',
		'public': true
	});
	this.add('Message_ShowDeletedStatus', false, {
		type: 'boolean',
		'public': true
	});
	this.add('Message_AllowBadWordsFilter', false, {
		type: 'boolean',
		'public': true
	});
	this.add('Message_BadWordsFilterList', '', {
		type: 'string',
		'public': true
	});
	this.add('Message_KeepHistory', false, {
		type: 'boolean',
		'public': true
	});
	this.add('Message_MaxAll', 0, {
		type: 'int',
		'public': true
	});
	this.add('Message_MaxAllowedSize', 5000, {
		type: 'int',
		'public': true
	});
	this.add('Message_ShowFormattingTips', true, {
		type: 'boolean',
		'public': true
	});
	this.add('Message_SetNameToAliasEnabled', false, {
		type: 'boolean',
		'public': false,
		i18nDescription: 'Message_SetNameToAliasEnabled_Description'
	});
	this.add('Message_GroupingPeriod', 300, {
		type: 'int',
		'public': true,
		i18nDescription: 'Message_GroupingPeriodDescription'
	});
	this.add('API_Embed', true, {
		type: 'boolean',
		'public': true
	});
	this.add('API_Embed_UserAgent', 'Mozilla/5.0 (X11; Linux x86_64) AppleWebKit/537.36 (KHTML, like Gecko) Chrome/41.0.2227.0 Safari/537.36', {
		type: 'string',
		'public': true
	});
	this.add('API_EmbedCacheExpirationDays', 30, {
		type: 'int',
		'public': false
	});
	this.add('API_Embed_clear_cache_now', 'OEmbedCacheCleanup', {
		type: 'action',
		actionText: 'clear',
		i18nLabel: 'clear_cache_now'
	});
	this.add('API_EmbedDisabledFor', '', {
		type: 'string',
		'public': true,
		i18nDescription: 'API_EmbedDisabledFor_Description'
	});
	this.add('API_EmbedIgnoredHosts', 'localhost, 127.0.0.1, 10.0.0.0/8, 172.16.0.0/12, 192.168.0.0/16', {
		type: 'string',
		i18nDescription: 'API_EmbedIgnoredHosts_Description'
	});
	this.add('API_EmbedSafePorts', '80, 443', {
		type: 'string'
	});
	this.add('Message_TimeFormat', 'LT', {
		type: 'string',
		'public': true,
		i18nDescription: 'Message_TimeFormat_Description'
	});
	this.add('Message_DateFormat', 'LL', {
		type: 'string',
		'public': true,
		i18nDescription: 'Message_DateFormat_Description'
	});
	this.add('Message_TimeAndDateFormat', 'LLL', {
		type: 'string',
		'public': true,
		i18nDescription: 'Message_TimeAndDateFormat_Description'
	});
	this.add('Message_QuoteChainLimit', 2, {
		type: 'int',
		'public': true
	});
	this.add('Message_HideType_uj', false, {
		type: 'boolean',
		'public': true
	});
	this.add('Message_HideType_ul', false, {
		type: 'boolean',
		'public': true
	});
	this.add('Message_HideType_ru', false, {
		type: 'boolean',
		'public': true
	});
	this.add('Message_HideType_au', false, {
		type: 'boolean',
		'public': true
	});

	return this.add('Message_HideType_mute_unmute', false, {
		type: 'boolean',
		'public': true
	});
});

RocketChat.settings.addGroup('Meta', function() {
	this.add('Meta_language', '', {
		type: 'string'
	});
	this.add('Meta_fb_app_id', '', {
		type: 'string'
	});
	this.add('Meta_robots', 'INDEX,FOLLOW', {
		type: 'string'
	});
	this.add('Meta_google-site-verification', '', {
		type: 'string'
	});
	this.add('Meta_msvalidate01', '', {
		type: 'string'
	});
	return this.add('Meta_custom', '', {
		type: 'code',
		code: 'text/html',
		multiline: true
	});
});

RocketChat.settings.addGroup('Push', function() {
	this.add('Push_enable', true, {
		type: 'boolean',
		'public': true
	});
	this.add('Push_debug', false, {
		type: 'boolean',
		'public': true,
		enableQuery: {
			_id: 'Push_enable',
			value: true
		}
	});
	this.add('Push_enable_gateway', true, {
		type: 'boolean',
		enableQuery: {
			_id: 'Push_enable',
			value: true
		}
	});
	this.add('Push_gateway', 'https://gateway.rocket.chat', {
		type: 'string',
		enableQuery: [
			{
				_id: 'Push_enable',
				value: true
			}, {
				_id: 'Push_enable_gateway',
				value: true
			}
		]
	});
	this.add('Push_production', true, {
		type: 'boolean',
		'public': true,
		enableQuery: [
			{
				_id: 'Push_enable',
				value: true
			}, {
				_id: 'Push_enable_gateway',
				value: false
			}
		]
	});
	this.add('Push_test_push', 'push_test', {
		type: 'action',
		actionText: 'Send_a_test_push_to_my_user',
		enableQuery: {
			_id: 'Push_enable',
			value: true
		}
	});
	this.section('Certificates_and_Keys', function() {
		this.add('Push_apn_passphrase', '', {
			type: 'string'
		});
		this.add('Push_apn_key', '', {
			type: 'string',
			multiline: true
		});
		this.add('Push_apn_cert', '', {
			type: 'string',
			multiline: true
		});
		this.add('Push_apn_dev_passphrase', '', {
			type: 'string'
		});
		this.add('Push_apn_dev_key', '', {
			type: 'string',
			multiline: true
		});
		this.add('Push_apn_dev_cert', '', {
			type: 'string',
			multiline: true
		});
		this.add('Push_gcm_api_key', '', {
			type: 'string'
		});
		return this.add('Push_gcm_project_number', '', {
			type: 'string',
			'public': true
		});
	});
	return this.section('Privacy', function() {
		this.add('Push_show_username_room', true, {
			type: 'boolean',
			'public': true
		});
		return this.add('Push_show_message', true, {
			type: 'boolean',
			'public': true
		});
	});
});

RocketChat.settings.addGroup('Layout', function() {
	this.section('Content', function() {
		this.add('Layout_Home_Title', 'Home', {
			type: 'string',
			'public': true
		});
		this.add('Layout_Home_Body', 'Welcome to Rocket.Chat <br> Go to APP SETTINGS -> Layout to customize this intro.', {
			type: 'code',
			code: 'text/html',
			multiline: true,
			'public': true
		});
		this.add('Layout_Terms_of_Service', 'Terms of Service <br> Go to APP SETTINGS -> Layout to customize this page.', {
			type: 'code',
			code: 'text/html',
			multiline: true,
			'public': true
		});
		this.add('Layout_Login_Terms', 'By proceeding you are agreeing to our <a href="/terms-of-service">Terms of Service</a> and <a href="/privacy-policy">Privacy Policy</a>.', {
			type: 'string',
			multiline: true,
			'public': true
		});
		this.add('Layout_Privacy_Policy', 'Privacy Policy <br> Go to APP SETTINGS -> Layout to customize this page.', {
			type: 'code',
			code: 'text/html',
			multiline: true,
			'public': true
		});
		return this.add('Layout_Sidenav_Footer', '<img src="assets/logo" />', {
			type: 'code',
			code: 'text/html',
			'public': true,
			i18nDescription: 'Layout_Sidenav_Footer_description'
		});
	});
	this.section('Custom_Scripts', function() {
		this.add('Custom_Script_Logged_Out', '//Add your script', {
			type: 'code',
			multiline: true,
			'public': true
		});
		return this.add('Custom_Script_Logged_In', '//Add your script', {
			type: 'code',
			multiline: true,
			'public': true
		});
	});
	return this.section('User_Interface', function() {
		this.add('UI_DisplayRoles', true, {
			type: 'boolean',
			'public': true
		});
		this.add('UI_Merge_Channels_Groups', true, {
			type: 'boolean',
			'public': true
		});
		this.add('UI_Use_Name_Avatar', false, {
			type: 'boolean',
			'public': true
		});
		this.add('UI_Use_Real_Name', false, {
			type: 'boolean',
			'public': true
		});
		this.add('UI_Click_Direct_Message', false, {
			type: 'boolean',
			'public': true
		});
		this.add('UI_Unread_Counter_Style', 'Different_Style_For_User_Mentions', {
			type: 'select',
			values: [
				{
					key: 'Same_Style_For_Mentions',
					i18nLabel: 'Same_Style_For_Mentions'
				}, {
					key: 'Different_Style_For_User_Mentions',
					i18nLabel: 'Different_Style_For_User_Mentions'
				}
			],
			'public': true
		});
		this.add('UI_Allow_room_names_with_special_chars', false, {
			type: 'boolean',
			public: true
		});
	});
});

RocketChat.settings.addGroup('Logs', function() {
	this.add('Log_Level', '0', {
		type: 'select',
		values: [
			{
				key: '0',
				i18nLabel: '0_Errors_Only'
			}, {
				key: '1',
				i18nLabel: '1_Errors_and_Information'
			}, {
				key: '2',
				i18nLabel: '2_Erros_Information_and_Debug'
			}
		],
		'public': true
	});
	this.add('Log_Package', false, {
		type: 'boolean',
		'public': true
	});
	this.add('Log_File', false, {
		type: 'boolean',
		'public': true
	});
	return this.add('Log_View_Limit', 1000, {
		type: 'int'
	});
});

RocketChat.settings.init();<|MERGE_RESOLUTION|>--- conflicted
+++ resolved
@@ -354,10 +354,10 @@
 		type: 'boolean',
 		'public': true
 	});
-<<<<<<< HEAD
 	this.add('First_Channel_After_Login', '', {
 		type: 'string',
-=======
+		'public': true
+	});
 	this.add('Unread_Count', 'user_and_group_mentions_only', {
 		type: 'select',
 		values: [
@@ -388,7 +388,6 @@
 				i18nLabel: 'Mentions_only'
 			}
 		],
->>>>>>> 22543276
 		'public': true
 	});
 	this.add('CDN_PREFIX', '', {
