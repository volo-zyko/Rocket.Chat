/* eslint new-cap: 0 */

Meteor.methods({
	saveSetting(_id, value, editor) {
		if (Meteor.userId() === null) {
			throw new Meteor.Error('error-action-not-allowed', 'Editing settings is not allowed', {
				method: 'saveSetting',
			});
		}

		if (!RocketChat.authz.hasPermission(Meteor.userId(), 'edit-privileged-setting')
			&& !(
				RocketChat.authz.hasAllPermission(Meteor.userId(), ['manage-selected-settings', `change-setting-${ _id }`])
			)) {
			throw new Meteor.Error('error-action-not-allowed', 'Editing settings is not allowed', {
				method: 'saveSetting',
<<<<<<< HEAD
				settingId: _id
=======
>>>>>>> 186f7911
			});
		}

		// Verify the _id passed in is a string.
		check(_id, String);

		const setting = RocketChat.models.Settings.db.findOneById(_id);

		// Verify the value is what it should be
		switch (setting.type) {
			case 'roomPick':
				check(value, Match.OneOf([Object], ''));
				break;
			case 'boolean':
				check(value, Boolean);
				break;
			case 'int':
				check(value, Number);
				break;
			default:
				check(value, String);
				break;
		}

		RocketChat.settings.updateById(_id, value, editor);
		return true;
	},
});<|MERGE_RESOLUTION|>--- conflicted
+++ resolved
@@ -14,10 +14,6 @@
 			)) {
 			throw new Meteor.Error('error-action-not-allowed', 'Editing settings is not allowed', {
 				method: 'saveSetting',
-<<<<<<< HEAD
-				settingId: _id
-=======
->>>>>>> 186f7911
 			});
 		}
 
