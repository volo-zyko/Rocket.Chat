RocketChat.sendMessage = function(user, message, room, upsert = false) {
	if (!user || !message || !room._id) {
		return false;
	}
	if (message.ts == null) {
		message.ts = new Date();
	}
	message.u = _.pick(user, ['_id', 'username', 'name']);
	if (!Match.test(message.msg, String)) {
		message.msg = '';
	}
	message.rid = room._id;
	if (!room.usernames || room.usernames.length === 0) {
		const updated_room = RocketChat.models.Rooms.findOneById(room._id);
		if (updated_room != null) {
			room = updated_room;
		} else {
			room.usernames = [];
		}
	}
	if (message.parseUrls !== false) {
		const urls = message.msg.match(/([A-Za-z]{3,9}):\/\/([-;:&=\+\$,\w]+@{1})?([-A-Za-z0-9\.]+)+:?(\d+)?((\/[-\+=!:~%\/\.@\,\(\)\w]*)?\??([-\+=&!:;%@\/\.\,\w]+)?(?:#([^\s\)]+))?)?/g);

		if (urls) {
			message.urls = urls.map(function(url) {
				return {
					url
				};
			});
		}
	}
	message = RocketChat.callbacks.run('beforeSaveMessage', message);
	if (message) {
		// Avoid saving sandstormSessionId to the database
		let sandstormSessionId = null;
		if (message.sandstormSessionId) {
			sandstormSessionId = message.sandstormSessionId;
			delete message.sandstormSessionId;
		}
		if (message._id && upsert) {
			const _id = message._id;
			delete message._id;
			RocketChat.models.Messages.upsert({
				_id,
				'u._id': message.u._id
			}, message);
			message._id = _id;
		} else {
			message._id = RocketChat.models.Messages.insert(message);
		}

<<<<<<< HEAD
		/*
		Defer other updates as their return is not interesting to the user
		*/
		Meteor.defer(() => {
			// Execute all callbacks
			message.sandstormSessionId = sandstormSessionId;
			return RocketChat.callbacks.run('afterSaveMessage', message, room);
		});
		return message;
	}
=======
	/*
	Defer other updates as their return is not interesting to the user
	*/
	Meteor.defer(() => {
		// Execute all callbacks
		message.sandstormSessionId = sandstormSessionId;
		return RocketChat.callbacks.run('afterSaveMessage', message, room, user._id);
	});
	return message;
>>>>>>> a58616a0
};<|MERGE_RESOLUTION|>--- conflicted
+++ resolved
@@ -49,26 +49,14 @@
 			message._id = RocketChat.models.Messages.insert(message);
 		}
 
-<<<<<<< HEAD
 		/*
 		Defer other updates as their return is not interesting to the user
 		*/
 		Meteor.defer(() => {
 			// Execute all callbacks
 			message.sandstormSessionId = sandstormSessionId;
-			return RocketChat.callbacks.run('afterSaveMessage', message, room);
+			return RocketChat.callbacks.run('afterSaveMessage', message, room, user._id);
 		});
 		return message;
 	}
-=======
-	/*
-	Defer other updates as their return is not interesting to the user
-	*/
-	Meteor.defer(() => {
-		// Execute all callbacks
-		message.sandstormSessionId = sandstormSessionId;
-		return RocketChat.callbacks.run('afterSaveMessage', message, room, user._id);
-	});
-	return message;
->>>>>>> a58616a0
 };