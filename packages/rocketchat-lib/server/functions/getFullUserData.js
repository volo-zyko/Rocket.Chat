--- conflicted
+++ resolved
@@ -38,11 +38,7 @@
 
 	try {
 		const customFieldsOnServer = JSON.parse(value.trim());
-<<<<<<< HEAD
-		Object.keys(customFieldsOnServer).forEach(key => {
-=======
 		Object.keys(customFieldsOnServer).forEach((key) => {
->>>>>>> 186f7911
 			const element = customFieldsOnServer[key];
 			if (element.public) {
 				publicCustomFields[`customFields.${ key }`] = 1;
