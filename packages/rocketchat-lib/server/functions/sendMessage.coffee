--- conflicted
+++ resolved
@@ -57,15 +57,10 @@
 			###
 			RocketChat.models.Subscriptions.incUnreadOfDirectForRoomIdExcludingUserId message.rid, message.u._id, 1
 
-<<<<<<< HEAD
-			userOfMention = RocketChat.models.Users.findOne({_id: message.rid.replace(message.u._id, '')}, {fields: {username: 1, statusConnection: 1, status: 1, emails: 1, settings: 1}})
-			if userOfMention?
-=======
 			userOfMentionId = message.rid.replace(message.u._id, '')
-			userOfMention = RocketChat.models.Users.findOne({_id: userOfMentionId}, {fields: {username: 1, statusConnection: 1}})
+			userOfMention = RocketChat.models.Users.findOne({_id: userOfMentionId}, {fields: {username: 1, statusConnection: 1, status: 1, emails: 1, settings: 1}})
 
 			if userOfMention? and (dontNotifyDesktopUsers.indexOf(userOfMentionId) is -1 || alwaysNotifyDesktopUsers.indexOf(userOfMentionId) isnt -1)
->>>>>>> b0198177
 				RocketChat.Notifications.notifyUser userOfMention._id, 'notification',
 					title: "@#{user.username}"
 					text: message.msg
@@ -109,15 +104,10 @@
 			# @all?
 			toAll = mentionIds.indexOf('all') > -1
 
-<<<<<<< HEAD
-			if mentionIds.length > 0
-				usersOfMention = RocketChat.models.Users.find({_id: {$in: mentionIds}}, {fields: {_id: 1, username: 1, status: 1, emails: 1, settings: 1}}).fetch()
-=======
 			if mentionIds.length > 0 || alwaysNotifyDesktopUsers.length > 0
 				desktopMentionIds = _.union mentionIds, alwaysNotifyDesktopUsers
 				desktopMentionIds = _.difference desktopMentionIds, dontNotifyDesktopUsers
-				usersOfDesktopMentions = RocketChat.models.Users.find({_id: {$in: desktopMentionIds}}, {fields: {_id: 1, username: 1}}).fetch()
->>>>>>> b0198177
+				usersOfDesktopMentions = RocketChat.models.Users.find({_id: {$in: desktopMentionIds}}, {fields: {_id: 1, username: 1, status: 1}}).fetch()
 
 				# when a user is mentioned on a channel, make the user join that channel
 				if room.t is 'c' and !toAll
@@ -128,6 +118,9 @@
 
 				# Get ids of all mentioned users and users with notifications set to always.
 				userIdsToNotify = _.pluck(usersOfDesktopMentions, '_id')
+				offlineUsersToNotify = _.filter usersOfDesktopMentions, (user) ->
+					user.status is 'offline'
+				offlineUserIdsToNotify = _.pluck(offlineUsersToNotify, '_id')
 
 			if mentionIds.length > 0 || alwaysNotifyMobileUsers.length > 0
 				mobileMentionIds = _.union mentionIds, alwaysNotifyMobileUsers
@@ -147,11 +140,14 @@
 					.forEach (user) ->
 						if user.status in ['online', 'away', 'busy'] and user._id not in dontNotifyDesktopUsers
 							userIdsToNotify.push user._id
+						if user.status is 'offline' and user._id not in dontNotifyDesktopUsers
+							offlineUserIdsToNotify.push user._id
 						if user.statusConnection isnt 'online' and user._id not in dontNotifyMobileUsers
 							userIdsToPushNotify.push user._id
 
 				userIdsToNotify = _.unique userIdsToNotify
 				userIdsToPushNotify = _.unique userIdsToPushNotify
+				offlineUserIdsToNotify = _.unique offlineUserIdsToNotify
 
 			if userIdsToNotify.length > 0
 				for usersOfMentionId in userIdsToNotify
@@ -163,6 +159,16 @@
 							sender: message.u
 							type: room.t
 							name: room.name
+
+			if offlineUserIdsToNotify.length > 0
+				offlineUsersToNotify = RocketChat.models.Users.find({_id: {$in: offlineUserIdsToNotify}}, {fields: {_id: 1, username: 1, emails: 1, settings: 1}}).fetch()
+				for offlineUser in offlineUsersToNotify
+					if !(offlineUser.settings?.preferences?.emailNotificationMode is 'disabled') and offlineUser.emails and offlineUser.emails.length > 0
+						Email.send
+							to: offlineUser.emails[0].address
+							from: RocketChat.settings.get('From_Email')
+							subject: TAPi18n.__ "Offline_Mention_Email", {site: RocketChat.settings.get('Site_Name'), user: user.username, room: room.name}
+							html: "> " + message.msg
 
 			if userIdsToPushNotify.length > 0
 				if Push.enabled is true
@@ -195,68 +201,6 @@
 					# the mentioned user if mention isn't for all
 					RocketChat.models.Subscriptions.incUnreadForRoomIdAndUserIds message.rid, mentionIds, 1
 
-<<<<<<< HEAD
-				# Get ids of all mentioned users.
-				userIdsToNotify = _.pluck(usersOfMention, '_id')
-				userIdsToPushNotify = userIdsToNotify
-
-				offlineMentionsRoom = _.filter usersOfMention, (user) ->
-					user.status is 'offline' and !(user.settings?.preferences?.emailNotificationMode is 'disabled')
-
-				# If the message is @all, notify all room users except for the sender.
-				if toAll and room.usernames?.length > 0
-					usersOfRoom = RocketChat.models.Users.find({
-							username: {$in: room.usernames},
-							_id: {$ne: user._id}},
-						{fields: {_id: 1, username: 1, status: 1, emails: 1, settings: 1}})
-						.fetch()
-					onlineUsersOfRoom = _.filter usersOfRoom, (user) ->
-						user.status in ['online', 'away', 'busy']
-					userIdsToNotify = _.union userIdsToNotify, _.pluck(onlineUsersOfRoom, '_id')
-					userIdsToPushNotify = _.union userIdsToPushNotify, _.pluck(usersOfRoom, '_id')
-					offlineMentionsRoom = _.filter usersOfRoom, (user) ->
-						user.status is 'offline' and !(user.settings?.preferences?.emailNotificationMode is 'disabled')
-
-				if userIdsToNotify.length > 0
-					for usersOfMentionId in userIdsToNotify
-						RocketChat.Notifications.notifyUser usersOfMentionId, 'notification',
-							title: "@#{user.username} @ ##{room.name}"
-							text: message.msg
-							payload:
-								rid: message.rid
-								sender: message.u
-								type: room.t
-								name: room.name
-
-				if userIdsToPushNotify.length > 0
-					if Push.enabled is true
-						Push.send
-							from: 'push'
-							title: "@#{user.username} @ ##{room.name}"
-							text: message.msg
-							apn:
-								text: "@#{user.username} @ ##{room.name}:\n#{message.msg}"
-							badge: 1
-							sound: 'chime'
-							payload:
-								host: Meteor.absoluteUrl()
-								rid: message.rid
-								sender: message.u
-								type: room.t
-								name: room.name
-							query:
-								userId: $in: userIdsToPushNotify
-=======
->>>>>>> b0198177
-
-				if offlineMentionsRoom.length > 0
-					for offlineUser in offlineMentionsRoom
-						if offlineUser.emails and offlineUser.emails.length > 0
-							Email.send
-								to: offlineUser.emails[0].address
-								from: RocketChat.settings.get('From_Email')
-								subject: TAPi18n.__ "Offline_Mention_Email", {site: RocketChat.settings.get('Site_Name'), user: user.username, room: room.name}
-								html: "> " + message.msg
 		###
 		Update all other subscriptions to alert their owners but witout incrementing
 		the unread counter, as it is only for mentions and direct messages
