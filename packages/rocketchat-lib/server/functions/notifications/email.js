--- conflicted
+++ resolved
@@ -19,11 +19,7 @@
 });
 
 function getEmailContent({ message, user, room }) {
-<<<<<<< HEAD
-	const lng = (user && user.language) || settings.get('language') || 'en';
-=======
-	const lng = (user && user.language) || RocketChat.settings.get('Language') || 'en';
->>>>>>> 7f60daf7
+	const lng = (user && user.language) || settings.get('Language') || 'en';
 
 	const roomName = s.escapeHTML(`#${ roomTypes.getRoomName(room.t, room) }`);
 	const userName = s.escapeHTML(settings.get('UI_Use_Real_Name') ? message.u.name || message.u.username : message.u.username);
