{
<<<<<<< HEAD
	"version": "0.50.1"
=======
	"version": "0.51.0-develop"
>>>>>>> ff698645
}<|MERGE_RESOLUTION|>--- conflicted
+++ resolved
@@ -1,7 +1,3 @@
 {
-<<<<<<< HEAD
-	"version": "0.50.1"
-=======
 	"version": "0.51.0-develop"
->>>>>>> ff698645
 }