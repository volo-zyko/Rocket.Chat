# Insert server unique id if it doesn't exist
if not RocketChat.models.Settings.findOneById 'uniqueID'
	RocketChat.models.Settings.createWithIdAndValue 'uniqueID', Random.id()

RocketChat.settings.addGroup 'Accounts'
RocketChat.settings.add 'Accounts_RegistrationRequired', true, { type: 'boolean', group: 'Accounts', public: true, section: 'Registration' }
RocketChat.settings.add 'Accounts_EmailVerification', false, { type: 'boolean', group: 'Accounts', public: true, section: 'Registration' }
RocketChat.settings.add 'Accounts_ManuallyApproveNewUsers', false, { type: 'boolean', group: 'Accounts', section: 'Registration' }
RocketChat.settings.add 'Accounts_AllowedDomainsList', '', { type: 'string', group: 'Accounts', public: true, section: 'Registration' }

RocketChat.settings.add 'Accounts_AvatarStoreType', 'GridFS', { type: 'string', group: 'Accounts', section: 'Avatar' }
RocketChat.settings.add 'Accounts_AvatarStorePath', '/var/www/rocket.chat/uploads/avatar/', { type: 'string', group: 'Accounts', section: 'Avatar' }
RocketChat.settings.add 'Accounts_AvatarResize', false, { type: 'boolean', group: 'Accounts', section: 'Avatar' }
RocketChat.settings.add 'Accounts_AvatarSize', 200, { type: 'int', group: 'Accounts', section: 'Avatar' }

RocketChat.settings.add 'Accounts_OAuth_Facebook', false, { type: 'boolean', group: 'Accounts', section: 'Facebook', public: true }
RocketChat.settings.add 'Accounts_OAuth_Facebook_id', '', { type: 'string', group: 'Accounts', section: 'Facebook' }
RocketChat.settings.add 'Accounts_OAuth_Facebook_secret', '', { type: 'string', group: 'Accounts', section: 'Facebook' }
RocketChat.settings.add 'Accounts_OAuth_Google', false, { type: 'boolean', group: 'Accounts', section: 'Google', public: true }
RocketChat.settings.add 'Accounts_OAuth_Google_id', '', { type: 'string', group: 'Accounts', section: 'Google' }
RocketChat.settings.add 'Accounts_OAuth_Google_secret', '', { type: 'string', group: 'Accounts', section: 'Google' }
RocketChat.settings.add 'Accounts_OAuth_Github', false, { type: 'boolean', group: 'Accounts', section: 'Github', public: true }
RocketChat.settings.add 'Accounts_OAuth_Github_id', '', { type: 'string', group: 'Accounts', section: 'Github' }
RocketChat.settings.add 'Accounts_OAuth_Github_secret', '', { type: 'string', group: 'Accounts', section: 'Github' }
RocketChat.settings.add 'Accounts_OAuth_Gitlab', false, { type: 'boolean', group: 'Accounts', section: 'Gitlab', public: true }
RocketChat.settings.add 'Accounts_OAuth_Gitlab_id', '', { type: 'string', group: 'Accounts', section: 'Gitlab' }
RocketChat.settings.add 'Accounts_OAuth_Gitlab_secret', '', { type: 'string', group: 'Accounts', section: 'Gitlab' }
RocketChat.settings.add 'Accounts_OAuth_Linkedin', false, { type: 'boolean', group: 'Accounts', section: 'Linkedin', public: true }
RocketChat.settings.add 'Accounts_OAuth_Linkedin_id', '', { type: 'string', group: 'Accounts', section: 'Linkedin' }
RocketChat.settings.add 'Accounts_OAuth_Linkedin_secret', '', { type: 'string', group: 'Accounts', section: 'Linkedin' }
RocketChat.settings.add 'Accounts_OAuth_Meteor', false, { type: 'boolean', group: 'Accounts', section: 'Meteor', public: true }
RocketChat.settings.add 'Accounts_OAuth_Meteor_id', '', { type: 'string', group: 'Accounts', section: 'Meteor' }
RocketChat.settings.add 'Accounts_OAuth_Meteor_secret', '', { type: 'string', group: 'Accounts', section: 'Meteor' }
RocketChat.settings.add 'Accounts_OAuth_Twitter', false, { type: 'boolean', group: 'Accounts', section: 'Twitter', public: true }
RocketChat.settings.add 'Accounts_OAuth_Twitter_id', '', { type: 'string', group: 'Accounts', section: 'Twitter' }
RocketChat.settings.add 'Accounts_OAuth_Twitter_secret', '', { type: 'string', group: 'Accounts', section: 'Twitter' }

RocketChat.settings.add 'Accounts_AllowUserProfileChange', true, { type: 'boolean', group: 'Accounts', section: 'General', public: true }
RocketChat.settings.add 'Accounts_AllowUserAvatarChange', true, { type: 'boolean', group: 'Accounts', section: 'General', public: true }
RocketChat.settings.add 'Accounts_AllowUsernameChange', true, { type: 'boolean', group: 'Accounts', section: 'General', public: true }
RocketChat.settings.add 'Accounts_AllowPasswordChange', true, { type: 'boolean', group: 'Accounts', section: 'General', public: true }
RocketChat.settings.add 'Accounts_RequireNameForSignUp', true, { type: 'boolean', group: 'Accounts', section: 'General', public: true }

RocketChat.settings.addGroup 'FileUpload'
RocketChat.settings.add 'FileUpload_Enabled', true, { type: 'boolean', group: 'FileUpload', public: true }
RocketChat.settings.add 'FileUpload_MaxFileSize', 2097152, { type: 'int', group: 'FileUpload', public: true }
RocketChat.settings.add 'FileUpload_MediaTypeWhiteList', 'image/*, audio/*, .pdf, .doc, .txt', { type: 'string', group: 'FileUpload', public: true, i18nDescription: 'FileUpload_MediaTypeWhiteListDescription' }


RocketChat.settings.addGroup 'General'
RocketChat.settings.add 'Site_Url', __meteor_runtime_config__?.ROOT_URL, { type: 'string', group: 'General', i18nDescription: 'Site_Url_Description', public: true }
RocketChat.settings.add 'Site_Name', 'Rocket.Chat', { type: 'string', group: 'General', public: true }
RocketChat.settings.add 'Allow_Invalid_SelfSigned_Certs', false, { type: 'boolean', group: 'General' }
RocketChat.settings.add 'Disable_Favorite_Rooms', false, { type: 'boolean', group: 'General' }
RocketChat.settings.add 'CDN_PREFIX', '', { type: 'string', group: 'General' }

RocketChat.settings.addGroup 'API'
RocketChat.settings.add 'API_Analytics', '', { type: 'string', group: 'API', public: true }
RocketChat.settings.add 'API_Embed', true, { type: 'boolean', group: 'API', public: true }
RocketChat.settings.add 'API_EmbedDisabledFor', '', { type: 'string', group: 'API', public: true, i18nDescription: 'API_EmbedDisabledFor_Description' }

RocketChat.settings.addGroup 'SMTP'
RocketChat.settings.add 'SMTP_Host', '', { type: 'string', group: 'SMTP' }
RocketChat.settings.add 'SMTP_Port', '', { type: 'string', group: 'SMTP' }
RocketChat.settings.add 'SMTP_Username', '', { type: 'string', group: 'SMTP' }
RocketChat.settings.add 'SMTP_Password', '', { type: 'string', group: 'SMTP' }
RocketChat.settings.add 'From_Email', '', { type: 'string', group: 'SMTP', placeholder: 'Name <email@domain>' }

RocketChat.settings.add 'Invitation_Subject', 'You have been invited to Rocket.Chat', { type: 'string', group: 'SMTP', section: 'Invitation' }
<<<<<<< HEAD
RocketChat.settings.add 'Invitation_HTML', '<h2>You have been invited to <h1>Rocket.Chat</h1></h2><p>Go to https://demo.rocket.chat and try the best open source chat solution available today!</p>', { type: 'string', multiline: true, group: 'SMTP', section: 'Invitation' }
RocketChat.settings.add 'Accounts_Enrollment_Email',  '', { type: 'string', multiline: true,  group: 'SMTP', section: 'Invitation' }
=======
RocketChat.settings.add 'Invitation_HTML', '<h2>You have been invited to <h1>Rocket.Chat</h1></h2><p>Go to ' + __meteor_runtime_config__?.ROOT_URL + ' and try the best open source chat solution available today!</p>', { type: 'string', multiline: true, group: 'SMTP', section: 'Invitation' }
>>>>>>> fdd0c2a1

RocketChat.settings.addGroup 'Message'
RocketChat.settings.add 'Message_AllowEditing', true, { type: 'boolean', group: 'Message', public: true }
RocketChat.settings.add 'Message_AllowEditing_BlockEditInMinutes', 0, { type: 'int', group: 'Message', public: true, i18nDescription: 'Message_AllowEditing_BlockEditInMinutesDescription' }
RocketChat.settings.add 'Message_AllowDeleting', true, { type: 'boolean', group: 'Message', public: true }
RocketChat.settings.add 'Message_AllowPinning', true, { type: 'boolean', group: 'Message', public: true }
RocketChat.settings.add 'Message_ShowEditedStatus', true, { type: 'boolean', group: 'Message', public: true }
RocketChat.settings.add 'Message_ShowDeletedStatus', false, { type: 'boolean', group: 'Message', public: true }
RocketChat.settings.add 'Message_KeepHistory', false, { type: 'boolean', group: 'Message', public: true }
RocketChat.settings.add 'Message_MaxAllowedSize', 5000, { type: 'int', group: 'Message', public: true }
RocketChat.settings.add 'Message_ShowFormattingTips', true, { type: 'boolean', group: 'Message', public: true }
RocketChat.settings.add 'Message_AudioRecorderEnabled', true, { type: 'boolean', group: 'Message', public: true, i18nDescription: 'Message_AudioRecorderEnabledDescription' }

RocketChat.settings.addGroup 'Meta'
RocketChat.settings.add 'Meta_language', '', { type: 'string', group: 'Meta' }
RocketChat.settings.add 'Meta_fb_app_id', '', { type: 'string', group: 'Meta' }
RocketChat.settings.add 'Meta_robots', '', { type: 'string', group: 'Meta' }
RocketChat.settings.add 'Meta_google-site-verification', '', { type: 'string', group: 'Meta' }
RocketChat.settings.add 'Meta_msvalidate01', '', { type: 'string', group: 'Meta' }

RocketChat.settings.addGroup 'Push'
RocketChat.settings.add 'Push_debug', false, { type: 'boolean', group: 'Push', public: true }
RocketChat.settings.add 'Push_enable', false, { type: 'boolean', group: 'Push', public: true }
RocketChat.settings.add 'Push_production', false, { type: 'boolean', group: 'Push', public: true }
RocketChat.settings.add 'Push_apn_passphrase', '', { type: 'string', group: 'Push' }
RocketChat.settings.add 'Push_apn_key', '', { type: 'string', multiline: true, group: 'Push' }
RocketChat.settings.add 'Push_apn_cert', '', { type: 'string', multiline: true, group: 'Push' }
RocketChat.settings.add 'Push_apn_dev_passphrase', '', { type: 'string', group: 'Push' }
RocketChat.settings.add 'Push_apn_dev_key', '', { type: 'string', multiline: true, group: 'Push' }
RocketChat.settings.add 'Push_apn_dev_cert', '', { type: 'string', multiline: true, group: 'Push' }
RocketChat.settings.add 'Push_gcm_api_key', '', { type: 'string', group: 'Push' }
RocketChat.settings.add 'Push_gcm_project_number', '', { type: 'string', group: 'Push', public: true }

RocketChat.settings.addGroup 'Layout'
RocketChat.settings.add 'Layout_Home_Title', 'Home', { type: 'string', group: 'Layout', public: true, section: 'Content' }
RocketChat.settings.add 'Layout_Home_Body', 'Welcome to Rocket.Chat <br> Go to APP SETTINGS -> Layout to customize this intro.', { type: 'string', multiline: true, group: 'Layout', public: true, section: 'Content' }
RocketChat.settings.add 'Layout_Terms_of_Service', 'Terms of Service <br> Go to APP SETTINGS -> Layout to customize this page.', { type: 'string', multiline: true, group: 'Layout', public: true, section: 'Content' }
RocketChat.settings.add 'Layout_Privacy_Policy', 'Privacy Policy <br> Go to APP SETTINGS -> Layout to customize this page.', { type: 'string', multiline: true, group: 'Layout', public: true, section: 'Content' }
RocketChat.settings.add 'Layout_Sidenav_Footer', '<div><a href="https://github.com/RocketChat/Rocket.Chat" class="logo" target="_blank"> <img src="/images/logo/logo.svg?v=3" /></a><div class="github-tagline"><span class="octicon octicon-pencil" style="color: #994C00"></span> with <span class="octicon octicon-heart" style="color: red"></span> on <span class="octicon octicon-mark-github"></span></div></div>', { type: 'string', group: 'Layout', public: true, i18nDescription: 'Layout_Sidenav_Footer_description' }
RocketChat.settings.add 'Layout_Login_Header', '<a class="logo" href="/"><img src="/images/logo/logo.svg?v=3" /></a>', { type: 'string', multiline: true, group: 'Layout', public: true, section: 'Login' }
RocketChat.settings.add 'Layout_Login_Terms', 'By proceeding to create your account and use Rocket.Chat, you are agreeing to our <a href="/terms-of-service">Terms of Service</a> and <a href="/privacy-policy">Privacy Policy</a>. If you do not agree, you cannot use Rocket.Chat.', { type: 'string', multiline: true, group: 'Layout', public: true, section: 'Login' }

RocketChat.settings.add 'Statistics_opt_out', false, { type: 'boolean', group: false }

Meteor.startup ->
	if process?.env? and not process.env['MAIL_URL']? and RocketChat.settings.get('SMTP_Host') and RocketChat.settings.get('SMTP_Username') and RocketChat.settings.get('SMTP_Password')
		process.env['MAIL_URL'] = "smtp://" + encodeURIComponent(RocketChat.settings.get('SMTP_Username')) + ':' + encodeURIComponent(RocketChat.settings.get('SMTP_Password')) + '@' + encodeURIComponent(RocketChat.settings.get('SMTP_Host'))
		if RocketChat.settings.get('SMTP_Port')
			process.env['MAIL_URL'] += ':' + parseInt(RocketChat.settings.get('SMTP_Port'))<|MERGE_RESOLUTION|>--- conflicted
+++ resolved
@@ -67,12 +67,8 @@
 RocketChat.settings.add 'From_Email', '', { type: 'string', group: 'SMTP', placeholder: 'Name <email@domain>' }
 
 RocketChat.settings.add 'Invitation_Subject', 'You have been invited to Rocket.Chat', { type: 'string', group: 'SMTP', section: 'Invitation' }
-<<<<<<< HEAD
-RocketChat.settings.add 'Invitation_HTML', '<h2>You have been invited to <h1>Rocket.Chat</h1></h2><p>Go to https://demo.rocket.chat and try the best open source chat solution available today!</p>', { type: 'string', multiline: true, group: 'SMTP', section: 'Invitation' }
+RocketChat.settings.add 'Invitation_HTML', '<h2>You have been invited to <h1>Rocket.Chat</h1></h2><p>Go to ' + __meteor_runtime_config__?.ROOT_URL + ' and try the best open source chat solution available today!</p>', { type: 'string', multiline: true, group: 'SMTP', section: 'Invitation' }
 RocketChat.settings.add 'Accounts_Enrollment_Email',  '', { type: 'string', multiline: true,  group: 'SMTP', section: 'Invitation' }
-=======
-RocketChat.settings.add 'Invitation_HTML', '<h2>You have been invited to <h1>Rocket.Chat</h1></h2><p>Go to ' + __meteor_runtime_config__?.ROOT_URL + ' and try the best open source chat solution available today!</p>', { type: 'string', multiline: true, group: 'SMTP', section: 'Invitation' }
->>>>>>> fdd0c2a1
 
 RocketChat.settings.addGroup 'Message'
 RocketChat.settings.add 'Message_AllowEditing', true, { type: 'boolean', group: 'Message', public: true }
