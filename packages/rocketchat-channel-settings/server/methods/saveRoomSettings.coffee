--- conflicted
+++ resolved
@@ -1,11 +1,5 @@
 Meteor.methods
-<<<<<<< HEAD
 	saveRoomSettings: (rid, setting, value) ->
-		console.log '[method] saveRoomSettings'.green, rid, setting, value
-
-=======
-	saveRoomSettings: (rid, settings) ->
->>>>>>> 3159a8fe
 		unless Match.test rid, String
 			throw new Meteor.Error 'invalid-rid', 'Invalid room'
 
