--- conflicted
+++ resolved
@@ -1,4 +1,4 @@
-const fields = ['roomName', 'roomTopic', 'roomAnnouncement', 'roomDescription', 'roomType', 'readOnly', 'reactWhenReadOnly', 'systemMessages', 'default', 'joinCode'];
+const fields = ['roomName', 'roomTopic', 'roomAnnouncement', 'roomDescription', 'roomType', 'readOnly', 'reactWhenReadOnly', 'systemMessages', 'default', 'joinCode', 'tokenpass'];
 Meteor.methods({
 	saveRoomSettings(rid, settings, value) {
 		if (!Meteor.userId()) {
@@ -11,8 +11,7 @@
 				method: 'saveRoomSettings'
 			});
 		}
-<<<<<<< HEAD
-		console.log(settings);
+
 		if (typeof settings !== 'object') {
 			settings = {
 				[settings] : value
@@ -20,9 +19,6 @@
 		}
 
 		if (!Object.keys(settings).every(key => fields.includes(key))) {
-=======
-		if (!['roomName', 'roomTopic', 'roomAnnouncement', 'roomDescription', 'roomType', 'readOnly', 'reactWhenReadOnly', 'systemMessages', 'default', 'joinCode', 'tokenpass'].some((s) => s === setting)) {
->>>>>>> 9dc9db34
 			throw new Meteor.Error('error-invalid-settings', 'Invalid settings provided', {
 				method: 'saveRoomSettings'
 			});
