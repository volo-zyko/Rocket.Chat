--- conflicted
+++ resolved
@@ -1,6 +1,8 @@
 /* globals chatMessages*/
-<<<<<<< HEAD
 import moment from 'moment';
+import _ from 'underscore';
+import s from 'underscore.string';
+
 const fixCordova = (url) => {
 	if ((url != null ? url.indexOf('data:image') : undefined) === 0) {
 		return url;
@@ -15,12 +17,6 @@
 			url = `${ url }&${ query }`;
 		}
 	}
-=======
-import _ from 'underscore';
-import s from 'underscore.string';
-
-const roomFiles = new Mongo.Collection('room_files');
->>>>>>> 79c80940
 
 	if ((Meteor.settings && Meteor.settings.public && Meteor.settings.sandstorm) || url.match(/^(https?:)?\/\//i)) {
 		return url;
@@ -30,7 +26,9 @@
 		return Meteor.absoluteUrl().replace(/\/$/, '') + __meteor_runtime_config__.ROOT_URL_PATH_PREFIX + url;
 	}
 };
+
 const roomFiles = new Mongo.Collection('room_files');
+
 Template.uploadedFilesList.helpers({
 	iconType() {
 		let icon = 'file-generic';
