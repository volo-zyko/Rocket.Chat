--- conflicted
+++ resolved
@@ -62,12 +62,8 @@
 
 			newRoom = true;
 		}
-<<<<<<< HEAD
-
-		if (room.v.token !== guest.token) {
-=======
-		if (!room) {
->>>>>>> 33e27197
+
+		if (!room || room.v.token !== guest.token) {
 			throw new Meteor.Error('cannot-access-room');
 		}
 
