<<<<<<< HEAD
// /* globals UserPresenceEvents */
// import { Meteor } from 'meteor/meteor';
=======
import { Meteor } from 'meteor/meteor';
import { RocketChat } from 'meteor/rocketchat:lib';
import { UserPresenceEvents } from 'meteor/konecty:user-presence';
>>>>>>> 3c8ae752

// Meteor.startup(() => {
// 	UserPresenceEvents.on('setStatus', (session, status, metadata) => {
// 		if (metadata && metadata.visitor) {
// 			RocketChat.models.LivechatInquiry.updateVisitorStatus(metadata.visitor, status);
// 			RocketChat.models.Rooms.updateVisitorStatus(metadata.visitor, status);
// 		}
// 	});
// });<|MERGE_RESOLUTION|>--- conflicted
+++ resolved
@@ -1,11 +1,6 @@
-<<<<<<< HEAD
-// /* globals UserPresenceEvents */
 // import { Meteor } from 'meteor/meteor';
-=======
-import { Meteor } from 'meteor/meteor';
-import { RocketChat } from 'meteor/rocketchat:lib';
-import { UserPresenceEvents } from 'meteor/konecty:user-presence';
->>>>>>> 3c8ae752
+// import { RocketChat } from 'meteor/rocketchat:lib';
+// import { UserPresenceEvents } from 'meteor/konecty:user-presence';
 
 // Meteor.startup(() => {
 // 	UserPresenceEvents.on('setStatus', (session, status, metadata) => {
