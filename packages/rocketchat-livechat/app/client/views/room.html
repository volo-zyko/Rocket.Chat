<template name="room">
	{{#if livechatStartedEnabled}}
		<div class="livechat-room">
			<div class="title" style="background-color:{{color}}">
				<div class="toolbar">
					&nbsp;
					{{#unless popoutActive}}
						<i class="popout icon-link-ext" title="Open in a new window"></i>
					{{/unless}}
				</div>
				<h1>{{title}}</h1>
			</div>
			{{#if currentUser}}
				{{> messages}}
			{{else}}
				{{#if livechatEnabled}}
					{{> register}}
				{{else}}
					<div class="offline">{{_ "We_are_offline_Sorry_for_the_inconvenience"}}</div>
				{{/if}}
			{{/if}}
		</div>
<<<<<<< HEAD
		{{#if showMessages}}
			{{> messages}}
		{{else}}
			{{> register}}
		{{/if}}
	</div>
=======
	{{/if}}
>>>>>>> a690ea42
</template><|MERGE_RESOLUTION|>--- conflicted
+++ resolved
@@ -20,14 +20,5 @@
 				{{/if}}
 			{{/if}}
 		</div>
-<<<<<<< HEAD
-		{{#if showMessages}}
-			{{> messages}}
-		{{else}}
-			{{> register}}
-		{{/if}}
-	</div>
-=======
 	{{/if}}
->>>>>>> a690ea42
 </template>