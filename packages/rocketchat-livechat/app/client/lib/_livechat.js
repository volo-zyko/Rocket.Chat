--- conflicted
+++ resolved
@@ -22,13 +22,9 @@
 
 		this._room = new ReactiveVar(null);
 
-<<<<<<< HEAD
 		this._department = new ReactiveVar(null);
 
-		Tracker.autorun((c) => {
-=======
 		Tracker.autorun(() => {
->>>>>>> 2b69ca59
 			if (this._room.get() && Meteor.userId()) {
 				RoomHistoryManager.getMoreIfIsEmpty(this._room.get());
 				visitor.subscribeToRoom(this._room.get());
