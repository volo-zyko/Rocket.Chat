--- conflicted
+++ resolved
@@ -18,10 +18,8 @@
 		this._offlineSuccessMessage = new ReactiveVar(TAPi18n.__('Thanks_We_ll_get_back_to_you_soon'));
 		this._videoCall = new ReactiveVar(false);
 		this._transcriptMessage = new ReactiveVar('');
+		this._connecting = new ReactiveVar(false);
 
-<<<<<<< HEAD
-		this._connecting = new ReactiveVar(false);
-=======
 		this._room = new ReactiveVar(null);
 
 		Tracker.autorun((c) => {
@@ -32,7 +30,6 @@
 				c.stop();
 			}
 		});
->>>>>>> c873c02d
 	}
 
 	get online() {
@@ -126,13 +123,10 @@
 	set transcriptMessage(value) {
 		this._transcriptMessage.set(value);
 	}
-<<<<<<< HEAD
 	set connecting(value) {
 		this._connecting.set(value);
-=======
-
+	}
 	set room(roomId) {
 		this._room.set(roomId);
->>>>>>> c873c02d
 	}
 })();