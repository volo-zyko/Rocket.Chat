--- conflicted
+++ resolved
@@ -89,12 +89,8 @@
 						ChatMessage.update msgObject._id, { $set: { error: true } }
 						showError error.reason
 
-<<<<<<< HEAD
 					if result?.rid? and not visitor.isSubscribed(result.rid)
-=======
-					if result.rid? and not visitor.isSubscribed(result.rid)
 						Livechat.connecting = result.showConnecting
->>>>>>> 88ec9547
 						ChatMessage.update result._id, _.omit(result, '_id')
 						Livechat.room = result.rid
 
