--- conflicted
+++ resolved
@@ -109,10 +109,7 @@
 						Dep.changed()
 
 						msgStream.on openedRooms[typeName].rid, (msg) ->
-<<<<<<< HEAD
-							if msg.t isnt 'command'
-								ChatMessage.upsert { _id: msg._id }, msg
-=======
+
 							# Should not send message to room if room has not loaded all the current messages
 							if RoomHistoryManager.hasMoreNext(openedRooms[typeName].rid) is false
 
@@ -122,12 +119,8 @@
 
 								Meteor.defer ->
 									RoomManager.updateMentionsMarksOfRoom typeName
->>>>>>> 3159a8fe
-
-							Meteor.defer ->
-								RoomManager.updateMentionsMarksOfRoom typeName
-
-							RocketChat.callbacks.run 'streamMessage', msg
+
+								RocketChat.callbacks.run 'streamMessage', msg
 
 						RocketChat.Notifications.onRoom openedRooms[typeName].rid, 'deleteMessage', onDeleteMessageStream
 
