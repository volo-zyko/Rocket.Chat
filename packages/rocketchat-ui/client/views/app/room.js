/* globals chatMessages, fileUpload , fireGlobalEvent , cordova , readMessage , RoomRoles, popover , device */
import { RocketChatTabBar } from 'meteor/rocketchat:lib';

import _ from 'underscore';
import moment from 'moment';
import mime from 'mime-type/with-db';
import Clipboard from 'clipboard';

window.chatMessages = window.chatMessages || {};
const isSubscribed = _id => ChatSubscription.find({ rid: _id }).count() > 0;

const favoritesEnabled = () => RocketChat.settings.get('Favorite_Rooms');

const userCanDrop = _id => !RocketChat.roomTypes.readOnly(_id, Meteor.user());

const openProfileTab = (e, instance, username) => {
	const roomData = Session.get(`roomData${ Session.get('openedRoom') }`);

	if (RocketChat.Layout.isEmbedded()) {
		fireGlobalEvent('click-user-card-message', { username });
		e.preventDefault();
		e.stopPropagation();
		return;
	}

	if (RocketChat.roomTypes.roomTypes[roomData.t].enableMembersListProfile()) {
		instance.setUserDetail(username);
	}

	instance.tabBar.setTemplate('membersList');
	instance.tabBar.open();
};

const openProfileTabOrOpenDM = (e, instance, username) => {
	if (RocketChat.settings.get('UI_Click_Direct_Message')) {
		Meteor.call('createDirectMessage', username, (error, result) => {
			if (error) {
				if (error.isClientSafe) {
					openProfileTab(e, instance, username);
				} else {
					handleError(error);
				}
			}

			if ((result != null ? result.rid : undefined) != null) {
				FlowRouter.go('direct', { username }, FlowRouter.current().queryParams);
			}
		});
	} else {
		openProfileTab(e, instance, username);
	}
};

const mountPopover = (e, i, outerContext) => {
	let context = $(e.target).parents('.message').data('context');
	if (!context) {
		context = 'message';
	}

	const [, message] = outerContext._arguments;

	let menuItems = RocketChat.MessageAction.getButtons(message, context, 'menu').map(item => {
		return {
			icon: item.icon,
			name: t(item.label),
			type: 'message-action',
			id: item.id,
			modifier: item.color
		};
	});

	if (window.matchMedia('(max-width: 500px)').matches) {
		const messageItems = RocketChat.MessageAction.getButtons(message, context, 'message').map(item => {
			return {
				icon: item.icon,
				name: t(item.label),
				type: 'message-action',
				id: item.id,
				modifier: item.color
			};
		});

		menuItems = menuItems.concat(messageItems);
	}

	const [items, deleteItem] = menuItems.reduce((result, value) => (result[value.id === 'delete-message' ? 1 : 0].push(value), result), [[], []]);
	const groups = [{ items }];

	if (deleteItem.length) {
		groups.push({ items: deleteItem });
	}

	if (typeof device !== 'undefined' && device.platform && device.platform.toLocaleLowerCase() === 'ios') {
		groups.push({
			items: [
				{
					icon: 'warning',
					name: t('Report_Abuse'),
					type: 'message-action',
					id: 'report-abuse',
					modifier: 'alert'
				}
			]
		});
	}

	const config = {
		columns: [
			{
				groups
			}
		],
		instance: i,
		data: outerContext,
		mousePosition: {
			x: e.clientX,
			y: e.clientY
		},
		activeElement: $(e.currentTarget).parents('.message')[0],
		onRendered: () => new Clipboard('.rc-popover__item')
	};

	popover.open(config);
};

Template.room.helpers({
	isTranslated() {
		const sub = ChatSubscription.findOne({ rid: this._id }, { fields: { autoTranslate: 1, autoTranslateLanguage: 1 } });
		RocketChat.settings.get('AutoTranslate_Enabled') && ((sub != null ? sub.autoTranslate : undefined) === true) && (sub.autoTranslateLanguage != null);
	},

	embeddedVersion() {
		RocketChat.Layout.isEmbedded();
	},

	subscribed() {
		return isSubscribed(this._id);
	},

	messagesHistory() {
		const hideMessagesOfType = [];
		RocketChat.settings.collection.find({ _id: /Message_HideType_.+/ }).forEach(function(record) {
			let types;
			const type = record._id.replace('Message_HideType_', '');
			switch (type) {
				case 'mute_unmute':
					types = ['user-muted', 'user-unmuted'];
					break;
				default:
					types = [type];
			}
			return types.forEach(function(type) {
				const index = hideMessagesOfType.indexOf(type);

				if ((record.value === true) && (index === -1)) {
					hideMessagesOfType.push(type);
				} else if (index > -1) {
					hideMessagesOfType.splice(index, 1);
				}
			});
		});

		const query =
			{ rid: this._id };

		if (hideMessagesOfType.length > 0) {
			query.t =
				{ $nin: hideMessagesOfType };
		}

		const options = {
			sort: {
				ts: 1
			}
		};

		return ChatMessage.find(query, options);
	},

	hasMore() {
		return RoomHistoryManager.hasMore(this._id);
	},

	hasMoreNext() {
		return RoomHistoryManager.hasMoreNext(this._id);
	},

	isLoading() {
		return RoomHistoryManager.isLoading(this._id);
	},

	windowId() {
		return `chat-window-${ this._id }`;
	},

	uploading() {
		return Session.get('uploading');
	},

	roomLeader() {
		const roles = RoomRoles.findOne({ rid: this._id, roles: 'leader', 'u._id': { $ne: Meteor.userId() } });
		if (roles) {
			const leader = RocketChat.models.Users.findOne({ _id: roles.u._id }, { fields: { status: 1 } }) || {};
			return {
				...roles.u,
				name: RocketChat.settings.get('UI_Use_Real_Name') ? (roles.u.name || roles.u.username) : roles.u.username,
				status: leader.status || 'offline',
				statusDisplay: (status => status.charAt(0).toUpperCase() + status.slice(1))(leader.status || 'offline')
			};
		}
	},

	chatNowLink() {
		return RocketChat.roomTypes.getRouteLink('d', { name: this.username });
	},

	showAnnouncement() {
		const roomData = Session.get(`roomData${ this._id }`);
		if (!roomData) { return false; }
		return (roomData.announcement !== undefined) && (roomData.announcement !== '');
	},

	messageboxData() {
		const instance = Template.instance();
		return {
			_id: this._id,
			onResize: () => {
				if (instance.sendToBottomIfNecessary) {
					instance.sendToBottomIfNecessary();
				}
			}
		};
	},

	roomAnnouncement() {
		const roomData = Session.get(`roomData${ this._id }`);
		if (!roomData) { return ''; }
		return roomData.announcement;
	},

<<<<<<< HEAD
=======
	roomIcon() {
		const roomData = Session.get(`roomData${ this._id }`);
		if (!(roomData != null ? roomData.t : undefined)) { return ''; }

		const roomIcon = RocketChat.roomTypes.getIcon(roomData != null ? roomData.t : undefined);

		// Remove this 'codegueira' on header redesign
		if (!roomIcon) {
			return 'at';
		}

		return roomIcon;
	},

	tokenAccessChannel() {
		return Template.instance().hasTokenpass.get();
	},

	userStatus() {
		const roomData = Session.get(`roomData${ this._id }`);
		return RocketChat.roomTypes.getUserStatus(roomData.t, this._id) || 'offline';
	},

>>>>>>> 9dc9db34
	maxMessageLength() {
		return RocketChat.settings.get('Message_MaxAllowedSize');
	},

	unreadData() {
		const data =
			{ count: RoomHistoryManager.getRoom(this._id).unreadNotLoaded.get() + Template.instance().unreadCount.get() };

		const room = RoomManager.getOpenedRoomByRid(this._id);
		if (room != null) {
			data.since = room.unreadSince != null ? room.unreadSince.get() : undefined;
		}

		return data;
	},

	containerBarsShow(unreadData, uploading) {
		if ((((unreadData != null ? unreadData.count : undefined) > 0) && (unreadData.since != null)) || ((uploading != null ? uploading.length : undefined) > 0)) { return 'show'; }
	},

	formatUnreadSince() {
		if ((this.since == null)) { return; }

		return moment(this.since).calendar(null, { sameDay: 'LT' });
	},

	flexData() {
		const flexData = {
			tabBar: Template.instance().tabBar,
			data: {
				rid: this._id,
				userDetail: Template.instance().userDetail.get(),
				clearUserDetail: Template.instance().clearUserDetail
			}
		};

		return flexData;
	},

	adminClass() {
		if (RocketChat.authz.hasRole(Meteor.userId(), 'admin')) { return 'admin'; }
	},

	showToggleFavorite() {
		if (isSubscribed(this._id) && favoritesEnabled()) { return true; }
	},

	viewMode() {
		const user = Meteor.user();
		const viewMode = RocketChat.getUserPreference(user, 'viewMode');
		const modes = ['', 'cozy', 'compact'];
		return modes[viewMode] || modes[0];
	},

	selectable() {
		return Template.instance().selectable.get();
	},

	hideUsername() {
		const user = Meteor.user();
		return RocketChat.getUserPreference(user, 'hideUsernames') ? 'hide-usernames' : undefined;
	},

	hideAvatar() {
		const user = Meteor.user();
		return RocketChat.getUserPreference(user, 'hideAvatars') ? 'hide-avatars' : undefined;
	},

	userCanDrop() {
		return userCanDrop(this._id);
	},

	toolbarButtons() {
		const toolbar = Session.get('toolbarButtons') || { buttons: {} };
		const buttons = Object.keys(toolbar.buttons).map(key => {
			return {
				id: key,
				...toolbar.buttons[key]
			};
		});
		return { buttons };
	},

	canPreview() {
		const room = Session.get(`roomData${ this._id }`);
		if (room && room.t !== 'c') {
			return true;
		}

		if (RocketChat.settings.get('Accounts_AllowAnonymousRead') === true) {
			return true;
		}

		if (RocketChat.authz.hasAllPermission('preview-c-room')) {
			return true;
		}

		return (RocketChat.models.Subscriptions.findOne({ rid: this._id }) != null);

	},
	hideLeaderHeader() {
		return Template.instance().hideLeaderHeader.get() ? 'animated-hidden' : '';
	},
	hasLeader() {
		if (RoomRoles.findOne({ rid: this._id, roles: 'leader', 'u._id': { $ne: Meteor.userId() } }, { fields: { _id: 1 } })) {
			return 'has-leader';
		}
	}
});

let isSocialSharingOpen = false;
let touchMoved = false;
let lastTouchX = null;
let lastTouchY = null;
let lastScrollTop;

Template.room.events({
	'click, touchend'(e, t) {
		Meteor.setTimeout(() => t.sendToBottomIfNecessaryDebounced(), 100);
	},

	'click .messages-container-main'() {
		const user = Meteor.user();

		if ((Template.instance().tabBar.getState() === 'opened') && RocketChat.getUserPreference(user, 'hideFlexTab')) {
			Template.instance().tabBar.close();
		}
	},

	'touchstart .message'(e, t) {
		const touches = e.originalEvent.touches;
		if (touches && touches.length) {
			lastTouchX = touches[0].pageX;
			lastTouchY = touches[0].pagey;
		}
		touchMoved = false;
		isSocialSharingOpen = false;
		if (e.originalEvent.touches.length !== 1) {
			return;
		}

		if ($(e.currentTarget).hasClass('system')) {
			return;
		}

		if (e.target && (e.target.nodeName === 'AUDIO')) {
			return;
		}

		if (e.target && (e.target.nodeName === 'A') && /^https?:\/\/.+/.test(e.target.getAttribute('href'))) {
			e.preventDefault();
			e.stopPropagation();
		}

		const doLongTouch = () => {
			console.log('long press');
			mountPopover(e, t, this);
		};

		Meteor.clearTimeout(t.touchtime);
		t.touchtime = Meteor.setTimeout(doLongTouch, 500);
	},

	'click .message img'(e, t) {
		Meteor.clearTimeout(t.touchtime);
		if ((isSocialSharingOpen === true) || (touchMoved === true)) {
			e.preventDefault();
			e.stopPropagation();
		}
	},

	'touchend .message'(e, t) {
		Meteor.clearTimeout(t.touchtime);
		if (isSocialSharingOpen === true) {
			e.preventDefault();
			e.stopPropagation();
			return;
		}

		if (e.target && (e.target.nodeName === 'A') && /^https?:\/\/.+/.test(e.target.getAttribute('href'))) {
			if (touchMoved === true) {
				e.preventDefault();
				e.stopPropagation();
				return;
			}

			if ((typeof cordova !== 'undefined' && cordova !== null ? cordova.InAppBrowser : undefined) != null) {
				cordova.InAppBrowser.open(e.target.href, '_system');
			} else {
				window.open(e.target.href);
			}
		}
	},

	'touchmove .message'(e, t) {
		const touches = e.originalEvent.touches;
		if (touches && touches.length) {
			const deltaX = Math.abs(lastTouchX - touches[0].pageX);
			const deltaY = Math.abs(lastTouchY - touches[0].pageY);
			if (deltaX > 5 || deltaY > 5) {
				touchMoved = true;
			}
		}
		Meteor.clearTimeout(t.touchtime);
	},

	'touchcancel .message'(e, t) {
		Meteor.clearTimeout(t.touchtime);
	},

	'click .upload-progress-text > button'(e) {
		e.preventDefault();
		Session.set(`uploading-cancel-${ this.id }`, true);
	},

	'click .unread-bar > button.mark-read'() {
		readMessage.readNow(true);
	},

	'click .unread-bar > button.jump-to'(e, t) {
		const { _id } = t.data;
		const room = RoomHistoryManager.getRoom(_id);
		let message = room && room.firstUnread.get();
		if (message) {
			RoomHistoryManager.getSurroundingMessages(message, 50);
		} else {
			const subscription = ChatSubscription.findOne({ rid: _id });
			message = ChatMessage.find({ rid: _id, ts: { $gt: (subscription != null ? subscription.ls : undefined) } }, { sort: { ts: 1 }, limit: 1 }).fetch()[0];
			RoomHistoryManager.getSurroundingMessages(message, 50);
		}
	},

	'click .toggle-favorite'(event) {
		event.stopPropagation();
		event.preventDefault();
		Meteor.call('toggleFavorite', this._id, !$('i', event.currentTarget).hasClass('favorite-room'), function(err) {
			if (err) {
				handleError(err);
			}
		});
	},

	'click .edit-room-title'(event) {
		event.preventDefault();
		Session.set('editRoomTitle', true);
		$('.fixed-title').addClass('visible');
		Meteor.setTimeout(() => $('#room-title-field').focus().select(), 10);
	},

	'click .user-image > button'(e, instance) {
		if (!Meteor.userId()) {
			return;
		}

		openProfileTabOrOpenDM(e, instance, this.user.username);
	},

	'click .user-card-message'(e, instance) {
		if (!Meteor.userId() || !this._arguments) {
			return;
		}

		const username = this._arguments[1].u.username;

		openProfileTabOrOpenDM(e, instance, username);
	},

	'scroll .wrapper': _.throttle(function(e, t) {
		const $roomLeader = $('.room-leader');
		if ($roomLeader.length) {
			if (e.target.scrollTop < lastScrollTop) {
				t.hideLeaderHeader.set(false);
			} else if (t.isAtBottom(100) === false && e.target.scrollTop > $('.room-leader').height()) {
				t.hideLeaderHeader.set(true);
			}
		}
		lastScrollTop = e.target.scrollTop;

		if (RoomHistoryManager.isLoading(this._id) === false && RoomHistoryManager.hasMore(this._id) === true || RoomHistoryManager.hasMoreNext(this._id) === true) {
			if (RoomHistoryManager.hasMore(this._id) === true && e.target.scrollTop === 0) {
				RoomHistoryManager.getMore(this._id);
			} else if (RoomHistoryManager.hasMoreNext(this._id) === true && e.target.scrollTop >= e.target.scrollHeight - e.target.clientHeight) {
				RoomHistoryManager.getMoreNext(this._id);
			}
		}
	}, 200),

	'click .new-message'() {
		Template.instance().atBottom = true;
		chatMessages[RocketChat.openedRoom].input.focus();
	},
	'click .message-actions__menu'(e, i) {
		let context = $(e.target).parents('.message').data('context');
		if (!context) {
			context = 'message';
		}

		const [, message] = this._arguments;
		const allItems = RocketChat.MessageAction.getButtons(message, context, 'menu').map(item => {
			return {
				icon: item.icon,
				name: t(item.label),
				type: 'message-action',
				id: item.id,
				modifier: item.color
			};
		});
		const [items, deleteItem] = allItems.reduce((result, value) => (result[value.id === 'delete-message' ? 1 : 0].push(value), result), [[], []]);
		const groups = [{ items }];

		if (deleteItem.length) {
			groups.push({ items: deleteItem });
		}

		const config = {
			columns: [
				{
					groups
				}
			],
			instance: i,
			data: this,
			mousePosition: {
				x: e.clientX,
				y: e.clientY
			},
			activeElement: $(e.currentTarget).parents('.message')[0],
			onRendered: () => new Clipboard('.rc-popover__item')
		};

		popover.open(config);
	},
	'click .time a'(e) {
		e.preventDefault();
		const repliedMessageId = this._arguments[1].attachments[0].message_link.split('?msg=')[1];
		FlowRouter.go(FlowRouter.current().context.pathname, null, {msg: repliedMessageId, hash: Random.id()});
	},
	'click .mention-link'(e, instance) {
		if (!Meteor.userId()) {
			return;
		}
		const channel = $(e.currentTarget).data('channel');
		if (channel != null) {
			if (RocketChat.Layout.isEmbedded()) {
				fireGlobalEvent('click-mention-link', { path: FlowRouter.path('channel', { name: channel }), channel });
			}

			FlowRouter.go('channel', { name: channel }, FlowRouter.current().queryParams);
			return;
		}

		const username = $(e.currentTarget).data('username');

		openProfileTabOrOpenDM(e, instance, username);
	},

	'click .image-to-download'(event) {
		ChatMessage.update({ _id: this._arguments[1]._id, 'urls.url': $(event.currentTarget).data('url') }, { $set: { 'urls.$.downloadImages': true } });
		ChatMessage.update({ _id: this._arguments[1]._id, 'attachments.image_url': $(event.currentTarget).data('url') }, { $set: { 'attachments.$.downloadImages': true } });
	},

	'click .collapse-switch'(e) {
		const index = $(e.currentTarget).data('index');
		const collapsed = $(e.currentTarget).data('collapsed');
		const id = this._arguments[1]._id;

		if ((this._arguments[1] != null ? this._arguments[1].attachments : undefined) != null) {
			ChatMessage.update({ _id: id }, { $set: { [`attachments.${ index }.collapsed`]: !collapsed } });
		}

		if ((this._arguments[1] != null ? this._arguments[1].urls : undefined) != null) {
			ChatMessage.update({ _id: id }, { $set: { [`urls.${ index }.collapsed`]: !collapsed } });
		}
	},

	'dragenter .dropzone'(e) {
		const types = e.originalEvent && e.originalEvent.dataTransfer && e.originalEvent.dataTransfer.types;
		if (types != null && types.length > 0 && _.every(types, type => type.indexOf('text/') === -1 || type.indexOf('text/uri-list') !== -1) && userCanDrop(this._id)) {
			e.currentTarget.classList.add('over');
		}
	},

	'dragleave .dropzone-overlay'(e) {
		e.currentTarget.parentNode.classList.remove('over');
	},

	'dragover .dropzone-overlay'(e) {
		e = e.originalEvent || e;
		if (['move', 'linkMove'].includes(e.dataTransfer.effectAllowed)) {
			e.dataTransfer.dropEffect = 'move';
		} else {
			e.dataTransfer.dropEffect = 'copy';
		}
	},

	'dropped .dropzone-overlay'(event) {
		event.currentTarget.parentNode.classList.remove('over');

		const e = event.originalEvent || event;
		const files = (e.dataTransfer != null ? e.dataTransfer.files : undefined) || [];

		const filesToUpload = [];
		for (const file of Array.from(files)) {
			// `file.type = mime.lookup(file.name)` does not work.
			Object.defineProperty(file, 'type', { value: mime.lookup(file.name) });
			filesToUpload.push({
				file,
				name: file.name
			});
		}

		fileUpload(filesToUpload);
	},

	'load img'(e, template) {
		return (typeof template.sendToBottomIfNecessary === 'function' ? template.sendToBottomIfNecessary() : undefined);
	},

	'click .jump-recent button'(e, template) {
		e.preventDefault();
		template.atBottom = true;
		RoomHistoryManager.clear(template && template.data && template.data._id);
	},

	'click .message'(e, template) {
		if (template.selectable.get()) {
			(document.selection != null ? document.selection.empty() : undefined) || (typeof window.getSelection === 'function' ? window.getSelection().removeAllRanges() : undefined);
			const data = Blaze.getData(e.currentTarget);
			const _id = data && data._arguments && data._arguments[1] && data._arguments[1]._id;

			if (!template.selectablePointer) {
				template.selectablePointer = _id;
			}

			if (!e.shiftKey) {
				template.selectedMessages = template.getSelectedMessages();
				template.selectedRange = [];
				template.selectablePointer = _id;
			}

			template.selectMessages(_id);

			const selectedMessages = $('.messages-box .message.selected').map((i, message) => message.id);
			const removeClass = _.difference(selectedMessages, template.getSelectedMessages());
			const addClass = _.difference(template.getSelectedMessages(), selectedMessages);
			removeClass.forEach(message => $(`.messages-box #${ message }`).removeClass('selected'));
			addClass.forEach(message => $(`.messages-box #${ message }`).addClass('selected'));
		}
	},
	'click .announcement'(e) {
		modal.open({
			title: t('Announcement'),
			text: $(e.target).attr('aria-label'),
			showConfirmButton: false,
			showCancelButton: true,
			cancelButtonText: t('Close')
		});
	}
});


Template.room.onCreated(function() {
	// this.scrollOnBottom = true
	// this.typing = new msgTyping this.data._id
	this.showUsersOffline = new ReactiveVar(false);
	this.atBottom = FlowRouter.getQueryParam('msg') ? false : true;
	this.unreadCount = new ReactiveVar(0);

	this.selectable = new ReactiveVar(false);
	this.selectedMessages = [];
	this.selectedRange = [];
	this.selectablePointer = null;

	this.flexTemplate = new ReactiveVar;

	this.userDetail = new ReactiveVar(FlowRouter.getParam('username'));

	this.tabBar = new RocketChatTabBar();
	this.tabBar.showGroup(FlowRouter.current().route.name);

	this.hideLeaderHeader = new ReactiveVar(false);

	this.resetSelection = enabled => {
		this.selectable.set(enabled);
		$('.messages-box .message.selected').removeClass('selected');
		this.selectedMessages = [];
		this.selectedRange = [];
		this.selectablePointer = null;
	};

	this.selectMessages = to => {
		if ((this.selectablePointer === to) && (this.selectedRange.length > 0)) {
			this.selectedRange = [];
		} else {
			const message1 = ChatMessage.findOne(this.selectablePointer);
			const message2 = ChatMessage.findOne(to);

			const minTs = _.min([message1.ts, message2.ts]);
			const maxTs = _.max([message1.ts, message2.ts]);

			this.selectedRange = _.pluck(ChatMessage.find({ rid: message1.rid, ts: { $gte: minTs, $lte: maxTs } }).fetch(), '_id');
		}
	};

	this.getSelectedMessages = () => {
		let previewMessages;
		const messages = this.selectedMessages;
		let addMessages = false;
		for (const message of Array.from(this.selectedRange)) {
			if (messages.indexOf(message) === -1) {
				addMessages = true;
				break;
			}
		}

		if (addMessages) {
			previewMessages = _.compact(_.uniq(this.selectedMessages.concat(this.selectedRange)));
		} else {
			previewMessages = _.compact(_.difference(this.selectedMessages, this.selectedRange));
		}

		return previewMessages;
	};

	this.setUserDetail = username => {
		this.userDetail.set(username);
	};

	this.clearUserDetail = () => {
		this.userDetail.set(null);
	};

	this.hasTokenpass = new ReactiveVar(false);

	if (RocketChat.settings.get('API_Tokenpass_URL') !== '') {
		Meteor.call('getChannelTokenpass', this.data._id, (error, result) => {
			if (!error) {
				this.hasTokenpass.set(!!(result && result.tokens && result.tokens.length > 0));
			}
		});
	}

	Meteor.call('getRoomRoles', this.data._id, function(error, results) {
		if (error) {
			handleError(error);
		}

		return Array.from(results).map((record) => {
			delete record._id;
			RoomRoles.upsert({ rid: record.rid, 'u._id': record.u._id }, record);
		});
	});
	RoomRoles.find({ rid: this.data._id }).observe({
		added: role => {
			if (!role.u || !role.u._id) {
				return;
			}
			ChatMessage.update({ rid: this.data._id, 'u._id': role.u._id }, { $addToSet: { roles: role._id } }, { multi: true });
		}, // Update message to re-render DOM
		changed: (role) => {
			if (!role.u || !role.u._id) {
				return;
			}
			ChatMessage.update({ rid: this.data._id, 'u._id': role.u._id }, { $inc: { rerender: 1 } }, { multi: true });
		}, // Update message to re-render DOM
		removed: role => {
			if (!role.u || !role.u._id) {
				return;
			}
			ChatMessage.update({ rid: this.data._id, 'u._id': role.u._id }, { $pull: { roles: role._id } }, { multi: true });
		}
	});

	this.sendToBottomIfNecessary = () => {};
}); // Update message to re-render DOM

Template.room.onDestroyed(function() {
	window.removeEventListener('resize', this.onWindowResize);
});

Template.room.onRendered(function() {
	// $(this.find('.messages-box .wrapper')).perfectScrollbar();
	const rid = Session.get('openedRoom');
	if (!window.chatMessages[rid]) {
		window.chatMessages[rid] = new ChatMessages;
	}
	window.chatMessages[rid].init(this.firstNode);
	// ScrollListener.init()

	const wrapper = this.find('.wrapper');
	const wrapperUl = this.find('.wrapper > ul');
	const newMessage = this.find('.new-message');

	const template = this;

	const messageBox = $('.messages-box');

	template.isAtBottom = function(scrollThreshold) {
		if (scrollThreshold == null) {
			scrollThreshold = 0;
		}
		if (wrapper.scrollTop + scrollThreshold >= wrapper.scrollHeight - wrapper.clientHeight) {
			newMessage.className = 'new-message background-primary-action-color color-content-background-color not';
			return true;
		}
		return false;
	};

	template.sendToBottom = function() {
		wrapper.scrollTop = wrapper.scrollHeight - wrapper.clientHeight;
		newMessage.className = 'new-message background-primary-action-color color-content-background-color not';
	};

	template.checkIfScrollIsAtBottom = function() {
		template.atBottom = template.isAtBottom(100);
		readMessage.enable();
		readMessage.read();
	};

	template.sendToBottomIfNecessary = function() {
		if (template.atBottom === true && template.isAtBottom() !== true) {
			template.sendToBottom();
		}
	};

	template.sendToBottomIfNecessaryDebounced = _.debounce(template.sendToBottomIfNecessary, 10);

	template.sendToBottomIfNecessary();

	if ((window.MutationObserver == null)) {
		wrapperUl.addEventListener('DOMSubtreeModified', () => template.sendToBottomIfNecessaryDebounced());
	} else {
		const observer = new MutationObserver((mutations) => mutations.forEach(() => template.sendToBottomIfNecessaryDebounced()));

		observer.observe(wrapperUl, { childList: true });
	}
	// observer.disconnect()

	template.onWindowResize = () =>
		Meteor.defer(() => template.sendToBottomIfNecessaryDebounced())
	;

	window.addEventListener('resize', template.onWindowResize);

	wrapper.addEventListener('mousewheel', function() {
		template.atBottom = false;
		Meteor.defer(() => template.checkIfScrollIsAtBottom());
	});

	wrapper.addEventListener('wheel', function() {
		template.atBottom = false;
		Meteor.defer(() => template.checkIfScrollIsAtBottom());
	});

	wrapper.addEventListener('touchstart', () => template.atBottom = false);

	wrapper.addEventListener('touchend', function() {
		Meteor.defer(() => template.checkIfScrollIsAtBottom());
		Meteor.setTimeout(() => template.checkIfScrollIsAtBottom(), 1000);
		Meteor.setTimeout(() => template.checkIfScrollIsAtBottom(), 2000);
	});

	wrapper.addEventListener('scroll', function() {
		template.atBottom = false;
		Meteor.defer(() => template.checkIfScrollIsAtBottom());
	});

	$('.flex-tab-bar').on('click', (/*e, t*/) =>
		Meteor.setTimeout(() => template.sendToBottomIfNecessaryDebounced(), 50)
	);
	lastScrollTop = $('.messages-box .wrapper').scrollTop();

	const rtl = $('html').hasClass('rtl');

	const getElementFromPoint = function(topOffset = 0) {
		const messageBoxOffset = messageBox.offset();

		let element;
		if (rtl) {
			element = document.elementFromPoint((messageBoxOffset.left + messageBox.width()) - 1, messageBoxOffset.top + topOffset + 1);
		} else {
			element = document.elementFromPoint(messageBoxOffset.left + 1, messageBoxOffset.top + topOffset + 1);
		}

		if (element && element.classList.contains('message')) {
			return element;
		}
	};

	const updateUnreadCount = _.throttle(function() {
		const lastInvisibleMessageOnScreen = getElementFromPoint(0) || getElementFromPoint(20) || getElementFromPoint(40);

		if (lastInvisibleMessageOnScreen == null || lastInvisibleMessageOnScreen.id == null) {
			return template.unreadCount.set(0);
		}

		const lastMessage = ChatMessage.findOne(lastInvisibleMessageOnScreen.id);
		if (lastMessage == null) {
			return template.unreadCount.set(0);
		}

		const subscription = ChatSubscription.findOne({ rid: template.data._id }, {reactive: false});
		const count = ChatMessage.find({ rid: template.data._id, ts: { $lte: lastMessage.ts, $gt: subscription && subscription.ls } }).count();
		template.unreadCount.set(count);
	}, 300);

	readMessage.onRead(function(rid) {
		if (rid === template.data._id) {
			template.unreadCount.set(0);
		}
	});

	wrapper.addEventListener('scroll', () => updateUnreadCount());
	/* globals WebRTC */
	// salva a data da renderização para exibir alertas de novas mensagens
	$.data(this.firstNode, 'renderedAt', new Date);

	const webrtc = WebRTC.getInstanceByRoomId(template.data._id);
	if (webrtc != null) {
		Tracker.autorun(() => {
			const remoteItems = webrtc.remoteItems.get();
			if (remoteItems && remoteItems.length > 0) {
				this.tabBar.setTemplate('membersList');
				this.tabBar.open();
			}

			if (webrtc.localUrl.get() != null) {
				this.tabBar.setTemplate('membersList');
				this.tabBar.open();
			}
		});
	}
	RocketChat.callbacks.add('streamMessage', (msg) => {
		if (rid !== msg.rid || msg.editedAt) {
			return;
		}
		if (!template.isAtBottom()) {
			newMessage.classList.remove('not');
		}
	});
	Tracker.autorun(function() {
		const room = RocketChat.models.Rooms.findOne({ _id: template.data._id });
		if (!room) {
			FlowRouter.go('home');
		}
	});
});<|MERGE_RESOLUTION|>--- conflicted
+++ resolved
@@ -238,8 +238,6 @@
 		return roomData.announcement;
 	},
 
-<<<<<<< HEAD
-=======
 	roomIcon() {
 		const roomData = Session.get(`roomData${ this._id }`);
 		if (!(roomData != null ? roomData.t : undefined)) { return ''; }
@@ -263,7 +261,6 @@
 		return RocketChat.roomTypes.getUserStatus(roomData.t, this._id) || 'offline';
 	},
 
->>>>>>> 9dc9db34
 	maxMessageLength() {
 		return RocketChat.settings.get('Message_MaxAllowedSize');
 	},
