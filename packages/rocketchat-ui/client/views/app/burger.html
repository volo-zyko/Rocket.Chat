--- conflicted
+++ resolved
@@ -1,15 +1,4 @@
 <template name="burger">
-<<<<<<< HEAD
-	<div class="{{isOld}} burger {{isMenuOpen}}">
-		<i class="burger__line"></i>
-		<i class="burger__line"></i>
-		<i class="burger__line"></i>
-		{{#if unread}}
-			<div class="unread-burger-alert color-error-contrast background-error-color">
-				{{unread}}
-			</div>
-		{{/if}}
-=======
 	<div class="rc-old burger {{isMenuOpen}}">
 		<i></i>
 		<i></i>
@@ -21,6 +10,5 @@
 				</div>
 			{{/if}}
 		{{/unless}}
->>>>>>> 79c80940
 	</div>
 </template>