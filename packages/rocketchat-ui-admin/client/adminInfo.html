<template name="adminInfo">
	<section class="page-container page-list">
		{{> header sectionName="Info"}}
		<div class="content">
			{{#if $gt statistics.instanceCount 1}}
				{{#unless statistics.oplogEnabled}}
					<div class="alert error-color error-border error-background">
						<b>{{_ "Error_RocketChat_requires_oplog_tailing_when_running_in_multiple_instances"}}</b><br/><br/>
						{{_ "Error_RocketChat_requires_oplog_tailing_when_running_in_multiple_instances_details"}}<br/><br/>
						<a target="_blank" href="https://rocket.chat/docs/installation/manual-installation/multiple-instances-to-improve-performance/#running-multiple-instances-per-host-to-improve-performance">{{_ "Click_here_for_more_info"}}</a>
					</div>
				{{/unless}}
			{{/if}}

			{{#if hasPermission 'view-statistics'}}
				<h3>{{_ "Rocket.Chat"}}</h3>
				<table class="statistics-table secondary-background-color">
					<tr class="admin-table-row">
						<th class="content-background-color border-component-color">{{_ "Version"}}</th>
						<td class="border-component-color">{{statistics.version}}</td>
					</tr>
					<tr class="admin-table-row">
						<th class="content-background-color border-component-color">{{_ "DB_Migration"}}</th>
						<td class="border-component-color">{{statistics.migration.version}}</td>
					</tr>
					<tr class="admin-table-row">
						<th class="content-background-color border-component-color">{{_ "DB_Migration_Date"}}</th>
						<td class="border-component-color">{{statistics.migration.lockedAt}}</td>
					</tr>
					<tr class="admin-table-row">
						<th class="content-background-color border-component-color">{{_ "Installed_at"}}</th>
						<td class="border-component-color">{{statistics.installedAt}}</td>
					</tr>
					<tr class="admin-table-row">
						<th class="content-background-color border-component-color">{{_ "Uptime"}}</th>
						<td class="border-component-color">{{humanReadableTime statistics.process.uptime}}</td>
					</tr>
					<tr class="admin-table-row">
						<th class="content-background-color border-component-color">{{_ "Deployment_ID"}}</th>
						<td class="border-component-color">{{statistics.uniqueId}}</td>
					</tr>
					<tr class="admin-table-row">
						<th class="content-background-color border-component-color">{{_ "PID"}}</th>
						<td class="border-component-color">{{statistics.process.pid}}</td>
					</tr>
					<tr class="admin-table-row">
						<th class="content-background-color border-component-color">{{_ "Running_Instances"}}</th>
						<td class="border-component-color">{{statistics.instanceCount}}</td>
					</tr>
					<tr class="admin-table-row">
						<th class="content-background-color border-component-color">{{_ "OpLog"}}</th>
						<td class="border-component-color">{{#if statistics.oplogEnabled}}{{_ "Enabled"}}{{else}}{{_ "Disabled"}}{{/if}}</td>
					</tr>
				</table>
			{{/if}}

			<h3>{{_ "Commit"}}</h3>
			<table class="statistics-table secondary-background-color">
				<tr class="admin-table-row">
					<th class="content-background-color border-component-color">{{_ "Hash"}}</th>
					<td class="border-component-color">{{info.commit.hash}}</td>
				</tr>
				<tr class="admin-table-row">
					<th class="content-background-color border-component-color">{{_ "Date"}}</th>
					<td class="border-component-color">{{info.commit.date}}</td>
				</tr>
				<tr class="admin-table-row">
					<th class="content-background-color border-component-color">{{_ "Branch"}}</th>
					<td class="border-component-color">{{info.commit.branch}}</td>
				</tr>
				<tr class="admin-table-row">
					<th class="content-background-color border-component-color">{{_ "Tag"}}</th>
					<td class="border-component-color">{{info.commit.tag}}</td>
				</tr>
				<tr class="admin-table-row">
					<th class="content-background-color border-component-color">{{_ "Author"}}</th>
					<td class="border-component-color">{{info.commit.author}}</td>
				</tr>
				<tr class="admin-table-row">
					<th class="content-background-color border-component-color">{{_ "Subject"}}</th>
					<td class="border-component-color">{{info.commit.subject}}</td>
				</tr>
			</table>

			{{#if hasPermission 'view-statistics'}}
				{{#if isReady}}
					<h3>{{_ "Runtime_Environment"}}</h3>
					<table class="statistics-table secondary-background-color">
						<tr class="admin-table-row">
							<th class="content-background-color border-component-color">{{_ "OS_Type"}}</th>
							<td class="border-component-color">{{statistics.os.type}}</td>
						</tr>
						<tr class="admin-table-row">
							<th class="content-background-color border-component-color">{{_ "OS_Platform"}}</th>
							<td class="border-component-color">{{statistics.os.platform}}</td>
						</tr>
						<tr class="admin-table-row">
							<th class="content-background-color border-component-color">{{_ "OS_Arch"}}</th>
							<td class="border-component-color">{{statistics.os.arch}}</td>
						</tr>
						<tr class="admin-table-row">
							<th class="content-background-color border-component-color">{{_ "OS_Release"}}</th>
							<td class="border-component-color">{{statistics.os.release}}</td>
						</tr>
						<tr class="admin-table-row">
							<th class="content-background-color border-component-color">{{_ "Node_version"}}</th>
							<td class="border-component-color">{{statistics.process.nodeVersion}}</td>
						</tr>
						<tr class="admin-table-row">
							<th class="content-background-color border-component-color">{{_ "OS_Uptime"}}</th>
							<td class="border-component-color">{{humanReadableTime statistics.os.uptime}}</td>
						</tr>
						<tr class="admin-table-row">
							<th class="content-background-color border-component-color">{{_ "OS_Loadavg"}}</th>
							<td class="border-component-color">{{numFormat statistics.os.loadavg.[0]}}, {{numFormat statistics.os.loadavg.[1]}}, {{numFormat statistics.os.loadavg.[2]}}</td>
						</tr>
						<tr class="admin-table-row">
							<th class="content-background-color border-component-color">{{_ "OS_Totalmem"}}</th>
							<td class="border-component-color">{{inGB statistics.os.totalmem}}</td>
						</tr>
						<tr class="admin-table-row">
							<th class="content-background-color border-component-color">{{_ "OS_Freemem"}}</th>
							<td class="border-component-color">{{inGB statistics.os.freemem}}</td>
						</tr>
						<tr class="admin-table-row">
							<th class="content-background-color border-component-color">{{_ "OS_Cpus"}}</th>
							<td class="border-component-color">{{statistics.os.cpus.length}}</td>
						</tr>
					</table>

					<h3>{{_ "Build_Environment"}}</h3>
					<table class="statistics-table secondary-background-color">
						<tr class="admin-table-row">
							<th class="content-background-color border-component-color">{{_ "OS_Platform"}}</th>
							<td class="border-component-color">{{build.platform}}</td>
						</tr>
						<tr class="admin-table-row">
							<th class="content-background-color border-component-color">{{_ "OS_Arch"}}</th>
							<td class="border-component-color">{{build.arch}}</td>
						</tr>
						<tr class="admin-table-row">
							<th class="content-background-color border-component-color">{{_ "OS_Release"}}</th>
							<td class="border-component-color">{{build.osRelease}}</td>
						</tr>
						<tr class="admin-table-row">
							<th class="content-background-color border-component-color">{{_ "Node_version"}}</th>
							<td class="border-component-color">{{build.nodeVersion}}</td>
						</tr>
						<tr class="admin-table-row">
							<th class="content-background-color border-component-color">{{_ "Date"}}</th>
							<td class="border-component-color">{{formatDate build.date}}</td>
						</tr>
					</table>


					<h3>{{_ "Usage"}}</h3>
					<table class="statistics-table secondary-background-color">
						<tr class="admin-table-row">
							<th class="content-background-color border-component-color">{{_ "Stats_Total_Users"}}</th>
							<td class="border-component-color">{{statistics.totalUsers}}</td>
						</tr>
						<tr class="admin-table-row">
							<th class="content-background-color border-component-color">{{_ "Stats_Active_Users"}}</th>
							<td class="border-component-color">{{statistics.activeUsers}}</td>
						</tr>
						<tr class="admin-table-row">
							<th class="content-background-color border-component-color">{{_ "Stats_Non_Active_Users"}}</th>
							<td class="border-component-color">{{statistics.nonActiveUsers}}</td>
						</tr>
						<tr class="admin-table-row">
							<th class="content-background-color border-component-color">{{_ "Stats_Online_Users"}}</th>
							<td class="border-component-color">{{statistics.onlineUsers}}</td>
						</tr>
						<tr class="admin-table-row">
							<th class="content-background-color border-component-color">{{_ "Stats_Away_Users"}}</th>
							<td class="border-component-color">{{statistics.awayUsers}}</td>
						</tr>
						<tr class="admin-table-row">
							<th class="content-background-color border-component-color">{{_ "Stats_Offline_Users"}}</th>
							<td class="border-component-color">{{statistics.offlineUsers}}</td>
						</tr>
						<tr class="admin-table-row">
							<th class="content-background-color border-component-color">{{_ "Rooms"}}</th>
							<td class="border-component-color">{{statistics.totalRooms}}</td>
						</tr>
						<tr class="admin-table-row">
							<th class="content-background-color border-component-color">{{_ "Channels"}}</th>
							<td class="border-component-color">{{statistics.totalChannels}}</td>
						</tr>
						<tr class="admin-table-row">
							<th class="content-background-color border-component-color">{{_ "Private_Groups"}}</th>
							<td class="border-component-color">{{statistics.totalPrivateGroups}}</td>
						</tr>
						<tr class="admin-table-row">
							<th class="content-background-color border-component-color">{{_ "Direct_Messages"}}</th>
							<td class="border-component-color">{{statistics.totalDirect}}</td>
						</tr>
						<tr class="admin-table-row">
							<th class="content-background-color border-component-color">{{_ "Livechat_room_count"}}</th>
							<td class="border-component-color">{{statistics.totalDirect}}</td>
						</tr>
						<tr class="admin-table-row">
							<th class="content-background-color border-component-color">{{_ "Stats_Total_Messages"}}</th>
							<td class="border-component-color">{{statistics.totalMessages}}</td>
						</tr>
						<tr class="admin-table-row">
							<th class="content-background-color border-component-color">{{_ "Stats_Total_Messages_Channel"}}</th>
							<td class="border-component-color">{{statistics.totalChannelMessages}}</td>
						</tr>
						<tr class="admin-table-row">
							<th class="content-background-color border-component-color">{{_ "Stats_Total_Messages_PrivateGroup"}}</th>
							<td class="border-component-color">{{statistics.totalPrivateGroupMessages}}</td>
						</tr>
						<tr class="admin-table-row">
							<th class="content-background-color border-component-color">{{_ "Stats_Total_Messages_Direct"}}</th>
							<td class="border-component-color">{{statistics.totalDirectMessages}}</td>
						</tr>
						<tr class="admin-table-row">
							<th class="content-background-color border-component-color">{{_ "Stats_Total_Messages_Livechat"}}</th>
							<td class="border-component-color">{{statistics.totalLivechatMessages}}</td>
						</tr>
					</table>

					{{#if instances}}
						<h3>{{_ "Broadcast_Connected_Instances"}}</h3>
						{{#each instances}}
							<table class="statistics-table secondary-background-color">
								<tr class="admin-table-row">
									<th class="content-background-color border-component-color">{{_ "Address"}}</th>
									<td class="border-component-color">{{address}}</td>
								</tr>
								<tr class="admin-table-row">
									<th class="content-background-color border-component-color">{{_ "Auth"}}</th>
									<td class="border-component-color">{{broadcastAuth}}</td>
								</tr>
								<tr class="admin-table-row">
									<th class="content-background-color border-component-color">{{_ "Current_Status"}} > {{_ "Connected"}}</th>
									<td class="border-component-color">{{currentStatus.connected}}</td>
								</tr>
								<tr class="admin-table-row">
									<th class="content-background-color border-component-color">{{_ "Current_Status"}} > {{_ "Retry_Count"}}</th>
									<td class="border-component-color">{{currentStatus.retryCount}}</td>
								</tr>
								<tr class="admin-table-row">
									<th class="content-background-color border-component-color">{{_ "Current_Status"}} > {{_ "Status"}}</th>
									<td class="border-component-color">{{currentStatus.status}}</td>
								</tr>
								<tr class="admin-table-row">
									<th class="content-background-color border-component-color">{{_ "Instance_Record"}} > {{_ "ID"}}</th>
									<td class="border-component-color">{{instanceRecord._id}}</td>
								</tr>
								<tr class="admin-table-row">
									<th class="content-background-color border-component-color">{{_ "Instance_Record"}} > {{_ "PID"}}</th>
									<td class="border-component-color">{{instanceRecord.pid}}</td>
								</tr>
								<tr class="admin-table-row">
									<th class="content-background-color border-component-color">{{_ "Instance_Record"}} > {{_ "Created_at"}}</th>
									<td class="border-component-color">{{formatDate instanceRecord._createdAt}}</td>
								</tr>
								<tr class="admin-table-row">
									<th class="content-background-color border-component-color">{{_ "Instance_Record"}} > {{_ "Updated_at"}}</th>
									<td class="border-component-color">{{formatDate instanceRecord._updatedAt}}</td>
								</tr>
							</table>
						{{/each}}
					{{/if}}

<<<<<<< HEAD
					<button name="refresh" type="button" class="button primary refresh">{{_ "Reload"}}</button>
=======
					<button name="refresh" type="button" class="button primary refresh">{{_ "Refresh"}}</button>
>>>>>>> 273cdbc0
				{{else}}
					{{_ "Loading..."}}
				{{/if}}
			{{/if}}
		</div>
	</section>
</template><|MERGE_RESOLUTION|>--- conflicted
+++ resolved
@@ -265,11 +265,7 @@
 						{{/each}}
 					{{/if}}
 
-<<<<<<< HEAD
-					<button name="refresh" type="button" class="button primary refresh">{{_ "Reload"}}</button>
-=======
 					<button name="refresh" type="button" class="button primary refresh">{{_ "Refresh"}}</button>
->>>>>>> 273cdbc0
 				{{else}}
 					{{_ "Loading..."}}
 				{{/if}}
