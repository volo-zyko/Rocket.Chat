/* globals jscolor, i18nDefaultQuery */
import _ from 'underscore';
import s from 'underscore.string';
import toastr from 'toastr';
import {PrivateSettingsCachedCollection} from './SettingsCachedCollection';

const TempSettings = new Mongo.Collection(null);

RocketChat.TempSettings = TempSettings;

const getDefaultSetting = function(settingId) {
	return RocketChat.settings.collectionPrivate.findOne({
		_id: settingId,
	});
};

const setFieldValue = function(settingId, value, type, editor) {
	const input = $('.page-settings').find(`[name="${ settingId }"]`);
	switch (type) {
		case 'boolean':
			$('.page-settings').find(`[name="${ settingId }"][value="${ Number(value) }"]`).prop('checked', true).change();
			break;
		case 'code':
			input.next()[0].CodeMirror.setValue(value);
			break;
		case 'color':
			editor = value && value[0] === '#' ? 'color' : 'expression';
			input.parents('.horizontal').find('select[name="color-editor"]').val(editor).change();
			input.val(value).change();
			break;
		case 'roomPick':
			const selectedRooms = Template.instance().selectedRooms.get();
			selectedRooms[settingId] = value;
			Template.instance().selectedRooms.set(selectedRooms);
			TempSettings.update({_id: settingId}, {
				$set: {
					value,
					changed: JSON.stringify(RocketChat.settings.collectionPrivate.findOne(settingId).value) !== JSON.stringify(value)
				}
			});
			break;
		default:
			input.val(value).change();
	}
};

Template.admin.onCreated(function() {
	if (RocketChat.settings.cachedCollectionPrivate == null) {
<<<<<<< HEAD
		RocketChat.settings.cachedCollectionPrivate = new PrivateSettingsCachedCollection();
=======
		RocketChat.settings.cachedCollectionPrivate = new RocketChat.CachedCollection({
			name: 'private-settings',
			eventType: 'onLogged',
			useCache: false,
		});
>>>>>>> 186f7911
		RocketChat.settings.collectionPrivate = RocketChat.settings.cachedCollectionPrivate.collection;
		RocketChat.settings.cachedCollectionPrivate.init();
	}
	this.selectedRooms = new ReactiveVar({});
	RocketChat.settings.collectionPrivate.find().observe({
		added: (data) => {
			const selectedRooms = this.selectedRooms.get();
			if (data.type === 'roomPick') {
				selectedRooms[data._id] = data.value;
				this.selectedRooms.set(selectedRooms);
			}
			TempSettings.insert(data);
		},
		changed: (data) => {
			const selectedRooms = this.selectedRooms.get();
			if (data.type === 'roomPick') {
				selectedRooms[data._id] = data.value;
				this.selectedRooms.set(selectedRooms);
			}
			TempSettings.update(data._id, data);
		},
		removed: (data) => {
			const selectedRooms = this.selectedRooms.get();
			if (data.type === 'roomPick') {
				delete selectedRooms[data._id];
				this.selectedRooms.set(selectedRooms);
			}
			TempSettings.remove(data._id);
		},
	});
});

Template.admin.onDestroyed(function() {
	TempSettings.remove({});
});

Template.admin.helpers({
	hasSettingPermission() {
		return RocketChat.authz.hasAtLeastOnePermission(['view-privileged-setting', 'edit-privileged-setting', 'manage-selected-settings']);
	},
	languages() {
		const languages = TAPi18n.getLanguages();

		const result = Object.entries(languages)
			.map(([key, language]) => ({ ...language, key: key.toLowerCase() }))
			.sort((a, b) => a.key - b.key);

		result.unshift({
			name: 'Default',
			en: 'Default',
			key: '',
		});

		return result;
	},
	isAppLanguage(key) {
		const languageKey = RocketChat.settings.get('Language');
		return typeof languageKey === 'string' && languageKey.toLowerCase() === key;
	},
	group() {
		const groupId = FlowRouter.getParam('group');
		const group = RocketChat.settings.collectionPrivate.findOne({
			_id: groupId,
			type: 'group',
		});
		if (!group) {
			return;
		}
<<<<<<< HEAD
		const settings = RocketChat.settings.collectionPrivate.find({group: groupId}, {
			sort: {
				section: 1,
				sorter: 1,
				i18nLabel: 1
			}
		}).fetch();
=======
		const settings = RocketChat.settings.collectionPrivate.find({ group: groupId }, { sort: { section: 1, sorter: 1, i18nLabel: 1 } }).fetch();
>>>>>>> 186f7911
		const sections = {};

		Object.keys(settings).forEach((key) => {
			const setting = settings[key];
			if (setting.i18nDefaultQuery != null) {
				if (_.isString(setting.i18nDefaultQuery)) {
					i18nDefaultQuery = JSON.parse(setting.i18nDefaultQuery);
				} else {
					i18nDefaultQuery = setting.i18nDefaultQuery;
				}
				if (!_.isArray(i18nDefaultQuery)) {
					i18nDefaultQuery = [i18nDefaultQuery];
				}
				Object.keys(i18nDefaultQuery).forEach((key) => {
					const item = i18nDefaultQuery[key];
					if (RocketChat.settings.collectionPrivate.findOne(item) != null) {
						setting.value = TAPi18n.__(`${ setting._id }_Default`);
					}
				});
			}
			const settingSection = setting.section || '';
			if (sections[settingSection] == null) {
				sections[settingSection] = [];
			}
			sections[settingSection].push(setting);
		});

<<<<<<< HEAD
		group.sections = Object.keys(sections).map(key => {
=======
		group.sections = Object.keys(sections).map((key) => {
>>>>>>> 186f7911
			const value = sections[key];
			return {
				section: key,
				settings: value,
			};
		});
		return group;
	},
	i18nDefaultValue() {
		return TAPi18n.__(`${ this._id }_Default`);
	},
	isDisabled() {
		let enableQuery;
		if (this.blocked) {
			return {
				disabled: 'disabled',
			};
		}
		if (this.enableQuery == null) {
			return {};
		}
		if (_.isString(this.enableQuery)) {
			enableQuery = JSON.parse(this.enableQuery);
		} else {
			enableQuery = this.enableQuery;
		}
		if (!_.isArray(enableQuery)) {
			enableQuery = [enableQuery];
		}
		let found = 0;

<<<<<<< HEAD
		Object.keys(enableQuery).forEach(key => {
=======
		Object.keys(enableQuery).forEach((key) => {
>>>>>>> 186f7911
			const item = enableQuery[key];
			if (TempSettings.findOne(item) != null) {
				found++;
			}
		});
		if (found === enableQuery.length) {
			return {};
		} else {
			return {
				disabled: 'disabled',
			};
		}
	},
	isReadonly() {
		if (this.readonly === true) {
			return {
				readonly: 'readonly',
			};
		}
	},
	canAutocomplete() {
		if (this.autocomplete === false) {
			return {
				autocomplete: 'off',
			};
		}
	},
	hasChanges(section) {
		const group = FlowRouter.getParam('group');
		const query = {
			group,
			changed: true,
		};
		if (section != null) {
			if (section === '') {
				query.$or = [
					{
						section: '',
					}, {
						section: {
							$exists: false,
						},
					},
				];
			} else {
				query.section = section;
			}
		}
		return TempSettings.find(query).count() > 0;
	},
	isSettingChanged(id) {
		return TempSettings.findOne({
			_id: id,
		}, {
			fields: {
				changed: 1,
			},
		}).changed;
	},
	translateSection(section) {
		if (section.indexOf(':') > -1) {
			return section;
		}
		return t(section);
	},
	label() {
		const label = this.i18nLabel || this._id;
		if (label) {
			return TAPi18n.__(label);
		}
	},
	description() {
		let description;
		if (this.i18nDescription) {
			description = TAPi18n.__(this.i18nDescription);
		}
		if ((description != null) && description !== this.i18nDescription) {
			return description;
		}
	},
	sectionIsCustomOAuth(section) {
		return /^Custom OAuth:\s.+/.test(section);
	},
	callbackURL(section) {
		const id = s.strRight(section, 'Custom OAuth: ').toLowerCase();
		return Meteor.absoluteUrl(`_oauth/${ id }`);
	},
	relativeUrl(url) {
		return Meteor.absoluteUrl(url);
	},
	selectedOption(_id, val) {
		const option = RocketChat.settings.collectionPrivate.findOne({_id});
		return option && option.value === val;
	},
	random() {
		return Random.id();
	},
	getEditorOptions(readOnly = false) {
		return {
			lineNumbers: true,
			mode: this.code || 'javascript',
			gutters: ['CodeMirror-linenumbers', 'CodeMirror-foldgutter'],
			foldGutter: true,
			matchBrackets: true,
			autoCloseBrackets: true,
			matchTags: true,
			showTrailingSpace: true,
			highlightSelectionMatches: true,
			readOnly,
		};
	},
	setEditorOnBlur(_id) {
		Meteor.defer(function() {
			if (!$(`.code-mirror-box[data-editor-id="${ _id }"] .CodeMirror`)[0]) {
				return;
			}
			const codeMirror = $(`.code-mirror-box[data-editor-id="${ _id }"] .CodeMirror`)[0].CodeMirror;
			if (codeMirror.changeAdded === true) {
				return;
			}
			const onChange = function() {
				const value = codeMirror.getValue();
<<<<<<< HEAD
				TempSettings.update({_id}, {
					$set: {
						value,
						changed: RocketChat.settings.collectionPrivate.findOne(_id).value !== value
					}
				});
=======
				TempSettings.update({ _id }, { $set: { value, changed: RocketChat.settings.collectionPrivate.findOne(_id).value !== value } });
>>>>>>> 186f7911
			};
			const onChangeDelayed = _.debounce(onChange, 500);
			codeMirror.on('change', onChangeDelayed);
			codeMirror.changeAdded = true;
		});
	},
	assetAccept(fileConstraints) {
		if (fileConstraints.extensions && fileConstraints.extensions.length) {
			return `.${ fileConstraints.extensions.join(', .') }`;
		}
	},
	autocompleteRoom() {
		return {
			limit: 10,
			// inputDelay: 300
			rules: [
				{
					// @TODO maybe change this 'collection' and/or template
					collection: 'CachedChannelList',
					subscription: 'channelAndPrivateAutocomplete',
					field: 'name',
					template: Template.roomSearch,
					noMatchTemplate: Template.roomSearchEmpty,
					matchAll: true,
					selector(match) {
						return {
							name: match,
						};
					},
					sort: 'name',
				},
			],
		};
	},
	selectedRooms() {
		return Template.instance().selectedRooms.get()[this._id] || [];
	},
	getColorVariable(color) {
		return color.replace(/theme-color-/, '@');
	},
	showResetButton() {
<<<<<<< HEAD
		const setting = TempSettings.findOne({_id: this._id}, {fields: {value: 1, packageValue: 1}});
=======
		const setting = TempSettings.findOne({ _id: this._id }, { fields: { value: 1, packageValue: 1 } });
>>>>>>> 186f7911
		return this.type !== 'asset' && setting.value !== setting.packageValue && !this.blocked;
	},
});

Template.admin.events({
	'change .input-monitor, keyup .input-monitor': _.throttle(function(e) {
		let value = s.trim($(e.target).val());
		switch (this.type) {
			case 'int':
				value = parseInt(value);
				break;
			case 'boolean':
				value = value === '1';
				break;
			case 'color':
				$(e.target).siblings('.colorpicker-swatch').css('background-color', value);
		}
		TempSettings.update({
			_id: this._id,
		}, {
			$set: {
				value,
				changed: RocketChat.settings.collectionPrivate.findOne(this._id).value !== value,
			},
		});
	}, 500),
	'change select[name=color-editor]'(e) {
		const value = s.trim($(e.target).val());
<<<<<<< HEAD
		TempSettings.update({_id: this._id}, {$set: {editor: value}});
		RocketChat.settings.collectionPrivate.update({_id: this._id}, {$set: {editor: value}});
=======
		TempSettings.update({ _id: this._id }, { $set: { editor: value } });
		RocketChat.settings.collectionPrivate.update({ _id: this._id }, { $set: { editor: value } });
>>>>>>> 186f7911
	},
	'click .rc-header__section-button .discard'() {
		const group = FlowRouter.getParam('group');
		const query = {
			group,
			changed: true,
		};
		const settings = TempSettings.find(query, {
<<<<<<< HEAD
			fields: {_id: 1, value: 1, packageValue: 1}
		}).fetch();
		settings.forEach(function(setting) {
			const oldSetting = RocketChat.settings.collectionPrivate.findOne({_id: setting._id}, {
				fields: {
					value: 1,
					type: 1,
					editor: 1
				}
			});
=======
			fields: { _id: 1, value: 1, packageValue: 1 } }).fetch();
		settings.forEach(function(setting) {
			const oldSetting = RocketChat.settings.collectionPrivate.findOne({ _id: setting._id }, { fields: { value: 1, type: 1, editor: 1 } });
>>>>>>> 186f7911
			setFieldValue(setting._id, oldSetting.value, oldSetting.type, oldSetting.editor);
		});
	},
	'click .reset-setting'(e) {
		e.preventDefault();
		let settingId = $(e.target).data('setting');
		if (typeof settingId === 'undefined') {
			settingId = $(e.target).parent().data('setting');
		}
		const defaultValue = getDefaultSetting(settingId);
		setFieldValue(settingId, defaultValue.packageValue, defaultValue.type, defaultValue.editor);
	},
	'click .reset-group'(e) {
		let settings;
		e.preventDefault();
		const group = FlowRouter.getParam('group');
		const section = $(e.target).data('section');
		if (section === '') {
<<<<<<< HEAD
			settings = TempSettings.find({group, section: {$exists: false}}, {fields: {_id: 1}}).fetch();
		} else {
			settings = TempSettings.find({group, section}, {fields: {_id: 1}}).fetch();
=======
			settings = TempSettings.find({ group, section: { $exists: false } }, { fields: { _id: 1 } }).fetch();
		} else {
			settings = TempSettings.find({ group, section }, { fields: { _id: 1 } }).fetch();
>>>>>>> 186f7911
		}
		settings.forEach(function(setting) {
			const defaultValue = getDefaultSetting(setting._id);
			setFieldValue(setting._id, defaultValue.packageValue, defaultValue.type, defaultValue.editor);
<<<<<<< HEAD
			TempSettings.update({_id: setting._id}, {
=======
			TempSettings.update({ _id: setting._id }, {
>>>>>>> 186f7911
				$set: {
					value: defaultValue.packageValue,
					changed: RocketChat.settings.collectionPrivate.findOne(setting._id).value !== defaultValue.packageValue,
				},
			});
		});
	},
	'click .rc-header__section-button .save'() {
		const group = FlowRouter.getParam('group');
		const query = { group, changed: true };
		const settings = TempSettings.find(query, { fields: { _id: 1, value: 1, editor: 1 } }).fetch() || [];
		if (settings.length === 0) {
			return;
		}

		RocketChat.settings.batchSet(settings, (err) => {
			if (err) {
				return handleError(err);
			}

			TempSettings.update({ changed: true }, { $unset: { changed: 1 } });

			if (settings.some(({ _id }) => _id === 'Language')) {
				const lng = Meteor.user().language
					|| settings.filter(({ _id }) => _id === 'Language').shift().value
					|| 'en';
				return TAPi18n._loadLanguage(lng).then(() => toastr.success(TAPi18n.__('Settings_updated', { lng })));
			}
			toastr.success(TAPi18n.__('Settings_updated'));
		});

	},
	'click .rc-header__section-button .refresh-clients'() {
		Meteor.call('refreshClients', function() {
			toastr.success(TAPi18n.__('Clients_will_refresh_in_a_few_seconds'));
		});
	},
	'click .rc-header__section-button .add-custom-oauth'() {
		const config = {
			title: TAPi18n.__('Add_custom_oauth'),
			text: TAPi18n.__('Give_a_unique_name_for_the_custom_oauth'),
			type: 'input',
			showCancelButton: true,
			closeOnConfirm: true,
			inputPlaceholder: TAPi18n.__('Custom_oauth_unique_name'),
		};
		modal.open(config, function(inputValue) {
			if (inputValue === false) {
				return false;
			}
			if (inputValue === '') {
				modal.showInputError(TAPi18n.__('Name_cant_be_empty'));
				return false;
			}
			Meteor.call('addOAuthService', inputValue, function(err) {
				if (err) {
					handleError(err);
				}
			});
		});
	},
	'click .rc-header__section-button .refresh-oauth'() {
		toastr.info(TAPi18n.__('Refreshing'));
		return Meteor.call('refreshOAuthService', function(err) {
			if (err) {
				return handleError(err);
			} else {
				return toastr.success(TAPi18n.__('Done'));
			}
		});
	},
	'click .rc-header__section-button .remove-custom-oauth'() {
		const name = this.section.replace('Custom OAuth: ', '');
		const config = {
			title: TAPi18n.__('Are_you_sure'),
			type: 'warning',
			showCancelButton: true,
			confirmButtonColor: '#DD6B55',
			confirmButtonText: TAPi18n.__('Yes_delete_it'),
			cancelButtonText: TAPi18n.__('Cancel'),
			closeOnConfirm: true,
		};
		modal.open(config, function() {
			Meteor.call('removeOAuthService', name);
		});
	},
	'click .delete-asset'() {
		Meteor.call('unsetAsset', this.asset);
	},
	'change input[type=file]'(ev) {
		const e = ev.originalEvent || ev;
		let { files } = e.target;
		if (!files || files.length === 0) {
			if (e.dataTransfer && e.dataTransfer.files) {
				files = e.dataTransfer.files;
			} else {
				files = [];
			}
		}

		Object.keys(files).forEach((key) => {
			const blob = files[key];
			toastr.info(TAPi18n.__('Uploading_file'));
			const reader = new FileReader();
			reader.readAsBinaryString(blob);
			reader.onloadend = () => Meteor.call('setAsset', reader.result, blob.type, this.asset, function(err) {
				if (err != null) {
					handleError(err);
					console.log(err);
					return;
				}
				return toastr.success(TAPi18n.__('File_uploaded'));
			});
		});
	},
	'click .expand'(e) {
		$(e.currentTarget).closest('.section').removeClass('section-collapsed');
		$(e.currentTarget).closest('button').removeClass('expand').addClass('collapse').find('span').text(TAPi18n.__('Collapse'));
		$('.CodeMirror').each(function(index, codeMirror) {
			codeMirror.CodeMirror.refresh();
		});
	},
	'click .collapse'(e) {
		$(e.currentTarget).closest('.section').addClass('section-collapsed');
		$(e.currentTarget).closest('button').addClass('expand').removeClass('collapse').find('span').text(TAPi18n.__('Expand'));
	},
	'click button.action'() {
		if (this.type !== 'action') {
			return;
		}
		Meteor.call(this.value, function(err, data) {
			if (err != null) {
				err.details = _.extend(err.details || {}, {
					errorTitle: 'Error',
				});
				handleError(err);
				return;
			}
			const args = [data.message].concat(data.params);
			toastr.success(TAPi18n.__.apply(TAPi18n, args), TAPi18n.__('Success'));
		});
	},
	'click .button-fullscreen'() {
		const codeMirrorBox = $(`.code-mirror-box[data-editor-id="${ this._id }"]`);
		codeMirrorBox.addClass('code-mirror-box-fullscreen content-background-color');
		codeMirrorBox.find('.CodeMirror')[0].CodeMirror.refresh();
	},
	'click .button-restore'() {
		const codeMirrorBox = $(`.code-mirror-box[data-editor-id="${ this._id }"]`);
		codeMirrorBox.removeClass('code-mirror-box-fullscreen content-background-color');
		codeMirrorBox.find('.CodeMirror')[0].CodeMirror.refresh();
	},
	'autocompleteselect .autocomplete'(event, instance, doc) {
		const selectedRooms = instance.selectedRooms.get();
		selectedRooms[this.id] = (selectedRooms[this.id] || []).concat(doc);
		instance.selectedRooms.set(selectedRooms);
		const value = selectedRooms[this.id];
<<<<<<< HEAD
		TempSettings.update({_id: this.id}, {$set: {value}});
=======
		TempSettings.update({ _id: this.id }, { $set: { value } });
>>>>>>> 186f7911
		event.currentTarget.value = '';
		event.currentTarget.focus();
	},
	'click .remove-room'(event, instance) {
		const docId = this._id;
		const settingId = event.currentTarget.getAttribute('data-setting');
		const selectedRooms = instance.selectedRooms.get();
		selectedRooms[settingId] = _.reject(selectedRooms[settingId] || [], function(setting) {
			return setting._id === docId;
		});
		instance.selectedRooms.set(selectedRooms);
		const value = selectedRooms[settingId];
		TempSettings.update({_id: settingId}, {
			$set: {
				value,
			},
		});
	},
});

Template.admin.onRendered(function() {
	Tracker.afterFlush(function() {
		SideNav.setFlex('adminFlex');
		SideNav.openFlex();
	});
	Tracker.autorun(function() {
		const hasColor = TempSettings.find({
			group: FlowRouter.getParam('group'),
<<<<<<< HEAD
			type: 'color'
		}, {fields: {_id: 1, editor: 1}}).fetch().length;
=======
			type: 'color',
		}, { fields: { _id: 1, editor: 1 } }).fetch().length;
>>>>>>> 186f7911
		if (hasColor) {
			Meteor.setTimeout(function() {
				$('.colorpicker-input').each(function(index, el) {
					if (!el._jscLinkedInstance) {
						new jscolor(el); //eslint-disable-line
					}
				});
			}, 400);
		}
	});
});<|MERGE_RESOLUTION|>--- conflicted
+++ resolved
@@ -2,7 +2,7 @@
 import _ from 'underscore';
 import s from 'underscore.string';
 import toastr from 'toastr';
-import {PrivateSettingsCachedCollection} from './SettingsCachedCollection';
+import { PrivateSettingsCachedCollection } from './SettingsCachedCollection';
 
 const TempSettings = new Mongo.Collection(null);
 
@@ -32,11 +32,11 @@
 			const selectedRooms = Template.instance().selectedRooms.get();
 			selectedRooms[settingId] = value;
 			Template.instance().selectedRooms.set(selectedRooms);
-			TempSettings.update({_id: settingId}, {
+			TempSettings.update({ _id: settingId }, {
 				$set: {
 					value,
-					changed: JSON.stringify(RocketChat.settings.collectionPrivate.findOne(settingId).value) !== JSON.stringify(value)
-				}
+					changed: JSON.stringify(RocketChat.settings.collectionPrivate.findOne(settingId).value) !== JSON.stringify(value),
+				},
 			});
 			break;
 		default:
@@ -46,15 +46,7 @@
 
 Template.admin.onCreated(function() {
 	if (RocketChat.settings.cachedCollectionPrivate == null) {
-<<<<<<< HEAD
 		RocketChat.settings.cachedCollectionPrivate = new PrivateSettingsCachedCollection();
-=======
-		RocketChat.settings.cachedCollectionPrivate = new RocketChat.CachedCollection({
-			name: 'private-settings',
-			eventType: 'onLogged',
-			useCache: false,
-		});
->>>>>>> 186f7911
 		RocketChat.settings.collectionPrivate = RocketChat.settings.cachedCollectionPrivate.collection;
 		RocketChat.settings.cachedCollectionPrivate.init();
 	}
@@ -123,17 +115,7 @@
 		if (!group) {
 			return;
 		}
-<<<<<<< HEAD
-		const settings = RocketChat.settings.collectionPrivate.find({group: groupId}, {
-			sort: {
-				section: 1,
-				sorter: 1,
-				i18nLabel: 1
-			}
-		}).fetch();
-=======
 		const settings = RocketChat.settings.collectionPrivate.find({ group: groupId }, { sort: { section: 1, sorter: 1, i18nLabel: 1 } }).fetch();
->>>>>>> 186f7911
 		const sections = {};
 
 		Object.keys(settings).forEach((key) => {
@@ -161,11 +143,7 @@
 			sections[settingSection].push(setting);
 		});
 
-<<<<<<< HEAD
-		group.sections = Object.keys(sections).map(key => {
-=======
 		group.sections = Object.keys(sections).map((key) => {
->>>>>>> 186f7911
 			const value = sections[key];
 			return {
 				section: key,
@@ -197,11 +175,7 @@
 		}
 		let found = 0;
 
-<<<<<<< HEAD
-		Object.keys(enableQuery).forEach(key => {
-=======
 		Object.keys(enableQuery).forEach((key) => {
->>>>>>> 186f7911
 			const item = enableQuery[key];
 			if (TempSettings.findOne(item) != null) {
 				found++;
@@ -293,7 +267,7 @@
 		return Meteor.absoluteUrl(url);
 	},
 	selectedOption(_id, val) {
-		const option = RocketChat.settings.collectionPrivate.findOne({_id});
+		const option = RocketChat.settings.collectionPrivate.findOne({ _id });
 		return option && option.value === val;
 	},
 	random() {
@@ -324,16 +298,7 @@
 			}
 			const onChange = function() {
 				const value = codeMirror.getValue();
-<<<<<<< HEAD
-				TempSettings.update({_id}, {
-					$set: {
-						value,
-						changed: RocketChat.settings.collectionPrivate.findOne(_id).value !== value
-					}
-				});
-=======
 				TempSettings.update({ _id }, { $set: { value, changed: RocketChat.settings.collectionPrivate.findOne(_id).value !== value } });
->>>>>>> 186f7911
 			};
 			const onChangeDelayed = _.debounce(onChange, 500);
 			codeMirror.on('change', onChangeDelayed);
@@ -375,11 +340,7 @@
 		return color.replace(/theme-color-/, '@');
 	},
 	showResetButton() {
-<<<<<<< HEAD
-		const setting = TempSettings.findOne({_id: this._id}, {fields: {value: 1, packageValue: 1}});
-=======
 		const setting = TempSettings.findOne({ _id: this._id }, { fields: { value: 1, packageValue: 1 } });
->>>>>>> 186f7911
 		return this.type !== 'asset' && setting.value !== setting.packageValue && !this.blocked;
 	},
 });
@@ -408,13 +369,8 @@
 	}, 500),
 	'change select[name=color-editor]'(e) {
 		const value = s.trim($(e.target).val());
-<<<<<<< HEAD
-		TempSettings.update({_id: this._id}, {$set: {editor: value}});
-		RocketChat.settings.collectionPrivate.update({_id: this._id}, {$set: {editor: value}});
-=======
 		TempSettings.update({ _id: this._id }, { $set: { editor: value } });
 		RocketChat.settings.collectionPrivate.update({ _id: this._id }, { $set: { editor: value } });
->>>>>>> 186f7911
 	},
 	'click .rc-header__section-button .discard'() {
 		const group = FlowRouter.getParam('group');
@@ -423,22 +379,9 @@
 			changed: true,
 		};
 		const settings = TempSettings.find(query, {
-<<<<<<< HEAD
-			fields: {_id: 1, value: 1, packageValue: 1}
-		}).fetch();
-		settings.forEach(function(setting) {
-			const oldSetting = RocketChat.settings.collectionPrivate.findOne({_id: setting._id}, {
-				fields: {
-					value: 1,
-					type: 1,
-					editor: 1
-				}
-			});
-=======
 			fields: { _id: 1, value: 1, packageValue: 1 } }).fetch();
 		settings.forEach(function(setting) {
 			const oldSetting = RocketChat.settings.collectionPrivate.findOne({ _id: setting._id }, { fields: { value: 1, type: 1, editor: 1 } });
->>>>>>> 186f7911
 			setFieldValue(setting._id, oldSetting.value, oldSetting.type, oldSetting.editor);
 		});
 	},
@@ -457,24 +400,14 @@
 		const group = FlowRouter.getParam('group');
 		const section = $(e.target).data('section');
 		if (section === '') {
-<<<<<<< HEAD
-			settings = TempSettings.find({group, section: {$exists: false}}, {fields: {_id: 1}}).fetch();
-		} else {
-			settings = TempSettings.find({group, section}, {fields: {_id: 1}}).fetch();
-=======
 			settings = TempSettings.find({ group, section: { $exists: false } }, { fields: { _id: 1 } }).fetch();
 		} else {
 			settings = TempSettings.find({ group, section }, { fields: { _id: 1 } }).fetch();
->>>>>>> 186f7911
 		}
 		settings.forEach(function(setting) {
 			const defaultValue = getDefaultSetting(setting._id);
 			setFieldValue(setting._id, defaultValue.packageValue, defaultValue.type, defaultValue.editor);
-<<<<<<< HEAD
-			TempSettings.update({_id: setting._id}, {
-=======
 			TempSettings.update({ _id: setting._id }, {
->>>>>>> 186f7911
 				$set: {
 					value: defaultValue.packageValue,
 					changed: RocketChat.settings.collectionPrivate.findOne(setting._id).value !== defaultValue.packageValue,
@@ -632,11 +565,7 @@
 		selectedRooms[this.id] = (selectedRooms[this.id] || []).concat(doc);
 		instance.selectedRooms.set(selectedRooms);
 		const value = selectedRooms[this.id];
-<<<<<<< HEAD
-		TempSettings.update({_id: this.id}, {$set: {value}});
-=======
 		TempSettings.update({ _id: this.id }, { $set: { value } });
->>>>>>> 186f7911
 		event.currentTarget.value = '';
 		event.currentTarget.focus();
 	},
@@ -649,7 +578,7 @@
 		});
 		instance.selectedRooms.set(selectedRooms);
 		const value = selectedRooms[settingId];
-		TempSettings.update({_id: settingId}, {
+		TempSettings.update({ _id: settingId }, {
 			$set: {
 				value,
 			},
@@ -665,13 +594,8 @@
 	Tracker.autorun(function() {
 		const hasColor = TempSettings.find({
 			group: FlowRouter.getParam('group'),
-<<<<<<< HEAD
-			type: 'color'
-		}, {fields: {_id: 1, editor: 1}}).fetch().length;
-=======
 			type: 'color',
 		}, { fields: { _id: 1, editor: 1 } }).fetch().length;
->>>>>>> 186f7911
 		if (hasColor) {
 			Meteor.setTimeout(function() {
 				$('.colorpicker-input').each(function(index, el) {
