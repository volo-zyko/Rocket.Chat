--- conflicted
+++ resolved
@@ -46,15 +46,7 @@
 
 Template.admin.onCreated(function() {
 	if (RocketChat.settings.cachedCollectionPrivate == null) {
-<<<<<<< HEAD
 		RocketChat.settings.cachedCollectionPrivate = new PrivateSettingsCachedCollection();
-=======
-		RocketChat.settings.cachedCollectionPrivate = new RocketChat.CachedCollection({
-			name: 'private-settings',
-			eventType: 'onLogged',
-			useCache: false
-		});
->>>>>>> 200a6b01
 		RocketChat.settings.collectionPrivate = RocketChat.settings.cachedCollectionPrivate.collection;
 		RocketChat.settings.cachedCollectionPrivate.init();
 	}
@@ -98,16 +90,9 @@
 	languages() {
 		const languages = TAPi18n.getLanguages();
 
-<<<<<<< HEAD
-		let result = Object.keys(languages).map(key => {
-			const language = languages[key];
-			return _.extend(language, {key});
-		});
-=======
 		const result = Object.entries(languages)
 			.map(([ key, language ]) => ({ ...language, key: key.toLowerCase() }))
 			.sort((a, b) => a.key - b.key);
->>>>>>> 200a6b01
 
 		result.unshift({
 			'name': 'Default',
@@ -450,23 +435,10 @@
 	},
 	'click .rc-header__section-button .save'() {
 		const group = FlowRouter.getParam('group');
-<<<<<<< HEAD
-		const query = {group, changed: true};
-		const settings = TempSettings.find(query, {fields: {_id: 1, value: 1, editor: 1}}).fetch();
-		if (!_.isEmpty(settings)) {
-			RocketChat.settings.batchSet(settings, function(err) {
-				if (err) {
-					return handleError(err);
-				}
-				TempSettings.update({changed: true}, {$unset: {changed: 1}});
-				toastr.success(TAPi18n.__('Settings_updated'));
-			});
-=======
 		const query = { group, changed: true };
 		const settings = TempSettings.find(query, { fields: { _id: 1, value: 1, editor: 1 }}).fetch() || [];
 		if (settings.length === 0) {
 			return;
->>>>>>> 200a6b01
 		}
 
 		RocketChat.settings.batchSet(settings, (err) => {
