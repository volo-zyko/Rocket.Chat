import {
	Base,
	ProgressStep,
	Selection,
	SelectionChannel,
	SelectionUser,
} from 'meteor/rocketchat:importer';
import { Readable } from 'stream';
import path from 'path';
import s from 'underscore.string';

export class HipChatEnterpriseImporter extends Base {
	constructor(info) {
		super(info);

		this.Readable = Readable;
		this.zlib = require('zlib');
		this.tarStream = require('tar-stream');
		this.extract = this.tarStream.extract();
		this.path = path;
		this.messages = new Map();
		this.directMessages = new Map();
	}

	prepare(dataURI, sentContentType, fileName) {
		super.prepare(dataURI, sentContentType, fileName);

		const tempUsers = [];
		const tempRooms = [];
		const tempMessages = new Map();
		const tempDirectMessages = new Map();
		const promise = new Promise((resolve, reject) => {
			this.extract.on('entry', Meteor.bindEnvironment((header, stream, next) => {
				if (!header.name.endsWith('.json')) {
					stream.resume();
					return next();
				}

				const info = this.path.parse(header.name);
				const data = [];

				stream.on('data', Meteor.bindEnvironment((chunk) => {
					data.push(chunk);
				}));

				stream.on('end', Meteor.bindEnvironment(() => {
					this.logger.debug(`Processing the file: ${ header.name }`);
					const dataString = Buffer.concat(data).toString();
					const file = JSON.parse(dataString);

					if (info.base === 'users.json') {
						super.updateProgress(ProgressStep.PREPARING_USERS);
						for (const u of file) {
							if (!u.User.email) {
								continue;
							}
							tempUsers.push({
								id: u.User.id,
								email: u.User.email,
								name: u.User.name,
								username: u.User.mention_name,
								avatar: u.User.avatar && u.User.avatar.replace(/\n/g, ''),
								timezone: u.User.timezone,
<<<<<<< HEAD
								isDeleted: u.User.is_deleted
=======
								isDeleted: u.User.is_deleted,
>>>>>>> 186f7911
							});
						}
					} else if (info.base === 'rooms.json') {
						super.updateProgress(ProgressStep.PREPARING_CHANNELS);
						for (const r of file) {
							tempRooms.push({
								id: r.Room.id,
								creator: r.Room.owner,
								created: new Date(r.Room.created),
								name: s.slugify(r.Room.name),
								isPrivate: r.Room.privacy === 'private',
								isArchived: r.Room.is_archived,
<<<<<<< HEAD
								topic: r.Room.topic
							});
						}
					} else if (info.base === 'history.json') {
						const [type, id] = info.dir.split('/'); //['users', '1']
=======
								topic: r.Room.topic,
							});
						}
					} else if (info.base === 'history.json') {
						const [type, id] = info.dir.split('/'); // ['users', '1']
>>>>>>> 186f7911
						const roomIdentifier = `${ type }/${ id }`;
						if (type === 'users') {
							const msgs = [];
							for (const m of file) {
								if (m.PrivateUserMessage) {
									msgs.push({
										type: 'user',
										id: `hipchatenterprise-${ m.PrivateUserMessage.id }`,
										senderId: m.PrivateUserMessage.sender.id,
										receiverId: m.PrivateUserMessage.receiver.id,
										text: m.PrivateUserMessage.message.indexOf('/me ') === -1 ? m.PrivateUserMessage.message : `${ m.PrivateUserMessage.message.replace(/\/me /, '_') }_`,
<<<<<<< HEAD
										ts: new Date(m.PrivateUserMessage.timestamp.split(' ')[0])
=======
										ts: new Date(m.PrivateUserMessage.timestamp.split(' ')[0]),
>>>>>>> 186f7911
									});
								}
							}
							tempDirectMessages.set(roomIdentifier, msgs);
						} else if (type === 'rooms') {
							const roomMsgs = [];

							for (const m of file) {
								if (m.UserMessage) {
									roomMsgs.push({
										type: 'user',
										id: `hipchatenterprise-${ id }-${ m.UserMessage.id }`,
										userId: m.UserMessage.sender.id,
										text: m.UserMessage.message.indexOf('/me ') === -1 ? m.UserMessage.message : `${ m.UserMessage.message.replace(/\/me /, '_') }_`,
<<<<<<< HEAD
										ts: new Date(m.UserMessage.timestamp.split(' ')[0])
=======
										ts: new Date(m.UserMessage.timestamp.split(' ')[0]),
>>>>>>> 186f7911
									});
								} else if (m.NotificationMessage) {
									roomMsgs.push({
										type: 'user',
										id: `hipchatenterprise-${ id }-${ m.NotificationMessage.id }`,
										userId: 'rocket.cat',
										alias: m.NotificationMessage.sender,
										text: m.NotificationMessage.message.indexOf('/me ') === -1 ? m.NotificationMessage.message : `${ m.NotificationMessage.message.replace(/\/me /, '_') }_`,
<<<<<<< HEAD
										ts: new Date(m.NotificationMessage.timestamp.split(' ')[0])
=======
										ts: new Date(m.NotificationMessage.timestamp.split(' ')[0]),
>>>>>>> 186f7911
									});
								} else if (m.TopicRoomMessage) {
									roomMsgs.push({
										type: 'topic',
										id: `hipchatenterprise-${ id }-${ m.TopicRoomMessage.id }`,
										userId: m.TopicRoomMessage.sender.id,
										ts: new Date(m.TopicRoomMessage.timestamp.split(' ')[0]),
<<<<<<< HEAD
										text: m.TopicRoomMessage.message
=======
										text: m.TopicRoomMessage.message,
>>>>>>> 186f7911
									});
								} else {
									this.logger.warn('HipChat Enterprise importer isn\'t configured to handle this message:', m);
								}
							}
							tempMessages.set(roomIdentifier, roomMsgs);
						} else {
							this.logger.warn(`HipChat Enterprise importer isn't configured to handle "${ type }" files.`);
						}
					} else {
<<<<<<< HEAD
						//What are these files!?
=======
						// What are these files!?
>>>>>>> 186f7911
						this.logger.warn(`HipChat Enterprise importer doesn't know what to do with the file "${ header.name }" :o`, info);
					}
					next();
				}));
				stream.on('error', () => next());

				stream.resume();
			}));

			this.extract.on('error', (err) => {
				this.logger.warn('extract error:', err);
				reject();
			});

			this.extract.on('finish', Meteor.bindEnvironment(() => {
				// Insert the users record, eventually this might have to be split into several ones as well
				// if someone tries to import a several thousands users instance
				const usersId = this.collection.insert({ import: this.importRecord._id, importer: this.name, type: 'users', users: tempUsers });
				this.users = this.collection.findOne(usersId);
				super.updateRecord({ 'count.users': tempUsers.length });
				super.addCountToTotal(tempUsers.length);

				// Insert the channels records.
				const channelsId = this.collection.insert({ import: this.importRecord._id, importer: this.name, type: 'channels', channels: tempRooms });
				this.channels = this.collection.findOne(channelsId);
				super.updateRecord({ 'count.channels': tempRooms.length });
				super.addCountToTotal(tempRooms.length);

				// Save the messages records to the import record for `startImport` usage
				super.updateProgress(ProgressStep.PREPARING_MESSAGES);
				let messagesCount = 0;
				for (const [channel, msgs] of tempMessages.entries()) {
					if (!this.messages.get(channel)) {
						this.messages.set(channel, new Map());
					}

					messagesCount += msgs.length;
					super.updateRecord({ messagesstatus: channel });

					if (Base.getBSONSize(msgs) > Base.getMaxBSONSize()) {
						Base.getBSONSafeArraysFromAnArray(msgs).forEach((splitMsg, i) => {
							const messagesId = this.collection.insert({ import: this.importRecord._id, importer: this.name, type: 'messages', name: `${ channel }/${ i }`, messages: splitMsg });
							this.messages.get(channel).set(`${ channel }.${ i }`, this.collection.findOne(messagesId));
						});
					} else {
						const messagesId = this.collection.insert({ import: this.importRecord._id, importer: this.name, type: 'messages', name: `${ channel }`, messages: msgs });
						this.messages.get(channel).set(channel, this.collection.findOne(messagesId));
					}
				}

				for (const [directMsgUser, msgs] of tempDirectMessages.entries()) {
					this.logger.debug(`Preparing the direct messages for: ${ directMsgUser }`);
					if (!this.directMessages.get(directMsgUser)) {
						this.directMessages.set(directMsgUser, new Map());
					}

					messagesCount += msgs.length;
					super.updateRecord({ messagesstatus: directMsgUser });

					if (Base.getBSONSize(msgs) > Base.getMaxBSONSize()) {
						Base.getBSONSafeArraysFromAnArray(msgs).forEach((splitMsg, i) => {
							const messagesId = this.collection.insert({ import: this.importRecord._id, importer: this.name, type: 'directMessages', name: `${ directMsgUser }/${ i }`, messages: splitMsg });
							this.directMessages.get(directMsgUser).set(`${ directMsgUser }.${ i }`, this.collection.findOne(messagesId));
						});
					} else {
						const messagesId = this.collection.insert({ import: this.importRecord._id, importer: this.name, type: 'directMessages', name: `${ directMsgUser }`, messages: msgs });
						this.directMessages.get(directMsgUser).set(directMsgUser, this.collection.findOne(messagesId));
					}
				}

				super.updateRecord({ 'count.messages': messagesCount, messagesstatus: null });
				super.addCountToTotal(messagesCount);

				// Ensure we have some users, channels, and messages
				if (tempUsers.length === 0 || tempRooms.length === 0 || messagesCount === 0) {
					this.logger.warn(`The loaded users count ${ tempUsers.length }, the loaded rooms ${ tempRooms.length }, and the loaded messages ${ messagesCount }`);
					super.updateProgress(ProgressStep.ERROR);
					reject();
					return;
				}

				const selectionUsers = tempUsers.map((u) => new SelectionUser(u.id, u.username, u.email, u.isDeleted, false, true));
				const selectionChannels = tempRooms.map((r) => new SelectionChannel(r.id, r.name, r.isArchived, true, r.isPrivate));
				const selectionMessages = this.importRecord.count.messages;

				super.updateProgress(ProgressStep.USER_SELECTION);

				resolve(new Selection(this.name, selectionUsers, selectionChannels, selectionMessages));
			}));

			// Wish I could make this cleaner :(
			const split = dataURI.split(',');
			const read = new this.Readable;
			read.push(new Buffer(split[split.length - 1], 'base64'));
			read.push(null);
			read.pipe(this.zlib.createGunzip()).pipe(this.extract);
		});

		return promise;
	}

	startImport(importSelection) {
		super.startImport(importSelection);
		const started = Date.now();

		// Ensure we're only going to import the users that the user has selected
		for (const user of importSelection.users) {
			for (const u of this.users.users) {
				if (u.id === user.user_id) {
					u.do_import = user.do_import;
				}
			}
		}
		this.collection.update({ _id: this.users._id }, { $set: { users: this.users.users } });

		// Ensure we're only importing the channels the user has selected.
		for (const channel of importSelection.channels) {
			for (const c of this.channels.channels) {
				if (c.id === channel.channel_id) {
					c.do_import = channel.do_import;
				}
			}
		}
		this.collection.update({ _id: this.channels._id }, { $set: { channels: this.channels.channels } });

		const startedByUserId = Meteor.userId();
		Meteor.defer(() => {
			super.updateProgress(ProgressStep.IMPORTING_USERS);

			try {
				// Import the users
				for (const u of this.users.users) {
					this.logger.debug(`Starting the user import: ${ u.username } and are we importing them? ${ u.do_import }`);
					if (!u.do_import) {
						continue;
					}

					Meteor.runAsUser(startedByUserId, () => {
						let existantUser = RocketChat.models.Users.findOneByEmailAddress(u.email);

						// If we couldn't find one by their email address, try to find an existing user by their username
						if (!existantUser) {
							existantUser = RocketChat.models.Users.findOneByUsername(u.username);
						}

						if (existantUser) {
							// since we have an existing user, let's try a few things
							u.rocketId = existantUser._id;
							RocketChat.models.Users.update({ _id: u.rocketId }, { $addToSet: { importIds: u.id } });
						} else {
							const userId = Accounts.createUser({ email: u.email, password: Random.id() });
							Meteor.runAsUser(userId, () => {
								Meteor.call('setUsername', u.username, { joinDefaultChannelsSilenced: true });
								// TODO: Use moment timezone to calc the time offset - Meteor.call 'userSetUtcOffset', user.tz_offset / 3600
								RocketChat.models.Users.setName(userId, u.name);
								// TODO: Think about using a custom field for the users "title" field

								if (u.avatar) {
									Meteor.call('setAvatarFromService', `data:image/png;base64,${ u.avatar }`);
								}

								// Deleted users are 'inactive' users in Rocket.Chat
								if (u.deleted) {
									Meteor.call('setUserActiveStatus', userId, false);
								}

								RocketChat.models.Users.update({ _id: userId }, { $addToSet: { importIds: u.id } });
								u.rocketId = userId;
							});
						}

						super.addCountCompleted(1);
					});
				}
				this.collection.update({ _id: this.users._id }, { $set: { users: this.users.users } });

				// Import the channels
				super.updateProgress(ProgressStep.IMPORTING_CHANNELS);
				for (const c of this.channels.channels) {
					if (!c.do_import) {
						continue;
					}

					Meteor.runAsUser(startedByUserId, () => {
						const existantRoom = RocketChat.models.Rooms.findOneByName(c.name);
						// If the room exists or the name of it is 'general', then we don't need to create it again
						if (existantRoom || c.name.toUpperCase() === 'GENERAL') {
							c.rocketId = c.name.toUpperCase() === 'GENERAL' ? 'GENERAL' : existantRoom._id;
							RocketChat.models.Rooms.update({ _id: c.rocketId }, { $addToSet: { importIds: c.id } });
						} else {
							// Find the rocketchatId of the user who created this channel
							let creatorId = startedByUserId;
							for (const u of this.users.users) {
								if (u.id === c.creator && u.do_import) {
									creatorId = u.rocketId;
								}
							}

							// Create the channel
							Meteor.runAsUser(creatorId, () => {
								const roomInfo = Meteor.call(c.isPrivate ? 'createPrivateGroup' : 'createChannel', c.name, []);
								c.rocketId = roomInfo.rid;
							});

							RocketChat.models.Rooms.update({ _id: c.rocketId }, { $set: { ts: c.created, topic: c.topic }, $addToSet: { importIds: c.id } });
						}

						super.addCountCompleted(1);
					});
				}
				this.collection.update({ _id: this.channels._id }, { $set: { channels: this.channels.channels } });

				// Import the Messages
				super.updateProgress(ProgressStep.IMPORTING_MESSAGES);
				for (const [ch, messagesMap] of this.messages.entries()) {
					const hipChannel = this.getChannelFromRoomIdentifier(ch);
					if (!hipChannel.do_import) {
						continue;
					}

					const room = RocketChat.models.Rooms.findOneById(hipChannel.rocketId, { fields: { usernames: 1, t: 1, name: 1 } });
					Meteor.runAsUser(startedByUserId, () => {
						for (const [msgGroupData, msgs] of messagesMap.entries()) {
							super.updateRecord({ messagesstatus: `${ ch }/${ msgGroupData }.${ msgs.messages.length }` });
							for (const msg of msgs.messages) {
								if (isNaN(msg.ts)) {
									this.logger.warn(`Timestamp on a message in ${ ch }/${ msgGroupData } is invalid`);
									super.addCountCompleted(1);
									continue;
								}

								const creator = this.getRocketUserFromUserId(msg.userId);
								if (creator) {
									switch (msg.type) {
										case 'user':
											RocketChat.sendMessage(creator, {
												_id: msg.id,
												ts: msg.ts,
												msg: msg.text,
												rid: room._id,
												alias: msg.alias,
												u: {
													_id: creator._id,
													username: creator.username,
												},
											}, room, true);
											break;
										case 'topic':
											RocketChat.models.Messages.createRoomSettingsChangedWithTypeRoomIdMessageAndUser('room_changed_topic', room._id, msg.text, creator, { _id: msg.id, ts: msg.ts });
											break;
									}
								}

								super.addCountCompleted(1);
							}
						}
					});
				}

				// Import the Direct Messages
				for (const [directMsgRoom, directMessagesMap] of this.directMessages.entries()) {
					const hipUser = this.getUserFromDirectMessageIdentifier(directMsgRoom);
					if (!hipUser.do_import) {
						continue;
					}

					// Verify this direct message user's room is valid (confusing but idk how else to explain it)
					if (!this.getRocketUserFromUserId(hipUser.id)) {
						continue;
					}

					for (const [msgGroupData, msgs] of directMessagesMap.entries()) {
						super.updateRecord({ messagesstatus: `${ directMsgRoom }/${ msgGroupData }.${ msgs.messages.length }` });
						for (const msg of msgs.messages) {
							if (isNaN(msg.ts)) {
								this.logger.warn(`Timestamp on a message in ${ directMsgRoom }/${ msgGroupData } is invalid`);
								super.addCountCompleted(1);
								continue;
							}

							// make sure the message sender is a valid user inside rocket.chat
							const sender = this.getRocketUserFromUserId(msg.senderId);
							if (!sender) {
								continue;
							}

							// make sure the receiver of the message is a valid rocket.chat user
							const receiver = this.getRocketUserFromUserId(msg.receiverId);
							if (!receiver) {
								continue;
							}

							let room = RocketChat.models.Rooms.findOneById([receiver._id, sender._id].sort().join(''));
							if (!room) {
								Meteor.runAsUser(sender._id, () => {
									const roomInfo = Meteor.call('createDirectMessage', receiver.username);
									room = RocketChat.models.Rooms.findOneById(roomInfo.rid);
								});
							}

							Meteor.runAsUser(sender._id, () => {
								RocketChat.sendMessage(sender, {
									_id: msg.id,
									ts: msg.ts,
									msg: msg.text,
									rid: room._id,
									u: {
										_id: sender._id,
										username: sender.username,
									},
								}, room, true);
							});
						}
					}
				}

				super.updateProgress(ProgressStep.FINISHING);
				super.updateProgress(ProgressStep.DONE);
			} catch (e) {
				this.logger.error(e);
				super.updateProgress(ProgressStep.ERROR);
			}

			const timeTook = Date.now() - started;
			this.logger.log(`HipChat Enterprise Import took ${ timeTook } milliseconds.`);
		});

		return super.getProgress();
	}

	getSelection() {
		const selectionUsers = this.users.users.map((u) => new SelectionUser(u.id, u.username, u.email, false, false, true));
		const selectionChannels = this.channels.channels.map((c) => new SelectionChannel(c.id, c.name, false, true, c.isPrivate));
		const selectionMessages = this.importRecord.count.messages;

		return new Selection(this.name, selectionUsers, selectionChannels, selectionMessages);
	}

	getChannelFromRoomIdentifier(roomIdentifier) {
		for (const ch of this.channels.channels) {
			if (`rooms/${ ch.id }` === roomIdentifier) {
				return ch;
			}
		}
	}

	getUserFromDirectMessageIdentifier(directIdentifier) {
		for (const u of this.users.users) {
			if (`users/${ u.id }` === directIdentifier) {
				return u;
			}
		}
	}

	getRocketUserFromUserId(userId) {
		for (const u of this.users.users) {
			if (u.id === userId) {
				return RocketChat.models.Users.findOneById(u.rocketId, { fields: { username: 1 } });
			}
		}
	}
}<|MERGE_RESOLUTION|>--- conflicted
+++ resolved
@@ -61,11 +61,7 @@
 								username: u.User.mention_name,
 								avatar: u.User.avatar && u.User.avatar.replace(/\n/g, ''),
 								timezone: u.User.timezone,
-<<<<<<< HEAD
-								isDeleted: u.User.is_deleted
-=======
 								isDeleted: u.User.is_deleted,
->>>>>>> 186f7911
 							});
 						}
 					} else if (info.base === 'rooms.json') {
@@ -78,19 +74,11 @@
 								name: s.slugify(r.Room.name),
 								isPrivate: r.Room.privacy === 'private',
 								isArchived: r.Room.is_archived,
-<<<<<<< HEAD
-								topic: r.Room.topic
-							});
-						}
-					} else if (info.base === 'history.json') {
-						const [type, id] = info.dir.split('/'); //['users', '1']
-=======
 								topic: r.Room.topic,
 							});
 						}
 					} else if (info.base === 'history.json') {
 						const [type, id] = info.dir.split('/'); // ['users', '1']
->>>>>>> 186f7911
 						const roomIdentifier = `${ type }/${ id }`;
 						if (type === 'users') {
 							const msgs = [];
@@ -102,11 +90,7 @@
 										senderId: m.PrivateUserMessage.sender.id,
 										receiverId: m.PrivateUserMessage.receiver.id,
 										text: m.PrivateUserMessage.message.indexOf('/me ') === -1 ? m.PrivateUserMessage.message : `${ m.PrivateUserMessage.message.replace(/\/me /, '_') }_`,
-<<<<<<< HEAD
-										ts: new Date(m.PrivateUserMessage.timestamp.split(' ')[0])
-=======
 										ts: new Date(m.PrivateUserMessage.timestamp.split(' ')[0]),
->>>>>>> 186f7911
 									});
 								}
 							}
@@ -121,11 +105,7 @@
 										id: `hipchatenterprise-${ id }-${ m.UserMessage.id }`,
 										userId: m.UserMessage.sender.id,
 										text: m.UserMessage.message.indexOf('/me ') === -1 ? m.UserMessage.message : `${ m.UserMessage.message.replace(/\/me /, '_') }_`,
-<<<<<<< HEAD
-										ts: new Date(m.UserMessage.timestamp.split(' ')[0])
-=======
 										ts: new Date(m.UserMessage.timestamp.split(' ')[0]),
->>>>>>> 186f7911
 									});
 								} else if (m.NotificationMessage) {
 									roomMsgs.push({
@@ -134,11 +114,7 @@
 										userId: 'rocket.cat',
 										alias: m.NotificationMessage.sender,
 										text: m.NotificationMessage.message.indexOf('/me ') === -1 ? m.NotificationMessage.message : `${ m.NotificationMessage.message.replace(/\/me /, '_') }_`,
-<<<<<<< HEAD
-										ts: new Date(m.NotificationMessage.timestamp.split(' ')[0])
-=======
 										ts: new Date(m.NotificationMessage.timestamp.split(' ')[0]),
->>>>>>> 186f7911
 									});
 								} else if (m.TopicRoomMessage) {
 									roomMsgs.push({
@@ -146,11 +122,7 @@
 										id: `hipchatenterprise-${ id }-${ m.TopicRoomMessage.id }`,
 										userId: m.TopicRoomMessage.sender.id,
 										ts: new Date(m.TopicRoomMessage.timestamp.split(' ')[0]),
-<<<<<<< HEAD
-										text: m.TopicRoomMessage.message
-=======
 										text: m.TopicRoomMessage.message,
->>>>>>> 186f7911
 									});
 								} else {
 									this.logger.warn('HipChat Enterprise importer isn\'t configured to handle this message:', m);
@@ -161,11 +133,7 @@
 							this.logger.warn(`HipChat Enterprise importer isn't configured to handle "${ type }" files.`);
 						}
 					} else {
-<<<<<<< HEAD
-						//What are these files!?
-=======
 						// What are these files!?
->>>>>>> 186f7911
 						this.logger.warn(`HipChat Enterprise importer doesn't know what to do with the file "${ header.name }" :o`, info);
 					}
 					next();
