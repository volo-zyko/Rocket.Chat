URL = Npm.require('url')
querystring = Npm.require('querystring')
<<<<<<< HEAD
request = HTTPInternals.NpmModules.request.module
=======
iconv = Npm.require('iconv-lite')

gunzipSync = Meteor.wrapAsync zlib.gunzip.bind(zlib)
inflateSync = Meteor.wrapAsync zlib.inflate.bind(zlib)
>>>>>>> 00ace1b4

OEmbed = {}

# Detect encoding
getCharset = (body) ->
	binary = body.toString 'binary'
	matches = binary.match /<meta\b[^>]*charset=["']?([\w\-]+)/i
	if matches
		return matches[1]
	return 'utf-8'

toUtf8 = (body) ->
	return iconv.decode body, getCharset(body)

getUrlContent = (urlObj, redirectCount = 5, callback) ->
	if _.isString(urlObj)
		urlObj = URL.parse urlObj

	parsedUrl = _.pick urlObj, ['host', 'hash', 'pathname', 'protocol', 'port', 'query', 'search']

	RocketChat.callbacks.run 'oembed:beforeGetUrlContent',
		urlObj: urlObj
		parsedUrl: parsedUrl

	url = URL.format urlObj
	opts =
		url: url
		strictSSL: !RocketChat.settings.get 'Allow_Invalid_SelfSigned_Certs'
		gzip: true
		maxRedirects: redirectCount
		headers:
			'User-Agent': 'Mozilla/5.0 (X11; Linux x86_64) AppleWebKit/537.36 (KHTML, like Gecko) Chrome/41.0.2227.0 Safari/537.36'

	headers = null
	chunks = []
	chunksTotalLength = 0

	stream = request opts
	stream.on 'response', (response) ->
		if response.statusCode isnt 200
<<<<<<< HEAD
			return stream.abort()
		headers = response.headers

	stream.on 'data', (chunk) ->
		chunks.push chunk
		chunksTotalLength += chunk.length
		if chunksTotalLength > 250000
			stream.abort()

	stream.on 'end', Meteor.bindEnvironment ->
		buffer = Buffer.concat(chunks)
=======
			return callback null, {parsedUrl: parsedUrl}

		chunks = []
		chunksTotalLength = 0
		response.on 'data', (chunk) ->
			chunks.push chunk
			chunksTotalLength += chunk.length
			if chunksTotalLength > 250000
				request.abort()

		response.on 'end', Meteor.bindEnvironment ->
			buffer = Buffer.concat(chunks)

			try
				if response.headers['content-encoding'] is 'gzip'
					buffer = gunzipSync buffer
				else if response.headers['content-encoding'] is 'deflate'
					buffer = inflateSync buffer

			callback null, {
				headers: response.headers
				body: toUtf8 buffer
				parsedUrl: parsedUrl
			}

		response.on 'error', (error) ->
			callback null, {
				error: error
				parsedUrl: parsedUrl
			}

	request.on 'error', (error) ->
>>>>>>> 00ace1b4
		callback null, {
			headers: headers
			body: buffer.toString()
			parsedUrl: parsedUrl
		}

	stream.on 'error', (error) ->
		callback null, {
			error: error
			parsedUrl: parsedUrl
		}

OEmbed.getUrlMeta = (url, withFragment) ->
	getUrlContentSync = Meteor.wrapAsync getUrlContent

	urlObj = URL.parse url

	if withFragment?
		queryStringObj = querystring.parse urlObj.query
		queryStringObj._escaped_fragment_ = ''
		urlObj.query = querystring.stringify queryStringObj

		path = urlObj.pathname
		if urlObj.query?
			path += '?' + urlObj.query

		urlObj.path = path

	content = getUrlContentSync urlObj, 5

	metas = undefined

	if content?.body?
		metas = {}
		content.body.replace /<title>((.|\n)+?)<\/title>/gmi, (meta, title) ->
			metas.pageTitle = title

		content.body.replace /<meta[^>]*(?:name|property)=[']([^']*)['][^>]*content=[']([^']*)['][^>]*>/gmi, (meta, name, value) ->
			metas[changeCase.camelCase(name)] = value

		content.body.replace /<meta[^>]*(?:name|property)=["]([^"]*)["][^>]*content=["]([^"]*)["][^>]*>/gmi, (meta, name, value) ->
			metas[changeCase.camelCase(name)] = value

		content.body.replace /<meta[^>]*content=[']([^']*)['][^>]*(?:name|property)=[']([^']*)['][^>]*>/gmi, (meta, value, name) ->
			metas[changeCase.camelCase(name)] = value

		content.body.replace /<meta[^>]*content=["]([^"]*)["][^>]*(?:name|property)=["]([^"]*)["][^>]*>/gmi, (meta, value, name) ->
			metas[changeCase.camelCase(name)] = value


		if metas.fragment is '!' and not withFragment?
			return OEmbed.getUrlMeta url, true

	headers = undefined

	if content?.headers?
		headers = {}
		for header, value of content.headers
			headers[changeCase.camelCase(header)] = value

	RocketChat.callbacks.run 'oembed:afterParseContent',
		meta: metas
		headers: headers
		parsedUrl: content.parsedUrl
		content: content

	return {
		meta: metas
		headers: headers
		parsedUrl: content.parsedUrl
	}

OEmbed.getUrlMetaWithCache = (url, withFragment) ->
	cache = RocketChat.models.OEmbedCache.findOneById url
	if cache?
		return cache.data

	data = OEmbed.getUrlMeta url, withFragment

	if data?
		RocketChat.models.OEmbedCache.createWithIdAndData url, data

		return data

	return

getRelevantHeaders = (headersObj) ->
	headers = {}
	for key, value of headersObj
		if key.toLowerCase() in ['contenttype', 'contentlength'] and value?.trim() isnt ''
			headers[key] = value

	if Object.keys(headers).length > 0
		return headers
	return

getRelevantMetaTags = (metaObj) ->
	tags = {}
	for key, value of metaObj
		if /^(og|fb|twitter|oembed).+|description|title|pageTitle$/.test(key.toLowerCase()) and value?.trim() isnt ''
			tags[key] = value

	if Object.keys(tags).length > 0
		return tags
	return

OEmbed.RocketUrlParser = (message) ->
	if Array.isArray message.urls
		changed = false
		message.urls.forEach (item) ->
			if not /^https?:\/\//i.test item.url then return

			data = OEmbed.getUrlMetaWithCache item.url

			if data?
				if data.meta?
					item.meta = getRelevantMetaTags data.meta

				if data.headers?
					item.headers = getRelevantHeaders data.headers

				item.parsedUrl = data.parsedUrl
				changed = true

		if changed is true
			RocketChat.models.Messages.setUrlsById message._id, message.urls

	return message

RocketChat.settings.get 'API_Embed', (key, value) ->
	if value
		RocketChat.callbacks.add 'afterSaveMessage', OEmbed.RocketUrlParser, RocketChat.callbacks.priority.LOW, 'API_Embed'
	else
		RocketChat.callbacks.remove 'afterSaveMessage', 'API_Embed'<|MERGE_RESOLUTION|>--- conflicted
+++ resolved
@@ -1,13 +1,7 @@
 URL = Npm.require('url')
 querystring = Npm.require('querystring')
-<<<<<<< HEAD
 request = HTTPInternals.NpmModules.request.module
-=======
 iconv = Npm.require('iconv-lite')
-
-gunzipSync = Meteor.wrapAsync zlib.gunzip.bind(zlib)
-inflateSync = Meteor.wrapAsync zlib.inflate.bind(zlib)
->>>>>>> 00ace1b4
 
 OEmbed = {}
 
@@ -48,7 +42,6 @@
 	stream = request opts
 	stream.on 'response', (response) ->
 		if response.statusCode isnt 200
-<<<<<<< HEAD
 			return stream.abort()
 		headers = response.headers
 
@@ -60,43 +53,10 @@
 
 	stream.on 'end', Meteor.bindEnvironment ->
 		buffer = Buffer.concat(chunks)
-=======
-			return callback null, {parsedUrl: parsedUrl}
 
-		chunks = []
-		chunksTotalLength = 0
-		response.on 'data', (chunk) ->
-			chunks.push chunk
-			chunksTotalLength += chunk.length
-			if chunksTotalLength > 250000
-				request.abort()
-
-		response.on 'end', Meteor.bindEnvironment ->
-			buffer = Buffer.concat(chunks)
-
-			try
-				if response.headers['content-encoding'] is 'gzip'
-					buffer = gunzipSync buffer
-				else if response.headers['content-encoding'] is 'deflate'
-					buffer = inflateSync buffer
-
-			callback null, {
-				headers: response.headers
-				body: toUtf8 buffer
-				parsedUrl: parsedUrl
-			}
-
-		response.on 'error', (error) ->
-			callback null, {
-				error: error
-				parsedUrl: parsedUrl
-			}
-
-	request.on 'error', (error) ->
->>>>>>> 00ace1b4
 		callback null, {
 			headers: headers
-			body: buffer.toString()
+			body: toUtf8 buffer
 			parsedUrl: parsedUrl
 		}
 
