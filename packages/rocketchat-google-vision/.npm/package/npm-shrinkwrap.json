--- conflicted
+++ resolved
@@ -1099,15 +1099,9 @@
       "integrity": "sha1-6AomYY5S9cQiKGG7dIUQvRDikIk="
     },
     "mime": {
-<<<<<<< HEAD
-      "version": "1.4.0",
-      "resolved": "https://registry.npmjs.org/mime/-/mime-1.4.0.tgz",
-      "from": "mime@>=1.2.11 <2.0.0"
-=======
       "version": "1.6.0",
       "resolved": "https://registry.npmjs.org/mime/-/mime-1.6.0.tgz",
       "integrity": "sha512-x0Vn8spI+wuJ1O6S7gnbaQg8Pxh4NNHb7KSINmEWKiPE4RKOplvijn+NkmYmmRgP68mc70j2EbeTFRsrswaQeg=="
->>>>>>> 5c733384
     },
     "mime-db": {
       "version": "1.30.0",
