--- conflicted
+++ resolved
@@ -8,7 +8,7 @@
 import _ from 'underscore';
 import mem from 'mem';
 
-const findSubscriptionByRid = mem((rid) => RocketChat.models.Subscriptions.findOne({ rid }));
+const findSubscriptionByRid = mem((rid) => Subscriptions.findOne({ rid }));
 
 export const AutoTranslate = {
 	messageIdsToWait: {},
@@ -17,11 +17,7 @@
 	getLanguage(rid) {
 		let subscription = {};
 		if (rid) {
-<<<<<<< HEAD
-			subscription = Subscriptions.findOne({ rid }, { fields: { autoTranslateLanguage: 1 } });
-=======
 			subscription = findSubscriptionByRid(rid);
->>>>>>> 7f60daf7
 		}
 		const language = (subscription && subscription.autoTranslateLanguage) || Meteor.user().language || window.defaultUserLanguage();
 		if (language.indexOf('-') !== -1) {
@@ -57,15 +53,9 @@
 		});
 
 		Tracker.autorun(() => {
-<<<<<<< HEAD
 			if (settings.get('AutoTranslate_Enabled') && hasAtLeastOnePermission(['auto-translate'])) {
 				callbacks.add('renderMessage', (message) => {
-					const subscription = Subscriptions.findOne({ rid: message.rid }, { fields: { autoTranslate: 1, autoTranslateLanguage: 1 } });
-=======
-			if (RocketChat.settings.get('AutoTranslate_Enabled') && RocketChat.authz.hasAtLeastOnePermission(['auto-translate'])) {
-				RocketChat.callbacks.add('renderMessage', (message) => {
 					const subscription = findSubscriptionByRid(message.rid);
->>>>>>> 7f60daf7
 					const autoTranslateLanguage = this.getLanguage(message.rid);
 					if (message.u && message.u._id !== Meteor.userId()) {
 						if (!message.translations) {
@@ -89,11 +79,7 @@
 
 				callbacks.add('streamMessage', (message) => {
 					if (message.u && message.u._id !== Meteor.userId()) {
-<<<<<<< HEAD
-						const subscription = Subscriptions.findOne({ rid: message.rid }, { fields: { autoTranslate: 1, autoTranslateLanguage: 1 } });
-=======
 						const subscription = findSubscriptionByRid(message.rid);
->>>>>>> 7f60daf7
 						const language = this.getLanguage(message.rid);
 						if (subscription && subscription.autoTranslate === true && ((message.msg && (!message.translations || !message.translations[language])))) { // || (message.attachments && !_.find(message.attachments, attachment => { return attachment.translations && attachment.translations[language]; }))
 							Messages.update({ _id: message._id }, { $set: { autoTranslateFetching: true } });
