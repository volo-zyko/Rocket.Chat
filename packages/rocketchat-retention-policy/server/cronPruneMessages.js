import { Meteor } from 'meteor/meteor';
import { settings } from 'meteor/rocketchat:settings';
import { Rooms, Settings } from 'meteor/rocketchat:models';
import { cleanRoomHistory } from 'meteor/rocketchat:lib';
import { SyncedCron } from 'meteor/littledata:synced-cron';

let types = [];

const oldest = new Date('0001-01-01T00:00:00Z');

let lastPrune = oldest;

const maxTimes = {
	c: 0,
	p: 0,
	d: 0,
};
const toDays = 1000 * 60 * 60 * 24;
const gracePeriod = 5000;
function job() {
	const now = new Date();
	const filesOnly = settings.get('RetentionPolicy_FilesOnly');
	const excludePinned = settings.get('RetentionPolicy_ExcludePinned');

	// get all rooms with default values
	types.forEach((type) => {
		const maxAge = maxTimes[type] || 0;
		const latest = new Date(now.getTime() - maxAge * toDays);

		Rooms.find({
			t: type,
			_updatedAt: { $gte: latest },
			$or: [
				{ 'retention.enabled': { $eq: true } },
				{ 'retention.enabled': { $exists: false } },
			],
			'retention.overrideGlobal': { $ne: true },
<<<<<<< HEAD
		}).forEach(({ _id: rid }) => {
			cleanRoomHistory({ rid, latest, oldest, filesOnly, excludePinned });
=======
		}, { fields : { _id: 1 } }).forEach(({ _id: rid }) => {
			RocketChat.cleanRoomHistory({ rid, latest, oldest, filesOnly, excludePinned });
>>>>>>> ec940cb8
		});
	});

	Rooms.find({
		'retention.enabled': { $eq: true },
		'retention.overrideGlobal': { $eq: true },
		'retention.maxAge': { $gte: 0 },
		_updatedAt: { $gte: lastPrune },
	}).forEach((room) => {
		const { maxAge = 30, filesOnly, excludePinned } = room.retention;
		const latest = new Date(now.getTime() - maxAge * toDays);
		cleanRoomHistory({ rid: room._id, latest, oldest, filesOnly, excludePinned });
	});
	lastPrune = new Date(now.getTime() - gracePeriod);
}

function getSchedule(precision) {
	switch (precision) {
		case '0':
			return '0 */30 * * * *';
		case '1':
			return '0 0 * * * *';
		case '2':
			return '0 0 */6 * * *';
		case '3':
			return '0 0 0 * * *';
	}
}

const pruneCronName = 'Prune old messages by retention policy';

function deployCron(precision) {
	const schedule = (parser) => parser.cron(getSchedule(precision), true);

	SyncedCron.remove(pruneCronName);
	SyncedCron.add({
		name: pruneCronName,
		schedule,
		job,
	});
}

function reloadPolicy() {
	types = [];

	if (settings.get('RetentionPolicy_Enabled')) {
		if (settings.get('RetentionPolicy_AppliesToChannels')) {
			types.push('c');
		}

		if (settings.get('RetentionPolicy_AppliesToGroups')) {
			types.push('p');
		}

		if (settings.get('RetentionPolicy_AppliesToDMs')) {
			types.push('d');
		}

		maxTimes.c = settings.get('RetentionPolicy_MaxAge_Channels');
		maxTimes.p = settings.get('RetentionPolicy_MaxAge_Groups');
		maxTimes.d = settings.get('RetentionPolicy_MaxAge_DMs');

		return deployCron(settings.get('RetentionPolicy_Precision'));
	}
	return SyncedCron.remove(pruneCronName);
}

Meteor.startup(function() {
	Meteor.defer(function() {
		Settings.find({
			_id: {
				$in: [
					'RetentionPolicy_Enabled',
					'RetentionPolicy_Precision',
					'RetentionPolicy_AppliesToChannels',
					'RetentionPolicy_AppliesToGroups',
					'RetentionPolicy_AppliesToDMs',
					'RetentionPolicy_MaxAge_Channels',
					'RetentionPolicy_MaxAge_Groups',
					'RetentionPolicy_MaxAge_DMs',
				],
			},
		}).observe({
			changed() {
				reloadPolicy();
			},
		});

		reloadPolicy();
	});
});<|MERGE_RESOLUTION|>--- conflicted
+++ resolved
@@ -35,13 +35,8 @@
 				{ 'retention.enabled': { $exists: false } },
 			],
 			'retention.overrideGlobal': { $ne: true },
-<<<<<<< HEAD
-		}).forEach(({ _id: rid }) => {
+		}, { fields : { _id: 1 } }).forEach(({ _id: rid }) => {
 			cleanRoomHistory({ rid, latest, oldest, filesOnly, excludePinned });
-=======
-		}, { fields : { _id: 1 } }).forEach(({ _id: rid }) => {
-			RocketChat.cleanRoomHistory({ rid, latest, oldest, filesOnly, excludePinned });
->>>>>>> ec940cb8
 		});
 	});
 
