--- conflicted
+++ resolved
@@ -1,11 +1,5 @@
-<<<<<<< HEAD
-/* globals LDAPJS */
-
-const ldapjs = LDAPJS;
-=======
 import ldapjs from 'ldapjs';
 import Bunyan from 'bunyan';
->>>>>>> 79c80940
 
 const logger = new Logger('LDAP', {
 	sections: {
@@ -19,14 +13,6 @@
 export default class LDAP {
 	constructor() {
 		this.ldapjs = ldapjs;
-<<<<<<< HEAD
-
-		this.connected = false;
-
-		this.options = {
-			host: RocketChat.settings.get('LDAP_Host'),
-			port: RocketChat.settings.get('LDAP_Port'),
-=======
 
 		this.connected = false;
 
@@ -35,7 +21,6 @@
 			port: RocketChat.settings.get('LDAP_Port'),
 			Reconnect: RocketChat.settings.get('LDAP_Reconnect'),
 			Internal_Log_Level: RocketChat.settings.get('LDAP_Internal_Log_Level'),
->>>>>>> 79c80940
 			timeout: RocketChat.settings.get('LDAP_Timeout'),
 			connect_timeout: RocketChat.settings.get('LDAP_Connect_Timeout'),
 			idle_timeout: RocketChat.settings.get('LDAP_Idle_Timeout'),
@@ -49,11 +34,8 @@
 			User_Search_Filter: RocketChat.settings.get('LDAP_User_Search_Filter'),
 			User_Search_Scope: RocketChat.settings.get('LDAP_User_Search_Scope'),
 			User_Search_Field: RocketChat.settings.get('LDAP_User_Search_Field'),
-<<<<<<< HEAD
-=======
 			Search_Page_Size: RocketChat.settings.get('LDAP_Search_Page_Size'),
 			Search_Size_Limit: RocketChat.settings.get('LDAP_Search_Size_Limit'),
->>>>>>> 79c80940
 			group_filter_enabled: RocketChat.settings.get('LDAP_Group_Filter_Enable'),
 			group_filter_object_class: RocketChat.settings.get('LDAP_Group_Filter_ObjectClass'),
 			group_filter_group_id_attribute: RocketChat.settings.get('LDAP_Group_Filter_Group_Id_Attribute'),
@@ -87,11 +69,7 @@
 			timeout: this.options.timeout,
 			connectTimeout: this.options.connect_timeout,
 			idleTimeout: this.options.idle_timeout,
-<<<<<<< HEAD
-			reconnect: true
-=======
 			reconnect: this.options.Reconnect
->>>>>>> 79c80940
 		};
 
 		if (this.options.Internal_Log_Level !== 'disabled') {
@@ -148,19 +126,11 @@
 			logger.search.info('Idle');
 			this.disconnect();
 		});
-<<<<<<< HEAD
 
 		this.client.on('close', () => {
 			logger.search.info('Closed');
 		});
 
-=======
-
-		this.client.on('close', () => {
-			logger.search.info('Closed');
-		});
-
->>>>>>> 79c80940
 		if (this.options.encryption === 'tls') {
 			// Set host parameter for tls.connect which is used by ldapjs starttls. This shouldn't be needed in newer nodejs versions (e.g v5.6.0).
 			// https://github.com/RocketChat/Rocket.Chat/issues/2035
@@ -251,14 +221,7 @@
 		const searchOptions = {
 			filter: this.getUserFilter(username),
 			scope: this.options.User_Search_Scope || 'sub',
-<<<<<<< HEAD
-			paged: {
-				pageSize: 250,
-				pagePause: !!page
-			}
-=======
 			sizeLimit: this.options.Search_Size_Limit
->>>>>>> 79c80940
 		};
 
 		if (this.options.Search_Page_Size > 0) {
@@ -385,51 +348,6 @@
 		return true;
 	}
 
-<<<<<<< HEAD
-	searchAllPaged(BaseDN, options, page) {
-		this.bindIfNecessary();
-
-		this.client.search(BaseDN, options, (error, res) => {
-			if (error) {
-				logger.search.error(error);
-				page(error);
-				return;
-			}
-
-			res.on('error', (error) => {
-				logger.search.error(error);
-				page(error);
-				return;
-			});
-
-			let entries = [];
-			const jsonEntries = [];
-
-			res.on('searchEntry', (entry) => {
-				entries.push(entry);
-				jsonEntries.push(entry.json);
-			});
-
-			res.on('page', (result, next) => {
-				logger.search.debug('Page');
-				// Force LDAP idle to wait the record processing
-				this.client._updateIdle(true);
-				page(null, entries, {end: false, next: () => {
-					// Reset idle timer
-					this.client._updateIdle();
-					next && next();
-				}});
-				entries = [];
-			});
-
-			res.on('end', () => {
-				logger.search.info('Search result count', entries.length);
-				page(null, [], {end: true, next: () => {
-					// Reset idle timer
-					this.client._updateIdle();
-				}});
-				// logger.search.debug('Search result', JSON.stringify(jsonEntries, null, 2));
-=======
 	extractLdapEntryData(entry) {
 		const values = {
 			_raw: entry.raw
@@ -503,7 +421,6 @@
 					}});
 					entries = [];
 				}
->>>>>>> 79c80940
 			});
 		});
 	}
@@ -527,20 +444,11 @@
 			const entries = [];
 
 			res.on('searchEntry', (entry) => {
-<<<<<<< HEAD
-				entries.push(entry);
-				jsonEntries.push(entry.json);
-=======
 				entries.push(this.extractLdapEntryData(entry));
->>>>>>> 79c80940
 			});
 
 			res.on('end', () => {
 				logger.search.info('Search result count', entries.length);
-<<<<<<< HEAD
-				// logger.search.debug('Search result', JSON.stringify(jsonEntries, null, 2));
-=======
->>>>>>> 79c80940
 				callback(null, entries);
 			});
 		});
