--- conflicted
+++ resolved
@@ -1,8 +1,4 @@
-<<<<<<< HEAD
-/*globals OnePassword, device */
-=======
 /* globals OnePassword, device */
->>>>>>> 186f7911
 import _ from 'underscore';
 import s from 'underscore.string';
 import toastr from 'toastr';
