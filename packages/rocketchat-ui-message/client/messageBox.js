/* globals fileUpload AudioRecorder KonchatNotification chatMessages */
import toastr from 'toastr';

import mime from 'mime-type/with-db';

import moment from 'moment';

import {VRecDialog} from 'meteor/rocketchat:ui-vrecord';

function katexSyntax() {
	if (RocketChat.katex.katex_enabled()) {
		if (RocketChat.katex.dollar_syntax_enabled()) {
			return '$$KaTeX$$';
		}
		if (RocketChat.katex.parenthesis_syntax_enabled()) {
			return '\\[KaTeX\\]';
		}
	}
	return false;
}

Template.messageBox.helpers({
	roomName() {
		const roomData = Session.get(`roomData${ this._id }`);
		if (!roomData) {
			return '';
		}
		if (roomData.t === 'd') {
			const chat = ChatSubscription.findOne({
				rid: this._id
			}, {
				fields: {
					name: 1
				}
			});
			return chat && chat.name;
		} else {
			return roomData.name;
		}
	},
	showMarkdown() {
		return RocketChat.Markdown;
	},
	showMarkdownCode() {
		return RocketChat.MarkdownCode;
	},
	showKatex() {
		return RocketChat.katex;
	},
	katexSyntax() {
		return katexSyntax();
	},
	showFormattingTips() {
		return RocketChat.settings.get('Message_ShowFormattingTips') && (RocketChat.Markdown || RocketChat.MarkdownCode || katexSyntax());
	},
	canJoin() {
		return Meteor.userId() && RocketChat.roomTypes.verifyShowJoinLink(this._id);
	},
	joinCodeRequired() {
		const code = Session.get(`roomData${ this._id }`);
		return code && code.joinCodeRequired;
	},
	subscribed() {
		return RocketChat.roomTypes.verifyCanSendMessage(this._id);
	},
	allowedToSend() {
		if (RocketChat.roomTypes.readOnly(this._id, Meteor.user())) {
			return false;
		}
		if (RocketChat.roomTypes.archived(this._id)) {
			return false;
		}
		const roomData = Session.get(`roomData${ this._id }`);
		if (roomData && roomData.t === 'd') {
			const subscription = ChatSubscription.findOne({
				rid: this._id
			}, {
				fields: {
					archived: 1,
					blocked: 1,
					blocker: 1
				}
			});
			if (subscription && (subscription.archived || subscription.blocked || subscription.blocker)) {
				return false;
			}
		}
		return true;
	},
	isBlockedOrBlocker() {
		const roomData = Session.get(`roomData${ this._id }`);
		if (roomData && roomData.t === 'd') {
			const subscription = ChatSubscription.findOne({
				rid: this._id
			}, {
				fields: {
					blocked: 1,
					blocker: 1
				}
			});
			if (subscription && (subscription.blocked || subscription.blocker)) {
				return true;
			}
		}
	},
	getPopupConfig() {
		const template = Template.instance();
		return {
			getInput() {
				return template.find('.js-input-message');
			}
		};
	},
	/* globals MsgTyping*/
	usersTyping() {
		const users = MsgTyping.get(this._id);
		if (users.length === 0) {
			return;
		}
		if (users.length === 1) {
			return {
				multi: false,
				selfTyping: MsgTyping.selfTyping.get(),
				users: users[0]
			};
		}
		let last = users.pop();
		if (users.length > 4) {
			last = t('others');
		}
		let usernames = users.join(', ');
		usernames = [usernames, last];
		return {
			multi: true,
			selfTyping: MsgTyping.selfTyping.get(),
			users: usernames.join(` ${ t('and') } `)
		};
	},
	groupAttachHidden() {
		if (RocketChat.settings.get('Message_Attachments_GroupAttach')) {
			return 'hidden';
		}
	},
	fileUploadEnabled() {
		return RocketChat.settings.get('FileUpload_Enabled');
	},
	fileUploadAllowedMediaTypes() {
		return RocketChat.settings.get('FileUpload_MediaTypeWhiteList');
	},
	showFileUpload() {
		let roomData;
		if (RocketChat.settings.get('FileUpload_Enabled')) {
			roomData = Session.get(`roomData${ this._id }`);
			if (roomData && roomData.t === 'd') {
				return RocketChat.settings.get('FileUpload_Enabled_Direct');
			} else {
				return true;
			}
		} else {
			return RocketChat.settings.get('FileUpload_Enabled');
		}
	},
	showMic() {
		return Template.instance().showMicButton.get();
	},
	showVRec() {
		return Template.instance().showVideoRec.get();
	},
	showSend() {
		if (!Template.instance().isMessageFieldEmpty.get()) {
			return 'show-send';
		}
	},
	showLocation() {
		return RocketChat.Geolocation.get() !== false;
	},
	notSubscribedTpl() {
		return RocketChat.roomTypes.getNotSubscribedTpl(this._id);
	},
	showSandstorm() {
		return Meteor.settings['public'].sandstorm && !Meteor.isCordova;
	},

	anonymousRead() {
		return (Meteor.userId() == null) && RocketChat.settings.get('Accounts_AllowAnonymousRead') === true;
	},
	anonymousWrite() {
		return (Meteor.userId() == null) && RocketChat.settings.get('Accounts_AllowAnonymousRead') === true && RocketChat.settings.get('Accounts_AllowAnonymousWrite') === true;
	}
});

function firefoxPasteUpload(fn) {
	const user = navigator.userAgent.match(/Firefox\/(\d+)\.\d/);
	if (!user || user[1] > 49) {
		return fn;
	}
	return function(event, instance) {
		if ((event.originalEvent.ctrlKey || event.originalEvent.metaKey) && (event.keyCode === 86)) {
			const textarea = instance.find('textarea');
			const {selectionStart, selectionEnd} = textarea;
			const contentEditableDiv = instance.find('#msg_contenteditable');
			contentEditableDiv.focus();
			Meteor.setTimeout(function() {
				const pastedImg = contentEditableDiv.querySelector('img');
				const textareaContent = textarea.value;
				const startContent = textareaContent.substring(0, selectionStart);
				const endContent = textareaContent.substring(selectionEnd);
				const restoreSelection = function(pastedText) {
					textarea.value = startContent + pastedText + endContent;
					textarea.selectionStart = selectionStart + pastedText.length;
					return textarea.selectionEnd = textarea.selectionStart;
				};
				if (pastedImg) {
					contentEditableDiv.innerHTML = '';
				}
				textarea.focus;
				if (!pastedImg || contentEditableDiv.innerHTML.length > 0) {
					return [].slice.call(contentEditableDiv.querySelectorAll('br')).forEach(function(el) {
						contentEditableDiv.replaceChild(new Text('\n'), el);
						return restoreSelection(contentEditableDiv.innerText);
					});
				}
				const imageSrc = pastedImg.getAttribute('src');
				if (imageSrc.match(/^data:image/)) {
					return fetch(imageSrc).then(function(img) {
						return img.blob();
					}).then(function(blob) {
						return fileUpload([
							{
								file: blob,
								name: 'Clipboard'
							}
						]);
					});
				}
			}, 150);
		}
		return fn && fn.apply(this, arguments);
	};
}

Template.messageBox.events({
	'click .join'(event) {
		event.stopPropagation();
		event.preventDefault();
		Meteor.call('joinRoom', this._id, Template.instance().$('[name=joinCode]').val(), (err) => {
			if (err != null) {
				toastr.error(t(err.reason));
			}
			if (RocketChat.authz.hasAllPermission('preview-c-room') === false && RoomHistoryManager.getRoom(this._id).loaded === 0) {
				RoomManager.getOpenedRoomByRid(this._id).streamActive = false;
				RoomManager.getOpenedRoomByRid(this._id).ready = false;
				RoomHistoryManager.getRoom(this._id).loaded = null;
				RoomManager.computation.invalidate();
			}
		});
	},
<<<<<<< HEAD
	'focus .js-input-message'(event, instance) {
=======

	'click .register'(event) {
		event.stopPropagation();
		event.preventDefault();
		return Session.set('forceLogin', true);
	},
	'click .register-anonymous'(event) {
		event.stopPropagation();
		event.preventDefault();
		return Meteor.call('registerUser', {}, function(error, loginData) {
			if (loginData && loginData.token) {
				return Meteor.loginWithToken(loginData.token);
			}
		});
	},
	'focus .input-message'(event, instance) {
>>>>>>> 5da27633
		KonchatNotification.removeRoomNotification(this._id);
		chatMessages[this._id].input = instance.find('.js-input-message');
	},
	'click .send-button'(event, instance) {
		const input = instance.find('.js-input-message');
		chatMessages[this._id].send(this._id, input, () => {
			// fixes https://github.com/RocketChat/Rocket.Chat/issues/3037
			// at this point, the input is cleared and ready for autogrow
			input.updateAutogrow();
			return instance.isMessageFieldEmpty.set(chatMessages[this._id].isEmpty());
		});
		return input.focus();
	},
	'keyup .js-input-message'(event, instance) {
		chatMessages[this._id].keyup(this._id, event, instance);
		return instance.isMessageFieldEmpty.set(chatMessages[this._id].isEmpty());
	},
	'paste .js-input-message'(e, instance) {
		Meteor.setTimeout(function() {
			const input = instance.find('.js-input-message');
			return typeof input.updateAutogrow === 'function' && input.updateAutogrow();
		}, 50);
		if (e.originalEvent.clipboardData == null) {
			return;
		}
		const items = [...e.originalEvent.clipboardData.items];
		const files = items.map(item => {
			if (item.kind === 'file' && item.type.indexOf('image/') !== -1) {
				e.preventDefault();
				return {
					file: item.getAsFile(),
					name: `Clipboard - ${ moment().format(RocketChat.settings.get('Message_TimeAndDateFormat')) }`
				};
			}
		}).filter(e => e);
		if (files.length) {
			return fileUpload(files);
		} else {
			return instance.isMessageFieldEmpty.set(false);
		}
	},
	'keydown .js-input-message': firefoxPasteUpload(function(event) {
		return chatMessages[this._id].keydown(this._id, event, Template.instance());
	}),
	'input .js-input-message'(event) {
		return chatMessages[this._id].valueChanged(this._id, event, Template.instance());
	},
	'propertychange .js-input-message'(event) {
		if (event.originalEvent.propertyName === 'value') {
			return chatMessages[this._id].valueChanged(this._id, event, Template.instance());
		}
	},
	'click .editing-commands-cancel > button'() {
		return chatMessages[this._id].clearEditing();
	},
	'click .editing-commands-save > button'() {
		return chatMessages[this._id].send(this._id, chatMessages[this._id].input);
	},
	'change .message-form input[type=file]'(event) {
		const e = event.originalEvent || event;
		let files = e.target.files;
		if (!files || files.length === 0) {
			files = (e.dataTransfer && e.dataTransfer.files) || [];
		}
		const filesToUpload = [...files].map(file => {
			// `file.type = mime.lookup(file.name)` does not work.
			Object.defineProperty(file, 'type', {
				value: mime.lookup(file.name)
			});
			return {
				file,
				name: file.name
			};
		});
		return fileUpload(filesToUpload);
	},
	'click .message-buttons.share'(e, t) {
		t.$('.share-items').toggleClass('hidden');
		return t.$('.message-buttons.share').toggleClass('active');
	},
	'click .message-form .message-buttons.location-button'() {
		const roomId = this._id;
		const position = RocketChat.Geolocation.get();
		const latitude = position.coords.latitude;
		const longitude = position.coords.longitude;
		const text = `<div class="location-preview">\n	<img style="height: 250px; width: 250px;" src="https://maps.googleapis.com/maps/api/staticmap?zoom=14&size=250x250&markers=color:gray%7Clabel:%7C${ latitude },${ longitude }&key=${ RocketChat.settings.get('MapView_GMapsAPIKey') }" />\n</div>`;
		return swal({
			title: t('Share_Location_Title'),
			text,
			showCancelButton: true,
			closeOnConfirm: true,
			closeOnCancel: true,
			html: true
		}, function(isConfirm) {
			if (isConfirm !== true) {
				return;
			}
			return Meteor.call('sendMessage', {
				_id: Random.id(),
				rid: roomId,
				msg: '',
				location: {
					type: 'Point',
					coordinates: [longitude, latitude]
				}
			});
		});
	},
	'click .message-form .mic'(e, t) {
		return AudioRecorder.start(function() {
			t.$('.stop-mic').removeClass('hidden');
			return t.$('.mic').addClass('hidden');
		});
	},
	'click .message-form .video-button'(e) {
		return VRecDialog.opened ? VRecDialog.close() : VRecDialog.open(e.currentTarget);
	},
	'click .message-form .stop-mic'(e, t) {
		AudioRecorder.stop(function(blob) {
			return fileUpload([
				{
					file: blob,
					type: 'audio',
					name: `${ TAPi18n.__('Audio record') }.wav`
				}
			]);
		});
		t.$('.stop-mic').addClass('hidden');
		return t.$('.mic').removeClass('hidden');
	},
	'click .sandstorm-offer'() {
		const roomId = this._id;
		return RocketChat.Sandstorm.request('uiView', (err, data) => {
			if (err || !data.token) {
				console.error(err);
				return;
			}
			return Meteor.call('sandstormClaimRequest', data.token, data.descriptor, function(err, viewInfo) {
				if (err) {
					console.error(err);
					return;
				}
				Meteor.call('sendMessage', {
					_id: Random.id(),
					rid: roomId,
					msg: '',
					urls: [
						{
							url: 'grain://sandstorm',
							sandstormViewInfo: viewInfo
						}
					]
				});
			});
		});
	}
});

Template.messageBox.onRendered(function() {
	this.$('.js-input-message').autogrow({
		animate: true,
		onInitialize: true
	}).on('autogrow', () => {
		this.data && this.data.onResize && this.data.onResize();
	});
});

Template.messageBox.onCreated(function() {
	this.isMessageFieldEmpty = new ReactiveVar(true);
	this.showMicButton = new ReactiveVar(false);
	this.showVideoRec = new ReactiveVar(false);
	return this.autorun(() => {
		const videoRegex = /video\/webm|video\/\*/i;
		const videoEnabled = !RocketChat.settings.get('FileUpload_MediaTypeWhiteList') || RocketChat.settings.get('FileUpload_MediaTypeWhiteList').match(videoRegex);
		if (RocketChat.settings.get('Message_VideoRecorderEnabled') && ((navigator.getUserMedia != null) || (navigator.webkitGetUserMedia != null)) && videoEnabled && RocketChat.settings.get('FileUpload_Enabled')) {
			this.showVideoRec.set(true);
		} else {
			this.showVideoRec.set(false);
		}
		const wavRegex = /audio\/wav|audio\/\*/i;
		const wavEnabled = !RocketChat.settings.get('FileUpload_MediaTypeWhiteList') || RocketChat.settings.get('FileUpload_MediaTypeWhiteList').match(wavRegex);
		if (RocketChat.settings.get('Message_AudioRecorderEnabled') && ((navigator.getUserMedia != null) || (navigator.webkitGetUserMedia != null)) && wavEnabled && RocketChat.settings.get('FileUpload_Enabled')) {
			return this.showMicButton.set(true);
		} else {
			return this.showMicButton.set(false);
		}
	});
});

Meteor.startup(function() {
	RocketChat.Geolocation = new ReactiveVar(false);
	return Tracker.autorun(function() {
		const MapView_GMapsAPIKey = RocketChat.settings.get('MapView_GMapsAPIKey');
		if (RocketChat.settings.get('MapView_Enabled') === true && MapView_GMapsAPIKey && MapView_GMapsAPIKey.length && navigator.geolocation && navigator.geolocation.getCurrentPosition) {
			const success = (position) => {
				return RocketChat.Geolocation.set(position);
			};
			const error = (error) => {
				console.log('Error getting your geolocation', error);
				return RocketChat.Geolocation.set(false);
			};
			const options = {
				enableHighAccuracy: true,
				maximumAge: 0,
				timeout: 10000
			};
			return navigator.geolocation.watchPosition(success, error, options);
		} else {
			return RocketChat.Geolocation.set(false);
		}
	});
});<|MERGE_RESOLUTION|>--- conflicted
+++ resolved
@@ -255,9 +255,6 @@
 			}
 		});
 	},
-<<<<<<< HEAD
-	'focus .js-input-message'(event, instance) {
-=======
 
 	'click .register'(event) {
 		event.stopPropagation();
@@ -273,8 +270,7 @@
 			}
 		});
 	},
-	'focus .input-message'(event, instance) {
->>>>>>> 5da27633
+	'focus .js-input-message'(event, instance) {
 		KonchatNotification.removeRoomNotification(this._id);
 		chatMessages[this._id].input = instance.find('.js-input-message');
 	},
