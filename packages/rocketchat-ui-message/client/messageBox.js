--- conflicted
+++ resolved
@@ -15,11 +15,6 @@
 	chatMessages,
 } from 'meteor/rocketchat:ui';
 import { t } from 'meteor/rocketchat:utils';
-<<<<<<< HEAD
-import { Katex } from 'meteor/rocketchat:katex';
-import toastr from 'toastr';
-=======
->>>>>>> 7f60daf7
 import moment from 'moment';
 import './messageBoxReplyPreview';
 import './messageBoxTyping';
@@ -27,83 +22,7 @@
 import './messageBoxNotSubscribed';
 import './messageBox.html';
 
-
-<<<<<<< HEAD
-function katexSyntax() {
-	if (Katex.katex_enabled()) {
-		if (Katex.dollar_syntax_enabled()) {
-			return '$$KaTeX$$';
-		}
-		if (Katex.parenthesis_syntax_enabled()) {
-			return '\\[KaTeX\\]';
-		}
-	}
-	return false;
-}
-
-function applyMd(e, t) {
-	if (e.currentTarget.dataset.link) {
-		return false;
-	}
-
-	e.preventDefault();
-	const box = t.find('.js-input-message');
-	const { selectionEnd = box.value.length, selectionStart = 0 } = box;
-	const initText = box.value.slice(0, selectionStart);
-	const selectedText = box.value.slice(selectionStart, selectionEnd);
-	const finalText = box.value.slice(selectionEnd, box.value.length);
-
-	const [btn] = t.findAll(`.js-md[aria-label=${ this.label }]`);
-	if (btn) {
-		btn.classList.add('active');
-		setTimeout(function() {
-			btn.classList.remove('active');
-		}, 100);
-	}
-	box.focus();
-
-	// removes markdown if selected text in inside the same clicked markdown
-	const startPattern = this.pattern.substr(0, this.pattern.indexOf('{{text}}'));
-	const startPatternFound = [...startPattern].reverse().every((char, index) => box.value.substr(selectionStart - index - 1, 1) === char);
-
-	if (startPatternFound) {
-		const endPattern = this.pattern.substr(this.pattern.indexOf('{{text}}') + '{{text}}'.length);
-		const endPatternFound = [...endPattern].every((char, index) => box.value.substr(selectionEnd + index, 1) === char);
-
-		if (endPatternFound) {
-			box.selectionStart = selectionStart - startPattern.length;
-			box.selectionEnd = selectionEnd + endPattern.length;
-
-			if (!document.execCommand || !document.execCommand('insertText', false, selectedText)) {
-				box.value = initText.substr(0, initText.length - startPattern.length) + selectedText + finalText.substr(endPattern.length);
-			}
-
-			box.selectionStart = selectionStart - startPattern.length;
-			box.selectionEnd = box.selectionStart + selectedText.length;
-			$(box).change();
-			return;
-		}
-	}
-
-	/*
-		get text
-		apply pattern
-		restore selection
-	*/
-	if (!document.execCommand || !document.execCommand('insertText', false, this.pattern.replace('{{text}}', selectedText))) {
-		box.value = initText + this.pattern.replace('{{text}}', selectedText) + finalText;
-	}
-
-	box.selectionStart = selectionStart + this.pattern.indexOf('{{text}}');
-	box.selectionEnd = box.selectionStart + selectedText.length;
-	$(box).change();
-}
-
-
-const markdownButtons = [
-=======
 const formattingButtons = [
->>>>>>> 7f60daf7
 	{
 		label: 'bold',
 		icon: 'bold',
@@ -163,11 +82,7 @@
 			}
 		},
 		link: 'https://khan.github.io/KaTeX/function-support.html',
-<<<<<<< HEAD
-		condition: () => Katex.katex_enabled(),
-=======
 		condition: () => katex.isEnabled(),
->>>>>>> 7f60daf7
 	},
 ];
 
