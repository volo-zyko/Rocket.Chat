/* globals fileUpload KonchatNotification chatMessages */
import toastr from 'toastr';
import moment from 'moment';

function katexSyntax() {
	if (RocketChat.katex.katex_enabled()) {
		if (RocketChat.katex.dollar_syntax_enabled()) {
			return '$$KaTeX$$';
		}
		if (RocketChat.katex.parenthesis_syntax_enabled()) {
			return '\\[KaTeX\\]';
		}
	}
	return false;
}

function applyMd(e, t) {
	if (e.currentTarget.dataset.link) {
		return false;
	}

	e.preventDefault();
	const box = t.find('.js-input-message');
	const {selectionEnd = box.value.length, selectionStart = 0} = box;
	const initText = box.value.slice(0, selectionStart);
	const selectedText = box.value.slice(selectionStart, selectionEnd);
	const finalText = box.value.slice(selectionEnd, box.value.length);

	const [btn] = t.findAll(`.js-md[aria-label=${ this.label }]`);
	if (btn) {
		btn.classList.add('active');
		setTimeout(function() {
			btn.classList.remove('active');
		}, 100);
	}
	box.focus();

	// removes markdown if selected text in inside the same clicked markdown
	const startPattern = this.pattern.substr(0, this.pattern.indexOf('{{text}}'));
	const startPatternFound = [...startPattern].reverse().every((char, index) => {
		return box.value.substr(selectionStart - index - 1, 1) === char;
	});

	if (startPatternFound) {
		const endPattern = this.pattern.substr(this.pattern.indexOf('{{text}}') + '{{text}}'.length);
		const endPatternFound = [...endPattern].every((char, index) => {
			return box.value.substr(selectionEnd + index, 1) === char;
		});

		if (endPatternFound) {
			box.selectionStart = selectionStart - startPattern.length;
			box.selectionEnd = selectionEnd + endPattern.length;

			if (document.execCommand) {
				document.execCommand('insertText', false, selectedText);
			} else {
				box.value = initText.substr(0, initText.length - startPattern.length) + selectedText + finalText.substr(endPattern.length);
			}
			box.selectionStart = selectionStart - startPattern.length;
			box.selectionEnd = box.selectionStart + selectedText.length;
			$(box).change();
			return;
		}
	}

	/*
		get text
		apply pattern
		restore selection
	*/
	if (document.execCommand) {
		document.execCommand('insertText', false, this.pattern.replace('{{text}}', selectedText));
	} else {
		box.value = initText + this.pattern.replace('{{text}}', selectedText) + finalText;
	}
	box.selectionStart = selectionStart + this.pattern.indexOf('{{text}}');
	box.selectionEnd = box.selectionStart + selectedText.length;
	$(box).change();
}


const markdownButtons = [
	{
		label: 'bold',
		icon: 'bold',
		pattern: '*{{text}}*',
		command: 'b',
		condition: () => RocketChat.Markdown
	},
	{
		label: 'italic',
		icon: 'italic',
		pattern: '_{{text}}_',
		command: 'i',
		condition: () => RocketChat.Markdown
	},
	{
		label: 'strike',
		icon: 'strike',
		pattern: '~{{text}}~',
		condition: () => RocketChat.Markdown
	},
	{
		label: 'inline_code',
		icon: 'code',
		pattern: '`{{text}}`',
		condition: () => RocketChat.Markdown
	},
	{
		label: 'multi_line',
		icon: 'multi-line',
		pattern: '```\n{{text}}\n``` ',
		condition: () => RocketChat.MarkdownCode
	},
	{
		label: katexSyntax,
		link: 'https://github.com/Khan/KaTeX/wiki/Function-Support-in-KaTeX',
		condition: () => RocketChat.katex
	}
];

Template.messageBox.helpers({
	columns() {
		const groups = RocketChat.messageBox.actions.get();
		const sorted = Object.keys(groups).sort((a, b) => groups[b].length - groups[a].length);
		const totalColumn = sorted.reduce((total, key) => total + groups[key].length, 0);
		const totalPerColumn = Math.ceil(totalColumn / 2);
		const columns = [];

		let counter = 0;
		let index = 0;
		sorted.forEach(key => {
			const actions = groups[key];
			columns[index] = columns[index] || [];
			counter += actions.length;
			columns[index].push({name: key, actions});

			if (counter > totalPerColumn) {
				counter = 0;
				index++;
			}
		});

		return columns;
	},
	mdButtons() {
		return markdownButtons.filter(button => !button.condition || button.condition());
	},
	roomName() {
		const roomData = Session.get(`roomData${ this._id }`);
		if (!roomData) {
			return '';
		}
		if (roomData.t === 'd') {
			const chat = ChatSubscription.findOne({
				rid: this._id
			}, {
				fields: {
					name: 1
				}
			});
			return chat && chat.name;
		} else {
			return roomData.name;
		}
	},
<<<<<<< HEAD
	showMarkdown() {
		return RocketChat.Markdown;
	},
	markdownParser(parser) {
		return RocketChat.Markdown && parser === RocketChat.settings.get('Markdown_Parser');
	},
	showKatex() {
		return RocketChat.katex;
	},
	katexSyntax() {
		return katexSyntax();
	},
	showFormattingTips() {
		return RocketChat.settings.get('Message_ShowFormattingTips') && (RocketChat.Markdown || katexSyntax());
=======
	showFormattingTips() {
		return RocketChat.settings.get('Message_ShowFormattingTips');
>>>>>>> 2b79fa1b
	},
	canJoin() {
		return Meteor.userId() && RocketChat.roomTypes.verifyShowJoinLink(this._id);
	},
	joinCodeRequired() {
		const code = Session.get(`roomData${ this._id }`);
		return code && code.joinCodeRequired;
	},
	subscribed() {
		return RocketChat.roomTypes.verifyCanSendMessage(this._id);
	},
	allowedToSend() {
		if (RocketChat.roomTypes.readOnly(this._id, Meteor.user())) {
			return false;
		}
		if (RocketChat.roomTypes.archived(this._id)) {
			return false;
		}
		const roomData = Session.get(`roomData${ this._id }`);
		if (roomData && roomData.t === 'd') {
			const subscription = ChatSubscription.findOne({
				rid: this._id
			}, {
				fields: {
					archived: 1,
					blocked: 1,
					blocker: 1
				}
			});
			if (subscription && (subscription.archived || subscription.blocked || subscription.blocker)) {
				return false;
			}
		}
		return true;
	},
	isBlockedOrBlocker() {
		const roomData = Session.get(`roomData${ this._id }`);
		if (roomData && roomData.t === 'd') {
			const subscription = ChatSubscription.findOne({
				rid: this._id
			}, {
				fields: {
					blocked: 1,
					blocker: 1
				}
			});
			if (subscription && (subscription.blocked || subscription.blocker)) {
				return true;
			}
		}
	},
	getPopupConfig() {
		const template = Template.instance();
		return {
			getInput() {
				return template.find('.js-input-message');
			}
		};
	},
	/* globals MsgTyping*/
	usersTyping() {
		const users = MsgTyping.get(this._id);
		if (users.length === 0) {
			return;
		}
		if (users.length === 1) {
			return {
				multi: false,
				selfTyping: MsgTyping.selfTyping.get(),
				users: users[0]
			};
		}
		let last = users.pop();
		if (users.length > 4) {
			last = t('others');
		}
		let usernames = users.join(', ');
		usernames = [usernames, last];
		return {
			multi: true,
			selfTyping: MsgTyping.selfTyping.get(),
			users: usernames.join(` ${ t('and') } `)
		};
	},
	groupAttachHidden() {
		if (RocketChat.settings.get('Message_Attachments_GroupAttach')) {
			return 'hidden';
		}
	},
	notSubscribedTpl() {
		return RocketChat.roomTypes.getNotSubscribedTpl(this._id);
	},
	anonymousRead() {
		return (Meteor.userId() == null) && RocketChat.settings.get('Accounts_AllowAnonymousRead') === true;
	},
	anonymousWrite() {
		return (Meteor.userId() == null) && RocketChat.settings.get('Accounts_AllowAnonymousRead') === true && RocketChat.settings.get('Accounts_AllowAnonymousWrite') === true;
	},
	sendIcon() {
		return Template.instance().sendIcon.get();
	}
});

function firefoxPasteUpload(fn) {
	const user = navigator.userAgent.match(/Firefox\/(\d+)\.\d/);
	if (!user || user[1] > 49) {
		return fn;
	}
	return function(event, instance) {
		if ((event.originalEvent.ctrlKey || event.originalEvent.metaKey) && (event.keyCode === 86)) {
			const textarea = instance.find('textarea');
			const {selectionStart, selectionEnd} = textarea;
			const contentEditableDiv = instance.find('#msg_contenteditable');
			contentEditableDiv.focus();
			Meteor.setTimeout(function() {
				const pastedImg = contentEditableDiv.querySelector('img');
				const textareaContent = textarea.value;
				const startContent = textareaContent.substring(0, selectionStart);
				const endContent = textareaContent.substring(selectionEnd);
				const restoreSelection = function(pastedText) {
					textarea.value = startContent + pastedText + endContent;
					textarea.selectionStart = selectionStart + pastedText.length;
					return textarea.selectionEnd = textarea.selectionStart;
				};
				if (pastedImg) {
					contentEditableDiv.innerHTML = '';
				}
				textarea.focus;
				if (!pastedImg || contentEditableDiv.innerHTML.length > 0) {
					return [].slice.call(contentEditableDiv.querySelectorAll('br')).forEach(function(el) {
						contentEditableDiv.replaceChild(new Text('\n'), el);
						return restoreSelection(contentEditableDiv.innerText);
					});
				}
				const imageSrc = pastedImg.getAttribute('src');
				if (imageSrc.match(/^data:image/)) {
					return fetch(imageSrc).then(function(img) {
						return img.blob();
					}).then(function(blob) {
						return fileUpload([
							{
								file: blob,
								name: 'Clipboard'
							}
						]);
					});
				}
			}, 150);
		}
		return fn && fn.apply(this, arguments);
	};
}

Template.messageBox.events({
	'click .js-message-actions .rc-popover__item'(event, instance) {
		this.action.apply(this, [{rid: Template.parentData()._id, messageBox: instance.find('.rc-message-box'), element: $(event.target).parent('.rc-popover__item')[0], event}]);
	},
	'click .join'(event) {
		event.stopPropagation();
		event.preventDefault();
		Meteor.call('joinRoom', this._id, Template.instance().$('[name=joinCode]').val(), (err) => {
			if (err != null) {
				toastr.error(t(err.reason));
			}
			if (RocketChat.authz.hasAllPermission('preview-c-room') === false && RoomHistoryManager.getRoom(this._id).loaded === 0) {
				RoomManager.getOpenedRoomByRid(this._id).streamActive = false;
				RoomManager.getOpenedRoomByRid(this._id).ready = false;
				RoomHistoryManager.getRoom(this._id).loaded = null;
				RoomManager.computation.invalidate();
			}
		});
	},

	'click .register'(event) {
		event.stopPropagation();
		event.preventDefault();
		return Session.set('forceLogin', true);
	},
	'click .register-anonymous'(event) {
		event.stopPropagation();
		event.preventDefault();
		return Meteor.call('registerUser', {}, function(error, loginData) {
			if (loginData && loginData.token) {
				return Meteor.loginWithToken(loginData.token);
			}
		});
	},
	'focus .js-input-message'(event, instance) {
		KonchatNotification.removeRoomNotification(this._id);
		chatMessages[this._id].input = instance.find('.js-input-message');
	},
	'click .js-send'(event, instance) {
		const input = instance.find('.js-input-message');
		chatMessages[this._id].send(this._id, input, () => {
			// fixes https://github.com/RocketChat/Rocket.Chat/issues/3037
			// at this point, the input is cleared and ready for autogrow
			input.updateAutogrow();
			return instance.isMessageFieldEmpty.set(chatMessages[this._id].isEmpty());
		});
		return input.focus();
	},
	'keyup .js-input-message'(event, instance) {
		chatMessages[this._id].keyup(this._id, event, instance);
		return instance.isMessageFieldEmpty.set(chatMessages[this._id].isEmpty());
	},
	'paste .js-input-message'(e, instance) {
		Meteor.setTimeout(function() {
			const input = instance.find('.js-input-message');
			return typeof input.updateAutogrow === 'function' && input.updateAutogrow();
		}, 50);
		if (e.originalEvent.clipboardData == null) {
			return;
		}
		const items = [...e.originalEvent.clipboardData.items];
		const files = items.map(item => {
			if (item.kind === 'file' && item.type.indexOf('image/') !== -1) {
				e.preventDefault();
				return {
					file: item.getAsFile(),
					name: `Clipboard - ${ moment().format(RocketChat.settings.get('Message_TimeAndDateFormat')) }`
				};
			}
		}).filter(e => e);
		if (files.length) {
			return fileUpload(files);
		} else {
			return instance.isMessageFieldEmpty.set(false);
		}
	},
	'keydown .js-input-message': firefoxPasteUpload(function(event, t) {
		if ((navigator.platform.indexOf('Mac') !== -1 && event.metaKey) || (navigator.platform.indexOf('Mac') === -1 && event.ctrlKey)) {
			const action = markdownButtons.find(action => action.command === event.key.toLowerCase());
			if (action) {
				applyMd.apply(action, [event, t]);
			}
		}
		return chatMessages[this._id].keydown(this._id, event, Template.instance());
	}),
	'input .js-input-message'(event, instance) {
		instance.sendIcon.set(event.target.value !== '');
		return chatMessages[this._id].valueChanged(this._id, event, Template.instance());
	},
	'propertychange .js-input-message'(event) {
		if (event.originalEvent.propertyName === 'value') {
			return chatMessages[this._id].valueChanged(this._id, event, Template.instance());
		}
	},
	'click .editing-commands-cancel > button'() {
		return chatMessages[this._id].clearEditing();
	},
	'click .editing-commands-save > button'() {
		return chatMessages[this._id].send(this._id, chatMessages[this._id].input);
	},
	'click .js-md'(e, t) {
		applyMd.apply(this, [e, t]);
	}

});

Template.messageBox.onRendered(function() {
	chatMessages[RocketChat.openedRoom] = chatMessages[RocketChat.openedRoom] || new ChatMessages;
	chatMessages[RocketChat.openedRoom].input = this.$('.js-input-message').autogrow({
		animate: true,
		onInitialize: true
	}).on('autogrow', () => {
		this.data && this.data.onResize && this.data.onResize();
	}).focus()[0];
});

Template.messageBox.onCreated(function() {
	this.isMessageFieldEmpty = new ReactiveVar(true);
	this.sendIcon = new ReactiveVar(false);
});

Meteor.startup(function() {
	RocketChat.Geolocation = new ReactiveVar(false);
	Tracker.autorun(function() {
		const MapView_GMapsAPIKey = RocketChat.settings.get('MapView_GMapsAPIKey');
		if (RocketChat.settings.get('MapView_Enabled') === true && MapView_GMapsAPIKey && MapView_GMapsAPIKey.length && navigator.geolocation && navigator.geolocation.getCurrentPosition) {
			const success = (position) => {
				return RocketChat.Geolocation.set(position);
			};
			const error = (error) => {
				console.log('Error getting your geolocation', error);
				return RocketChat.Geolocation.set(false);
			};
			const options = {
				enableHighAccuracy: true,
				maximumAge: 0,
				timeout: 10000
			};
			return navigator.geolocation.watchPosition(success, error, options);
		} else {
			return RocketChat.Geolocation.set(false);
		}
	});
	RocketChat.callbacks.add('enter-room', function() {
		setTimeout(()=> {
			chatMessages[RocketChat.openedRoom].input.focus();
		}, 200);
	});
});<|MERGE_RESOLUTION|>--- conflicted
+++ resolved
@@ -85,7 +85,14 @@
 		icon: 'bold',
 		pattern: '*{{text}}*',
 		command: 'b',
-		condition: () => RocketChat.Markdown
+		condition: () => RocketChat.Markdown && RocketChat.settings.get('Markdown_Parser') === 'original'
+	},
+	{
+		label: 'bold',
+		icon: 'bold',
+		pattern: '**{{text}}**',
+		command: 'b',
+		condition: () => RocketChat.Markdown && RocketChat.settings.get('Markdown_Parser') === 'marked'
 	},
 	{
 		label: 'italic',
@@ -98,7 +105,13 @@
 		label: 'strike',
 		icon: 'strike',
 		pattern: '~{{text}}~',
-		condition: () => RocketChat.Markdown
+		condition: () => RocketChat.Markdown && RocketChat.settings.get('Markdown_Parser') === 'original'
+	},
+	{
+		label: 'strike',
+		icon: 'strike',
+		pattern: '~~{{text}}~~',
+		condition: () => RocketChat.Markdown && RocketChat.settings.get('Markdown_Parser') === 'marked'
 	},
 	{
 		label: 'inline_code',
@@ -110,7 +123,7 @@
 		label: 'multi_line',
 		icon: 'multi-line',
 		pattern: '```\n{{text}}\n``` ',
-		condition: () => RocketChat.MarkdownCode
+		condition: () => RocketChat.Markdown
 	},
 	{
 		label: katexSyntax,
@@ -164,25 +177,8 @@
 			return roomData.name;
 		}
 	},
-<<<<<<< HEAD
-	showMarkdown() {
-		return RocketChat.Markdown;
-	},
-	markdownParser(parser) {
-		return RocketChat.Markdown && parser === RocketChat.settings.get('Markdown_Parser');
-	},
-	showKatex() {
-		return RocketChat.katex;
-	},
-	katexSyntax() {
-		return katexSyntax();
-	},
-	showFormattingTips() {
-		return RocketChat.settings.get('Message_ShowFormattingTips') && (RocketChat.Markdown || katexSyntax());
-=======
 	showFormattingTips() {
 		return RocketChat.settings.get('Message_ShowFormattingTips');
->>>>>>> 2b79fa1b
 	},
 	canJoin() {
 		return Meteor.userId() && RocketChat.roomTypes.verifyShowJoinLink(this._id);
