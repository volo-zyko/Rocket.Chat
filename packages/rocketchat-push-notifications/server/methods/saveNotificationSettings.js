--- conflicted
+++ resolved
@@ -37,15 +37,6 @@
 						const userPref = RocketChat.getUserNotificationPreference(Meteor.userId(), 'email');
 						RocketChat.models.Subscriptions.updateEmailNotificationsById(subscription._id, userPref.origin === 'server' ? null : userPref);
 					} else {
-<<<<<<< HEAD
-						// Keep compatibility with old values
-						if (value === 'all') {
-							value = 'mentions';
-						} else if (value === 'disabled') {
-							value = 'nothing';
-						}
-=======
->>>>>>> ec69a183
 						RocketChat.models.Subscriptions.updateEmailNotificationsById(subscription._id, { value, origin: 'subscription' });
 					}
 				}
