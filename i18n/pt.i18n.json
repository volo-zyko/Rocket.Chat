--- conflicted
+++ resolved
@@ -152,11 +152,7 @@
   "Message" : "Mensagem",
   "Message_AllowDeleting" : "Permitir Exclusão de Mensagem",
   "Message_AllowEditing" : "Permitir Edição de Mensagem",
-<<<<<<< HEAD
-=======
   "Message_AllowEditing_BlockEditInMinutes" : "Bloquear edição de mensagens após (em minutos - 0 para desabilitar)",
-  "Message_AllowPinning" : "Permitir Fixar Mensagem",
->>>>>>> 70f5f79d
   "Message_deleting_not_allowed" : "Exclusão de mensagem não permitido",
   "Message_editing_not_allowed" : "Edição de mensagem não permitido",
   "Message_editing_blocked" : "Esta mensagem não pode mais ser editada",
