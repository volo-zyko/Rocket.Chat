{
  "Access_not_authorized" : "Access not authorized",
  "Access_online_demo" : "Access the online demo",
  "Access_Online_Demo" : "Access the Online Demo",
  "Accounts" : "Accounts",
  "Accounts_AllowedDomainsList" : "Allowed Domains List",
  "Accounts_AllowedDomainsList_Description" : "Comma-separated list of allowed domains",
  "Accounts_AllowPasswordChange" : "Allow Password Change",
  "Accounts_AllowUserAvatarChange" : "Allow User Avatar Change",
  "Accounts_AllowUsernameChange" : "Allow Username Change",
  "Accounts_AllowUserProfileChange" : "Allow User Profile Change",
  "Accounts_AvatarResize" : "Resize Avatars",
  "Accounts_AvatarSize" : "Avatar Size",
  "Accounts_AvatarStorePath" : "Avatar Storage Path",
  "Accounts_AvatarStoreType" : "Avatar Storage Type",
  "Accounts_denyUnverifiedEmail" : "Deny unverified e-mail",
  "Accounts_EmailVerification" : "E-mail Verification",
  "Accounts_Enrollment_Email" : "Enrollment E-mail",
  "Accounts_Enrollment_Email_Description" : "You may use [name], [fname], [lname] for the user's full name, first name or last name, respectively.<br />You may use [email] for the user's e-mail.",
  "Accounts_ManuallyApproveNewUsers" : "Manually Approve New Users",
  "Accounts_OAuth_Custom_Authorize_Path" : "Authorize Path",
  "Accounts_OAuth_Custom_Button_Color" : "Button Color",
  "Accounts_OAuth_Custom_Button_Label_Color" : "Button Text Color",
  "Accounts_OAuth_Custom_Button_Label_Text" : "Button Text",
  "Accounts_OAuth_Custom_Enable" : "Enable",
  "Accounts_OAuth_Custom_id" : "Id",
  "Accounts_OAuth_Custom_Identity_Path" : "Identity Path",
  "Accounts_OAuth_Custom_Secret" : "Secret",
  "Accounts_OAuth_Custom_Token_Path" : "Token Path",
  "Accounts_OAuth_Custom_URL" : "URL",
  "Accounts_OAuth_Facebook" : "Facebook Login",
  "Accounts_OAuth_Facebook_id" : "Facebook App Id",
  "Accounts_OAuth_Facebook_secret" : "Facebook Secret",
  "Accounts_OAuth_Github" : "OAuth Enabled",
  "Accounts_OAuth_Github_id" : "Client Id",
  "Accounts_OAuth_Github_secret" : "Client Secret",
  "Accounts_OAuth_Gitlab" : "OAuth Enabled",
  "Accounts_OAuth_Gitlab_id" : "Gitlab Id",
  "Accounts_OAuth_Gitlab_secret" : "Client Secret",
  "Accounts_OAuth_Google" : "Google Login",
  "Accounts_OAuth_Google_id" : "Google Id",
  "Accounts_OAuth_Google_secret" : "Google Secret",
  "Accounts_OAuth_Linkedin" : "LinkedIn Login",
  "Accounts_OAuth_Linkedin_id" : "LinkedIn Id",
  "Accounts_OAuth_Linkedin_secret" : "LinkedIn Secret",
  "Accounts_OAuth_Meteor" : "Meteor Login",
  "Accounts_OAuth_Meteor_id" : "Meteor Id",
  "Accounts_OAuth_Meteor_secret" : "Meteor Secret",
  "Accounts_OAuth_Twitter" : "Twitter Login",
  "Accounts_OAuth_Twitter_id" : "Twitter Id",
  "Accounts_OAuth_Twitter_secret" : "Twitter Secret",
  "Accounts_PasswordReset" : "Password Reset",
  "Accounts_Registration_AuthenticationServices_Enabled" : "Registration with Authentication Services",
  "Accounts_RegistrationForm" : "Registration Form",
  "Accounts_RegistrationForm_Disabled" : "Disabled",
  "Accounts_RegistrationForm_LinkReplacementText" : "Registration Form Link Replacement Text",
  "Accounts_RegistrationForm_Public" : "Public",
  "Accounts_RegistrationForm_Secret_URL" : "Secret URL",
  "Accounts_RegistrationForm_SecretURL" : "Registration Form Secret URL",
  "Accounts_RegistrationForm_SecretURL_Description" : "You must provide a random string that will be added to your registration URL. Example: https://demo.rocket.chat/register/[secret_hash]",
  "Accounts_RegistrationRequired" : "Registration Required",
  "Accounts_RequireNameForSignUp" : "Require Name For Signup",
  "Activate" : "Activate",
  "Add_custom_oauth" : "Add custom oauth",
  "Add_Members" : "Add Members",
  "Add_users" : "Add users",
  "Administration" : "Administration",
  "All_channels" : "All channels",
  "Allow_Invalid_SelfSigned_Certs" : "Allow Invalid Self-Signed Certs",
  "Allow_Invalid_SelfSigned_Certs_Description" : "Allow invalid and self-signed SSL certificate's for link validation and previews.",
  "and" : "and",
  "API" : "API",
  "API_Analytics" : "Analytics",
  "API_Embed" : "Embed",
  "API_EmbedDisabledFor" : "Disable Embed for Users",
  "API_EmbedDisabledFor_Description" : "Comma-separated list of usernames",
  "are_also_typing" : "are also typing",
  "are_typing" : "are typing",
  "Are_you_sure" : "Are you sure?",
  "Auto_Load_Images" : "Auto Load Images",
  "Avatar_changed_successfully" : "Avatar changed successfully",
  "Avatar_url_invalid_or_error" : "The url provided is invalid or not accessible. Please try again, but with a different url.",
  "away" : "away",
  "Away" : "Away",
  "away_female" : "away",
  "Away_female" : "Away",
  "away_male" : "away",
  "Away_male" : "Away",
  "Back_to_login" : "Back to login",
  "bold" : "bold",
  "busy" : "busy",
  "Busy" : "Busy",
  "busy_female" : "busy",
  "Busy_female" : "Busy",
  "busy_male" : "busy",
  "Busy_male" : "Busy",
  "Cancel" : "Cancel",
  "CDN_PREFIX" : "CDN Prefix",
  "Certificates_and_Keys" : "Certificates and Keys",
  "Change_avatar" : "Change avatar",
  "Channels" : "Channels",
  "Channels_list" : "List of public channels",
  "Chat_Rooms" : "Chat Rooms",
  "Clear_all_unreads_question" : "Clear all unreads?",
  "close" : "close",
  "coming_soon" : "coming soon",
  "Commands" : "Commands",
  "Compact_View" : "Compact View",
  "Confirm_password" : "Confirm your password",
  "Contact" : "Contact",
  "Conversation" : "Conversation",
  "Convert_Ascii_Emojis" : "Convert ASCII to Emoji",
  "Create_new" : "Create new",
  "Create_new_direct_message_room" : "Create a new direct message room",
  "Create_new_private_group" : "Create a new private group",
  "Create_new_public_channel" : "Create a new public channel",
  "Created_at" : "Created at",
  "Custom_oauth_helper" : "When setting up your OAuth Provider, you'll have to inform a Callback URL. Use <pre>%s</pre> .",
  "Custom_oauth_unique_name" : "Custom oauth unique name",
  "days" : "days",
  "Deactivate" : "Deactivate",
  "Delete_Room_Warning" : "Deleting a room will delete all messages posted within the room. This cannot be undone.",
  "Delete_User_Warning" : "Deleting a user will delete all messages from that user as well. This cannot be undone.",
  "Deleted" : "Deleted!",
  "Desktop_Notifications" : "Desktop Notifications",
  "Desktop_Notifications_Disabled" : "Desktop Notifications are Disabled. Change your browser preferences if you need Notifications enabled.",
  "Desktop_Notifications_Enabled" : "Desktop Notifications are Enabled",
  "Direct_Messages" : "Direct Messages",
  "Disable_Favorite_Rooms" : "Disable Favorites",
  "Disable_New_Message_Notification" : "Disable New Message Notification",
  "Disable_New_Room_Notification" : "Disable New Room Notification",
  "Drop_to_upload_file" : "Drop to upload file",
  "Duplicate_channel_name" : "A Channel with name '%s' exists",
  "Duplicate_private_group_name" : "A Private Group with name '%s' exists",
  "E-mail" : "E-mail",
  "edited" : "edited",
  "Email_already_exists" : "Email already exists",
  "Email_or_username" : "Email or username",
  "Email_verified" : "Email verified",
  "Emoji" : "Emoji",
  "Enable_Desktop_Notifications" : "Enable Desktop Notifications",
  "Enter_info" : "Enter your information",
  "Enter_to" : "Enter to",
  "Error" : "Error",
  "Error_changing_password" : "Error changing password",
  "Error_too_many_requests" : "Error, too many requests. Please slow down. You must wait %s seconds before trying again",
  "Esc_to" : "Esc to",
  "False" : "False",
  "Favorites" : "Favorites",
  "FileUpload" : "File Upload",
  "FileUpload_Enabled" : "File Uploads Enabled",
  "FileUpload_MaxFileSize" : "Maximum File Upload Size (in bytes)",
  "FileUpload_MediaTypeWhiteList" : "Accepted Media Types",
  "FileUpload_MediaType_NotAccepted" : "Media Types Not Accepted",
  "FileUpload_MediaTypeWhiteListDescription" : "Comma-separated list of media types",
  "Follow_social_profiles" : "Follow our social profiles, fork us on github and share your thoughts about the rocket.chat app on our trello board.",
  "Forgot_password" : "Forgot your password",
  "Fork_it_on_github" : "Fork it on github",
  "From_Email" : "From Email",
  "General" : "General",
  "Get_to_know_the_team" : "Get to know the Rocket.Team",
  "github_no_public_email" : "You don't have any email as public email in your GitHub account",
  "Give_a_unique_name_for_the_custom_oauth" : "Give a unique name for the custom oauth",
  "Has_more" : "Has more",
  "Have_your_own_chat" : "Have your own web chat. Developed with Meteor.com, the Rocket.Chat is a great solution for developers looking forward to build and evolve their own chat platform.",
  "Hide_room" : "Hide room",
  "History" : "History",
  "hours" : "hours",
  "Incorrect_Password" : "Incorrect Password",
  "inline_code" : "inline_code",
  "Install_FxOs" : "Install Rocket.Chat on your Firefox",
  "Install_FxOs_done" : "Great! You can now use Rocket.Chat via the icon on your homescreen. Have fun with Rocket.Chat!",
  "Install_FxOs_error" : "Sorry, that did not work as intended! The following error appeared:",
  "Install_FxOs_follow_instructions" : "Please confirm the app installation on your device (press \"Install\" when prompted).",
  "Invalid_asset" : "Invalid asset",
  "Invalid_confirm_pass" : "The password confirmation does not match password",
  "Invalid_email" : "The e-mail entered is invalid",
  "Invalid_file_height" : "Invalid file height",
  "Invalid_file_type" : "Invalid file type",
  "Invalid_file_width" : "Invalid file width",
  "Invalid_name" : "The name must not be empty",
  "Invalid_pass" : "The password must not be empty",
  "Invalid_room_name" : "<strong>%s</strong> is not a valid room name,<br/> use only letters, numbers and dashes",
<<<<<<< HEAD
  "Invalid_room_type" : "<strong>%s</strong> is not a valid room type.",
=======
  "Invalid_Secret_URL" : "Invalid Secret URL",
  "Invalid_secret_URL_message" : "The URL provided is invalid.",
>>>>>>> bb7eac53
  "invisible" : "invisible",
  "Invisible" : "Invisible",
  "Invitation_HTML" : "Invitation HTML",
  "Invitation_Subject" : "Invitation Subject",
  "Invite_Users" : "Invite Users",
  "is_also_typing" : "is also typing",
  "is_also_typing_female" : "is also typing",
  "is_also_typing_male" : "is also typing",
  "is_typing" : "is typing",
  "is_typing_female" : "is typing",
  "is_typing_male" : "is typing",
  "italics" : "italics",
  "join" : "Join",
  "Join_the_Community" : "Join the Community",
  "Language" : "Language",
  "Language_Version" : "English Version",
  "Last_login" : "Last login",
  "Last_message" : "Last message",
  "Layout" : "Layout",
  "Layout_Home_Body" : "Home Body",
  "Layout_Home_Title" : "Home Title",
  "Layout_Login_Header" : "Login Header",
  "Layout_Login_Terms" : "Login Terms",
  "Layout_Privacy_Policy" : "Privacy Policy",
  "Layout_Sidenav_Footer" : "Side Navigation Footer",
  "Layout_Sidenav_Footer_description" : "Footer size is 260 x 70px",
  "Layout_Terms_of_Service" : "Terms of Service",
  "LDAP" : "LDAP",
  "LDAP_Bind_Search" : "Bind Search",
  "LDAP_Bind_Search_Description" : "A piece of JSON that governs bind and connection info and is of the form {\"filter\": \"(&(objectCategory=person)(objectclass=user)(memberOf=CN=ROCKET_ACCESS,CN=Users,DC=domain,DC=com)(sAMAccountName=#{username}))\", \"scope\": \"sub\", \"userDN\": \"rocket.service@domain.com\", \"password\": \"urpass\"}",
  "LDAP_Description" : "LDAP is a hierarchical database that many companies use to provide single sign on - a facility for sharing one password between multiple sites and services. For advanced configuration information and examples, please consult our wiki: https://github.com/RocketChat/Rocket.Chat/wiki/LDAP-Authentication.",
  "LDAP_DN" : "Distinguished Name (DN)",
  "LDAP_DN_Description" : "Search root; example: dc=domain,dc=com",
  "LDAP_Enable" : "Enable LDAP",
  "LDAP_Enable_Description" : "Attempt to utilize LDAP for authentication.",
  "LDAP_Port" : "LDAP Port",
  "LDAP_Port_Description" : "Port to access LDAP on; eg: 389",
  "LDAP_Sync_User_Data" : "Sync Data",
  "LDAP_Sync_User_Data_Description" : "Keep user data in sync with server on login (eg: name, email).",
  "LDAP_Sync_User_Data_FieldMap" : "User Data Field Map",
  "LDAP_Sync_User_Data_FieldMap_Description" : "Configure how user account fields (like email) are populated from a record in LDAP (once found). As an example, {\"cn\":\"name\", \"mail\":\"email\"} will choose a person's human readable name from the cn attribute, and their email from the mail attribute. Available fields include name, and email.",
  "LDAP_Url" : "LDAP URL",
  "LDAP_Url_Description" : "URL of the LDAP server; example: ldap://company.dns.com",
  "Leave_room" : "Leave room",
  "line" : "line",
  "Load_more" : "Load more",
  "Loading..." : "Loading...",
  "Loading_more_from_history" : "Loading more from history",
  "Loading_suggestion" : "Loading suggestions...",
  "Login" : "Login",
  "Login_with" : "Login with %s",
  "login_with" : "Or login directly with",
  "Logout" : "Logout",
  "Make_Admin" : "Make Admin",
  "Mark_as_read" : "Mark as read",
  "Markdown_Headers" : "Markdown Headers",
  "Members" : "Members",
  "Members_List" : "Members List",
  "Members_placeholder" : "Members",
  "Message" : "Message",
  "Message_AllowDeleting" : "Allow Message Deleting",
  "Message_AllowEditing" : "Allow Message Editing",
  "Message_AllowEditing_BlockEditInMinutes" : "Block Message Editing After (n) Minutes",
  "Message_AllowEditing_BlockEditInMinutesDescription" : "Enter 0 to disable blocking.",
  "Message_AudioRecorderEnabled" : "Audio Recorder Enabled",
  "Message_AudioRecorderEnabledDescription" : "Requires 'audio/wav' files to be an accepted media type within 'File Upload' settings.",
  "Message_deleting_not_allowed" : "Message deleting not allowed",
  "Message_editing_blocked" : "This message cannot be edited anymore",
  "Message_editing_not_allowed" : "Message editing not allowed",
  "Message_KeepHistory" : "Keep Message History",
  "Message_MaxAllowedSize" : "Maximum Allowed Message Size",
  "Message_pinned" : "Message pinned",
  "Message_pinning_not_allowed" : "Message pinning not allowed",
  "Message_removed" : "Message removed",
  "Message_ShowDeletedStatus" : "Show Deleted Status",
  "Message_ShowEditedStatus" : "Show Edited Status",
  "Message_ShowFormattingTips" : "Show Formatting Tips",
  "Messages" : "Messages",
  "Meta" : "Meta",
  "Meta_fb_app_id" : "Facebook App Id",
  "Meta_google-site-verification" : "Google Site Verification",
  "Meta_language" : "Language",
  "Meta_msvalidate01" : "MSValidate.01",
  "Meta_robots" : "Robots",
  "minutes" : "minutes",
  "More_channels" : "More channels",
  "More_groups" : "More private groups",
  "More_unreads" : "More unreads",
  "Msgs" : "Msgs",
  "multi" : "multi",
  "My_Account" : "My Account",
  "n_messages" : "%s messages",
  "Name" : "Name",
  "Name_cant_be_empty" : "Name can't be empty",
  "Name_optional" : "Name (optional)",
  "New_messages" : "New messages",
  "New_password" : "New password",
  "No_channel_with_name_%s_was_found" : "No channel with name <strong>\"%s\"</strong> was found!",
  "No_channels_yet" : "You aren't part of any channel yet.",
  "No_direct_messages_yet" : "You haven't started any conversations yet.",
  "No_favorites_yet" : "You haven't added any favorites yet.",
  "No_group_with_name_%s_was_found" : "No private group with name <strong>\"%s\"</strong> was found!",
  "No_groups_yet" : "You have no private groups yet.",
  "No_livechats" : "You have no livechats.",
  "No_permission_to_view_room" : "You don't have permission to view this room",
  "no_tokens_for_this_user" : "There are no tokens for this user",
  "No_user_with_username_%s_was_found" : "No user with username <strong>\"%s\"</strong> was found!",
  "Not_allowed" : "Not allowed",
  "Not_authorized" : "Not authorized",
  "Not_found_or_not_allowed" : "Not Found or Not Allowed",
  "Nothing_found" : "Nothing found",
  "Notify_all_in_this_room" : "Notify all in this room",
  "Old_and_new_password_required" : "You need to provide both old and new password for changing your password.",
  "Old_Password" : "Old Password",
  "Online" : "Online",
  "Only_you_can_see_this_message" : "Only you can see this message",
  "Oops!" : "Oops",
  "Opt_out_statistics" : "Don't send my statistics to Rocket.Chat",
  "Opt_out_statistics_warning" : "By sending your statistics, you'll help us identify how many instances of Rocket.Chat are deployed, as well as how good the system is behaving, so we can further improve it. Don't worry, as no user information is sent and all the information we receive is kept confidential. If you want to continue sending us your statistics, uncheck the above checkbox. Thank you.",
  "others" : "others",
  "Password" : "Password",
  "Password_Change_Disabled" : "Your Rocket.Chat administrator has disabled the changing of passwords",
  "Password_changed_successfully" : "Password changed successfully",
  "People" : "People",
  "Please_enter_value_for_url" : "Please enter a value for the url of your avatar.",
  "Please_wait" : "Please wait",
  "Please_wait_activation" : "Please wait, this can take some time.",
  "Please_wait_statistics" : "Please wait, statistics are being generated.",
  "Powered_by" : "Powered by",
  "Preferences" : "Preferences",
  "Preferences_saved" : "Preferences saved",
  "Privacy" : "Privacy",
  "Private_Groups" : "Private Groups",
  "Private_Groups_list" : "List of Private Groups",
  "Profile" : "Profile",
  "Profile_saved_successfully" : "Profile saved successfully",
  "Proudly_developed" : "Proudly developed with Meteor",
  "Push" : "Push",
  "Push_apn_cert" : "APN Cert",
  "Push_apn_dev_cert" : "APN Dev Cert",
  "Push_apn_dev_key" : "APN Dev Key",
  "Push_apn_dev_passphrase" : "APN Dev Passphrase",
  "Push_apn_key" : "APN Key",
  "Push_apn_passphrase" : "APN Passphrase",
  "Push_debug" : "Debug",
  "push_disabled" : "Push disabled",
  "Push_enable" : "Enable",
  "Push_enable_gateway" : "Enable Gateway",
  "Push_gateway" : "Gateway",
  "Push_gcm_api_key" : "GCM API Key",
  "Push_gcm_project_number" : "GCM Project Number",
  "Push_production" : "Production",
  "Push_test_push" : "Test",
  "Quick_Search" : "Quick Search",
  "quote" : "quote",
  "Recents" : "Recents",
  "Record" : "Record",
  "Register" : "Register a new account",
  "Registration_Succeeded" : "Registration Succeeded",
  "Remember_me" : "Remember me",
  "Remove" : "Remove",
  "Remove_Admin" : "Remove Admin",
  "Remove_custom_oauth" : "Remove custom oauth",
  "Reset_password" : "Reset password",
  "Restart" : "Restart",
  "Restart_the_server" : "Restart the server",
  "Room" : "Room",
  "Room_name_changed" : "Room name changed to: <em>__room_name__</em> by <em>__user_by__</em>",
  "Room_name_changed_successfully" : "Room name changed successfully",
  "Room_not_found" : "Room not found",
  "Room_uploaded_file_list" : "Files List",
  "Room_uploaded_file_list_empty" : "No files available.",
  "room_user_count" : "%s users",
  "Rooms" : "Rooms",
  "S_new_messages_since_s" : "%s new messages since %s",
  "SAML" : "SAML",
  "SAML_Custom_Cert" : "Custom Certificate",
  "SAML_Custom_Entry_point" : "Custom Entry Point",
  "SAML_Custom_Generate_Username" : "Generate Username",
  "SAML_Custom_Issuer" : "Custom Issuer",
  "SAML_Custom_Provider" : "Custom Provider",
  "Save_changes" : "Save changes",
  "Save_Mobile_Bandwidth" : "Save Mobile Bandwidth",
  "Search" : "Search",
  "Search_Messages" : "Search Messages",
  "Search_settings" : "Search settings",
  "seconds" : "seconds",
  "See_all" : "See all",
  "See_only_online" : "Only online",
  "Select_an_avatar" : "Select an avatar",
  "Select_file" : "Select file",
  "Select_service_to_login" : "Select a service to login to load your picture or upload one directly from your computer",
  "Selected_users" : "Selected members",
  "Send" : "Send",
  "Send_a_test_push_to_my_user" : "Send a test push to my user",
  "Send_confirmation_email" : "Send confirmation email",
  "Send_invitation_email" : "Send invitation e-mail",
  "Send_invitation_email_error" : "You haven't provided any valid e-mail address.",
  "Send_invitation_email_info" : "You can send multiple e-mail invitations at once.",
  "Send_invitation_email_success" : "You have successfully sent an invitation e-mail to the following addresses:",
  "Send_invitation_email_warning" : "In order to send invitation e-mails, you must first configure SMTP settings.",
  "Send_Message" : "Send Message",
  "Settings" : "Settings",
  "Settings_updated" : "Settings updated",
  "Showing_online_users" : "Showing <b>__total_online__</b> of __total__ users",
  "Showing_results" : "<p>Showing <b>%s</b> results</p>",
  "Silence" : "Silence",
  "since_creation" : "since %s",
  "Site_Name" : "Site Name",
  "Site_Url" : "Site URL",
  "Site_Url_Description" : "Example: https://chat.domain.com/",
  "SMTP" : "SMTP",
  "SMTP_Host" : "SMTP Host",
  "SMTP_Password" : "SMTP Password",
  "SMTP_Port" : "SMTP Port",
  "SMTP_Username" : "SMTP Username",
  "Sound" : "Sound",
  "Start_of_conversation" : "Start of conversation",
  "Statistics" : "Statistics",
  "Stats_Active_Users" : "Active Users",
  "Stats_Avg_Channel_Users" : "Average Channel Users",
  "Stats_Avg_Private_Group_Users" : "Average Private Group Users",
  "Stats_Away_Users" : "Away Users",
  "Stats_Max_Room_Users" : "Max Rooms Users",
  "Stats_Non_Active_Users" : "Inactive Users",
  "Stats_Offline_Users" : "Offline Users",
  "Stats_Online_Users" : "Online Users",
  "Stats_OS_Arch" : "OS Arch",
  "Stats_OS_Cpus" : "OS CPU Count",
  "Stats_OS_Freemem" : "OS Free Memory",
  "Stats_OS_Loadavg" : "OS Load Average",
  "Stats_OS_Platform" : "OS Platform",
  "Stats_OS_Release" : "OS Release",
  "Stats_OS_Totalmem" : "OS Total Memory",
  "Stats_OS_Type" : "OS Type",
  "Stats_OS_Uptime" : "OS Uptime",
  "Stats_Total_Channels" : "Total Channels",
  "Stats_Total_Direct_Messages" : "Total Direct Message Rooms",
  "Stats_Total_Messages" : "Total Messages",
  "Stats_Total_Private_Groups" : "Total Private Groups",
  "Stats_Total_Rooms" : "Total Rooms",
  "Stats_Total_Users" : "Total Users",
  "Stop_Recording" : "Stop Recording",
  "strike" : "strike",
  "Submit" : "Submit",
  "Success" : "Success",
  "The_configured_URL_is_different_from_the_URL_you_are_accessing" : "The configured URL is different from the URL you are accessing!",
  "The_field_is_required" : "The field %s is required.",
  "The_server_will_restart_in_s_seconds" : "The server will restart in %s seconds",
  "This_is_a_push_test_messsage" : "This is a push test messsage",
  "True" : "True",
  "Unnamed" : "Unnamed",
  "Unread_Rooms" : "Unread Rooms",
  "Unread_Rooms_Mode" : "Unread Rooms Mode",
  "Upload_file_question" : "Upload file?",
  "Uploading_file" : "Uploading file...",
  "Use_Emojis" : "Use Emojis",
  "Use_initials_avatar" : "Use your username initials",
  "use_menu" : "Use the side menu to access your rooms and chats",
  "Use_service_avatar" : "Use %s avatar",
  "Use_this_username" : "Use this username",
  "Use_uploaded_avatar" : "Use uploaded avatar",
  "Use_url_for_avatar" : "Use url for avatar",
  "User_added_by" : "User <em>__user_added__</em> added by <em>__user_by__</em>.",
  "User_Channels" : "User Channels",
  "User_has_been_activated" : "User has been activated",
  "User_has_been_deactivated" : "User has been deactivated",
  "User_has_been_deleted" : "User has been deleted",
  "User_Info" : "User Info",
  "User_is_no_longer_an_admin" : "User is no longer an admin",
  "User_is_not_activated" : "User is not activated",
  "User_is_now_an_admin" : "User is now an admin",
  "User_joined_channel" : "Has joined the channel.",
  "User_joined_channel_female" : "Has joined the channel.",
  "User_joined_channel_male" : "Has joined the channel.",
  "User_left" : "Has left the channel.",
  "User_left_female" : "Has left the channel.",
  "User_left_male" : "Has left the channel.",
  "User_logged_out" : "User is logged out",
  "User_not_found_or_incorrect_password" : "User not found or incorrect password",
  "User_removed_by" : "User <em>__user_removed__</em> removed by <em>__user_by__</em>.",
  "User_Settings" : "User Settings",
  "User_updated_successfully" : "User updated successfully",
  "Username" : "Username",
  "Username_cant_be_empty" : "The username cannot be empty",
  "Username_Change_Disabled" : "Your Rocket.Chat administrator has disabled the changing of usernames",
  "Username_description" : "The username is used to allow others to mention you in messages.",
  "Username_invalid" : "<strong>%s</strong> is not a valid username,<br/> use only letters, numbers, dots and dashes",
  "Username_title" : "Register username",
  "Username_unavaliable" : "<strong>%s</strong> is already in use :(",
  "Users" : "Users",
  "View_All" : "View All",
  "Wait_activation_warning" : "Before you can login, your account must be manually activated by an administrator.",
  "We_have_sent_password_email" : "We have sent you an e-mail with password reset instructions. If you do not receive an e-mail shortly, please come back and try again.",
  "We_have_sent_registration_email" : "We have sent you an e-mail to confirm your registration. If you do not receive an e-mail shortly, please come back and try again.",
  "Welcome" : "Welcome <em>%s</em>.",
  "Welcome_to_the" : "Welcome to the",
  "With_whom" : "With whom",
  "Yes" : "Yes",
  "Yes_clear_all" : "Yes, clear all!",
  "Yes_delete_it" : "Yes, delete it!",
  "you_are_in_preview_mode_of" : "You are in preview mode of channel #<strong>__room_name__</strong>",
  "You_need_confirm_email" : "You need to confirm your email to login!",
  "You_will_not_be_able_to_recover" : "You will not be able to recover this message!",
  "Your_entry_has_been_deleted" : "Your entry has been deleted.",
  "Your_Open_Source_solution" : "Your own Open Source chat solution",
  "Your_push_was_sent_to_s_devices" : "Your push was sent to %s devices"
}<|MERGE_RESOLUTION|>--- conflicted
+++ resolved
@@ -181,12 +181,9 @@
   "Invalid_name" : "The name must not be empty",
   "Invalid_pass" : "The password must not be empty",
   "Invalid_room_name" : "<strong>%s</strong> is not a valid room name,<br/> use only letters, numbers and dashes",
-<<<<<<< HEAD
   "Invalid_room_type" : "<strong>%s</strong> is not a valid room type.",
-=======
   "Invalid_Secret_URL" : "Invalid Secret URL",
   "Invalid_secret_URL_message" : "The URL provided is invalid.",
->>>>>>> bb7eac53
   "invisible" : "invisible",
   "Invisible" : "Invisible",
   "Invitation_HTML" : "Invitation HTML",
