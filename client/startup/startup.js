<<<<<<< HEAD
/* globals fireGlobalEvent UserPresence */
=======
>>>>>>> 3c8ae752
import { Meteor } from 'meteor/meteor';
import { Tracker } from 'meteor/tracker';
import { Session } from 'meteor/session';
import { TimeSync } from 'meteor/mizzao:timesync';
import { UserPresence } from 'meteor/konecty:user-presence';
import { fireGlobalEvent } from 'meteor/rocketchat:ui';
import toastr from 'toastr';
import hljs from 'highlight.js';
import 'highlight.js/styles/github.css';

hljs.initHighlightingOnLoad();

if (window.DISABLE_ANIMATION) {
	toastr.options.timeOut = 1;
	toastr.options.showDuration = 0;
	toastr.options.hideDuration = 0;
	toastr.options.extendedTimeOut = 0;
}

Meteor.startup(function() {
	TimeSync.loggingEnabled = false;

	Session.setDefault('AvatarRandom', 0);

	window.lastMessageWindow = {};
	window.lastMessageWindowHistory = {};

	Tracker.autorun(function(computation) {
		if (!Meteor.userId() && !RocketChat.settings.get('Accounts_AllowAnonymousRead')) {
			return;
		}
		Meteor.subscribe('userData');
		Meteor.subscribe('activeUsers');
		computation.stop();
	});

	let status = undefined;
	Tracker.autorun(function() {
		if (!Meteor.userId()) {
			return;
		}
		const user = RocketChat.models.Users.findOne(Meteor.userId(), {
			fields: {
				status: 1,
				'settings.preferences.idleTimeLimit': 1,
				'settings.preferences.enableAutoAway': 1,
			},
		});

		if (!user) {
			return;
		}

		if (RocketChat.getUserPreference(user, 'enableAutoAway')) {
			const idleTimeLimit = RocketChat.getUserPreference(user, 'idleTimeLimit') || 300;
			UserPresence.awayTime = idleTimeLimit * 1000;
		} else {
			delete UserPresence.awayTime;
			UserPresence.stopTimer();
		}

		// UserPresence.start();

		if (user.status !== status) {
			status = user.status;
			fireGlobalEvent('status-changed', status);
		}
	});
});<|MERGE_RESOLUTION|>--- conflicted
+++ resolved
@@ -1,7 +1,3 @@
-<<<<<<< HEAD
-/* globals fireGlobalEvent UserPresence */
-=======
->>>>>>> 3c8ae752
 import { Meteor } from 'meteor/meteor';
 import { Tracker } from 'meteor/tracker';
 import { Session } from 'meteor/session';
