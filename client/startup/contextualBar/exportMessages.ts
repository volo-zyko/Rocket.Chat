--- conflicted
+++ resolved
@@ -11,11 +11,7 @@
 		anonymous: true,
 		title: 'Export_Messages',
 		icon: 'mail',
-<<<<<<< HEAD
-		template: lazy(() => import('../../channel/ExportMessages')) as LazyExoticComponent<FC>,
-=======
-		template: lazy(() => import('../../views/room/contextualBar/ExportMessages')),
->>>>>>> 60b4a42b
+		template: lazy(() => import('../../views/room/ContextualBar/ExportMessages')) as LazyExoticComponent<FC>,
 		full: true,
 		order: 12,
 	} : null), [hasPermission]);
