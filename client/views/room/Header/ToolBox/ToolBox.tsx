import React, { memo, useContext, useEffect, ReactNode } from 'react';
import { Menu, Option, BoxProps } from '@rocket.chat/fuselage';
import { useMutableCallback } from '@rocket.chat/fuselage-hooks';
import tinykeys from 'tinykeys';

// used to open the menu option by keyboard

import Header from '../../../../components/Header';
import { useTranslation } from '../../../../contexts/TranslationContext';
<<<<<<< HEAD
import { ToolboxActionConfig, ActionRenderer } from '../../../../channel/lib/Toolbox';
=======
>>>>>>> 60b4a42b
import { useLayout } from '../../../../contexts/LayoutContext';
import { useTab, useTabBarOpen } from '../../providers/ToolboxProvider';
import { ToolboxContext } from '../../lib/Toolbox/ToolboxContext';
import { ToolboxActionConfig } from '../../lib/Toolbox';

export const createHeaderActionRenderer = (badge?: JSX.Element): ActionRenderer => (
	{ id, icon, title, action, className, tabId },
	index,
): ReactNode => <Header.ToolBoxAction
	className={className}
	primary={id === tabId}
	data-toolbox={index}
	onClick={action}
	title={title}
	key={id}
	icon={icon}
	position={'relative'}
>
	{badge}
</Header.ToolBoxAction>;

const headerActionRenderer = createHeaderActionRenderer();

const ToolBox = ({ className }: { className: BoxProps['className'] }): JSX.Element => {
	const tab = useTab();
	const openTabBar = useTabBarOpen();
	const { isMobile } = useLayout();
	const t = useTranslation();
	const { actions: mapActions } = useContext(ToolboxContext);
	const actions = (Array.from(mapActions.values()) as ToolboxActionConfig[]).sort((a, b) => (a.order || 0) - (b.order || 0));
	const visibleActions = isMobile ? [] : actions.slice(0, 6);
	const hiddenActions = Object.fromEntries((isMobile ? actions : actions.slice(6)).map((item) => [item.id, {
		label: { label: item.title, icon: item.icon },
		// ...item,
		action: (): void => {
			openTabBar(item.id);
		},
	}]));

	const actionDefault = useMutableCallback((e) => {
		const index = e.currentTarget.getAttribute('data-toolbox');
		openTabBar(actions[index].id);
	});

	const open = useMutableCallback((index) => {
		openTabBar(actions[index].id);
	});

	useEffect(() => {
		if (!visibleActions.length) {
			return;
		}
		const unsubscribe = tinykeys(window, Object.fromEntries(new Array(visibleActions.length).fill(true).map((_, index) => [`$mod+${ index + 1 }`, (): void => { open(index); }])));

		return (): void => {
			unsubscribe();
		};
	}, [visibleActions.length, open]);


	return <>
		{ visibleActions.map(({ renderAction = headerActionRenderer, title, ...action }, index) => renderAction({ action: actionDefault, ...action, className, tabId: tab?.id, title: t(title) }, index)) }
		{ actions.length > 6 && <Menu
			small={!isMobile}
			className={className}
			aria-keyshortcuts='alt'
			tabIndex={-1}
			options={hiddenActions}
			renderItem={({ label: { label, icon }, ...props }: { label: any }): ReactNode => <Option label={t(label)} title={t(label)} icon={icon} {...props}/>}
		/>}
	</>;
};

ToolBox.createHeaderActionRenderer = createHeaderActionRenderer;

export default memo(ToolBox);<|MERGE_RESOLUTION|>--- conflicted
+++ resolved
@@ -7,14 +7,10 @@
 
 import Header from '../../../../components/Header';
 import { useTranslation } from '../../../../contexts/TranslationContext';
-<<<<<<< HEAD
-import { ToolboxActionConfig, ActionRenderer } from '../../../../channel/lib/Toolbox';
-=======
->>>>>>> 60b4a42b
+import { ToolboxActionConfig, ActionRenderer } from '../../lib/Toolbox';
 import { useLayout } from '../../../../contexts/LayoutContext';
 import { useTab, useTabBarOpen } from '../../providers/ToolboxProvider';
 import { ToolboxContext } from '../../lib/Toolbox/ToolboxContext';
-import { ToolboxActionConfig } from '../../lib/Toolbox';
 
 export const createHeaderActionRenderer = (badge?: JSX.Element): ActionRenderer => (
 	{ id, icon, title, action, className, tabId },
