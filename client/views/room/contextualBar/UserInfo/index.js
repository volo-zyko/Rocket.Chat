--- conflicted
+++ resolved
@@ -147,11 +147,7 @@
 
 	const showRealNames = useSetting('UI_Use_Real_Name');
 
-<<<<<<< HEAD
-	const { value: data, phase: state, error } = useEndpointData(
-=======
 	const { value, phase: state, error } = useEndpointData(
->>>>>>> 4a1176b2
 		'users.info',
 		useMemo(
 			() => ({ ...uid && { userId: uid }, ...username && { username } }),
