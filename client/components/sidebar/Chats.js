import s from 'underscore.string';
import { Sidebar, Box, Badge } from '@rocket.chat/fuselage';
import { useResizeObserver } from '@rocket.chat/fuselage-hooks';
import React, { useCallback, useMemo, useRef, useEffect } from 'react';
import { VariableSizeList as List } from 'react-window';
import memoize from 'memoize-one';
<<<<<<< HEAD
import tinykeys from 'tinykeys';
=======
>>>>>>> f91c12b9

import { usePreventDefault } from './hooks/usePreventDefault';
import { renderMessageBody } from '../../../app/ui-utils/client';
import { ReactiveUserStatus, colors } from '../basic/UserStatus';
import { ChatSubscription, Rooms } from '../../../app/models';
import { useReactiveValue } from '../../hooks/useReactiveValue';
import { useTranslation } from '../../contexts/TranslationContext';
import { useQueuedInquiries, useOmnichannelEnabled } from '../../contexts/OmnichannelContext';
import { useSetting } from '../../contexts/SettingsContext';
import { roomTypes } from '../../../app/utils';
import { useUserPreference, useUserId } from '../../contexts/UserContext';
import Condensed from './Condensed';
import Extended from './Extended';
import Medium from './Medium';
import RoomAvatar from '../basic/avatar/RoomAvatar';
import RoomMenu from './RoomMenu';
import { useSession } from '../../contexts/SessionContext';
import Omnichannel from './sections/Omnichannel';

const query = { open: { $ne: false } };


const sections = {
	Omnichannel,
};

const style = {
	overflow: 'scroll',
};

export const useChatRoomTemplate = (sidebarViewMode) => useMemo(() => {
	switch (sidebarViewMode) {
		case 'extended':
			return Extended;
		case 'medium':
			return Medium;
		case 'condensed':
		default:
			return Condensed;
	}
}, [sidebarViewMode]);

export const useAvatarTemplate = (sidebarHideAvatar, sidebarViewMode) => useMemo(() => {
	if (sidebarHideAvatar) {
		return null;
	}

	const size = (() => {
		switch (sidebarViewMode) {
			case 'extended':
				return 'x36';
			case 'medium':
				return 'x28';
			case 'condensed':
			default:
				return 'x16';
		}
	})();

	return React.memo((room) => <RoomAvatar size={size} room={{ ...room, _id: room.rid || room._id, type: room.t }} />);
}, [sidebarHideAvatar, sidebarViewMode]);

export const itemSizeMap = (sidebarViewMode) => {
	switch (sidebarViewMode) {
		case 'extended':
			return 44;
		case 'medium':
			return 36;
		case 'condensed':
		default:
			return 28;
	}
};

const SidebarIcon = ({ room }) => {
	switch (room.t) {
		case 'p':
		case 'c':
			return <Sidebar.Item.Icon aria-hidden='true' name={roomTypes.getIcon(room)} />;
		case 'l':
			return <Sidebar.Item.Icon aria-hidden='true' name='headset' color={colors[room.v.status]}/>;
		case 'd':
			if (room.uids && room.uids.length > 2) {
				return <Sidebar.Item.Icon aria-hidden='true' name='team'/>;
			}
			if (room.uids && room.uids.length > 0) {
				return room.uids && room.uids.length && <Sidebar.Item.Icon><ReactiveUserStatus uid={room.uids.filter((uid) => uid !== room.u._id)[0]} /></Sidebar.Item.Icon>;
			}
			return <Sidebar.Item.Icon aria-hidden='true' name={roomTypes.getIcon(room)}/>;
		default:
			return null;
	}
};

export const createItemData = memoize((items, extended, t, SideBarItemTemplate, AvatarTemplate, openedRoom) => ({
	items,
	extended,
	t,
	SideBarItemTemplate,
	AvatarTemplate,
	openedRoom,
}));

export const Row = React.memo(({ data, index, style }) => {
	const { extended, items, t, SideBarItemTemplate, AvatarTemplate, openedRoom } = data;
	const item = items[index];
	if (typeof item === 'string') {
		const Section = sections[item];
		return Section ? <Section aria-level='1' style={style}/> : <Sidebar.Section.Title aria-level='1' style={style}>{t(item)}</Sidebar.Section.Title>;
	}
	return <SideBarItemTemplateWithData style={style} selected={item.rid === openedRoom} t={t} room={item} extended={extended} SideBarItemTemplate={SideBarItemTemplate} AvatarTemplate={AvatarTemplate} />;
});

export const normalizeThreadMessage = ({ ...message }) => {
	if (message.msg) {
		return renderMessageBody(message).replace(/<br\s?\\?>/g, ' ');
	}

	if (message.attachments) {
		const attachment = message.attachments.find((attachment) => attachment.title || attachment.description);

		if (attachment && attachment.description) {
			return s.escapeHTML(attachment.description);
		}

		if (attachment && attachment.title) {
			return s.escapeHTML(attachment.title);
		}
	}
};


// used to open the menu option by keyboard
const useShortcutOpenMenu = (ref) => {
	useEffect(() => {
		const unsubscribe = tinykeys(ref.current, {
			Alt: (event) => {
				if (!event.target.className.includes('rcx-sidebar-item')) {
					return;
				}
				event.preventDefault();
				event.target.querySelector('button').click();
			},
		});
		return () => {
			unsubscribe();
		};
	}, []);
};

export default () => {
	const t = useTranslation();

	const openedRoom = useSession('openedRoom');

	const anonymous = !useUserId();

	const sortBy = useUserPreference('sidebarSortby');
	const sidebarGroupByType = useUserPreference('sidebarGroupByType');
	const sidebarViewMode = useUserPreference('sidebarViewMode');
	const sidebarHideAvatar = useUserPreference('sidebarHideAvatar');
	const favoritesEnabled = useUserPreference('sidebarShowFavorites');
	const showDiscussion = useUserPreference('sidebarShowDiscussion');
	const sidebarShowUnread = useUserPreference('sidebarShowUnread');
	const showRealName = useSetting('UI_Use_Real_Name');
	const SideBarItemTemplate = useChatRoomTemplate(sidebarViewMode);

	const showOmnichannel = useOmnichannelEnabled();
	const AvatarTemplate = useAvatarTemplate(sidebarHideAvatar, sidebarViewMode);

	const sort = useMemo(() => ({
		...sortBy === 'activity' && { lm: -1 },
		...sortBy !== 'activity' && {
			...showRealName && { lowerCaseFName: /descending/.test(sortBy) ? -1 : 1 },
			...!showRealName && { lowerCaseName: /descending/.test(sortBy) ? -1 : 1 },
		},
	}), [sortBy, showRealName]);

	let rooms;

	if (!anonymous) {
		rooms = useReactiveValue(useCallback(() => ChatSubscription.find(query, { sort }).fetch(), [sort]));
	} else {
		rooms = useReactiveValue(useCallback(() => Rooms.find({ t: 'c' }, { sort }).fetch(), [sort]));
	}

	const inquiries = useQueuedInquiries();

	const groups = useMemo(() => {
		const favorite = new Set();
		const omnichannel = new Set();
		const unread = new Set();
		const _private = new Set();
		const _public = new Set();
		const direct = new Set();
		const discussion = new Set();
		const conversation = new Set();

		rooms.forEach((room) => {
			if (sidebarShowUnread && (room.alert || room.unread) && !room.hideUnreadStatus) {
				return unread.add(room);
			}

			if (favoritesEnabled && room.f) {
				return favorite.add(room);
			}

			if (showDiscussion && room.prid) {
				return discussion.add(room);
			}

			if (room.t === 'c') {
				_public.add(room);
			}

			if (room.t === 'p') {
				_private.add(room);
			}

			if (room.t === 'l') {
				return showOmnichannel && omnichannel.add(room);
			}

			if (room.t === 'd') {
				direct.add(room);
			}

			conversation.add(room);
		});

		const groups = new Map();
		showOmnichannel && inquiries.enabled && groups.set('Omnichannel', []);
		showOmnichannel && !inquiries.enabled && groups.set('Omnichannel', omnichannel);
		showOmnichannel && inquiries.enabled && inquiries.queue.length && groups.set('Incoming_Livechats', inquiries.queue);
		showOmnichannel && inquiries.enabled && omnichannel.size && groups.set('Open_Livechats', omnichannel);
		sidebarShowUnread && unread.size && groups.set('Unread', unread);
		favoritesEnabled && favorite.size && groups.set('Favorites', favorite);
		showDiscussion && discussion.size && groups.set('Discussions', discussion);
		sidebarGroupByType && groups.set('Private', _private);
		sidebarGroupByType && groups.set('Public', _public);
		sidebarGroupByType && groups.set('Direct', direct);
		!sidebarGroupByType && groups.set('Conversations', conversation);
		return groups;
	}, [rooms, showOmnichannel, inquiries.enabled, inquiries.queue, favoritesEnabled, sidebarShowUnread, showDiscussion, sidebarGroupByType]);

	const extended = sidebarViewMode === 'extended';

	const items = useMemo(() => [...groups.entries()].flatMap(([key, group]) => [key, ...group]), [groups]);
	const { ref, contentBoxSize: { blockSize = 750 } = {} } = useResizeObserver({ debounceDelay: 100 });


	const itemSize = itemSizeMap(sidebarViewMode);

	const itemData = createItemData(items, extended, t, SideBarItemTemplate, AvatarTemplate, openedRoom);

	usePreventDefault(ref);
	useShortcutOpenMenu(ref);

	const listRef = useRef();

	useEffect(() => {
		listRef.current?.resetAfterIndex(0);
	}, [sidebarViewMode]);

	return <Box h='full' w='full' ref={ref}>
		<List
			height={blockSize}
			itemCount={items.length}
			itemSize={(index) => (typeof items[index] === 'string' ? (sections[items[index]] && sections[items[index]].size) || 40 : itemSize)}
			itemData={itemData}
			overscanCount={10}
			width='100%'
			ref={listRef}
			style={style}
		>
			{Row}
		</List>
	</Box>;
};

const getMessage = (room, lastMessage, t) => {
	if (!lastMessage) {
		return t('No_messages_yet');
	}
	if (!lastMessage.u) {
		return normalizeThreadMessage(lastMessage);
	}
	if (lastMessage.u?.username === room.u?.username) {
		return `${ t('You') }: ${ normalizeThreadMessage(lastMessage) }`;
	}
	if (room.t === 'd' && room.uids.length <= 2) {
		return normalizeThreadMessage(lastMessage);
	}
	return `${ lastMessage.u.name || lastMessage.u.username }: ${ normalizeThreadMessage(lastMessage) }`;
};

export const SideBarItemTemplateWithData = React.memo(({ room, id, extended, selected, SideBarItemTemplate, AvatarTemplate, t, style }) => {
	const title = roomTypes.getRoomName(room.t, room);
	const icon = <SidebarIcon room={room}/>;
	const href = roomTypes.getRouteLink(room.t, room);

	const {
		lastMessage,
		hideUnreadStatus,
		unread = 0,
		alert,
		userMentions,
		groupMentions,
		tunread = [],
		tunreadUser = [],
		rid,
		t: type,
		cl,
	} = room;

	const threadUnread = tunread.length > 0;
	const message = extended && getMessage(room, lastMessage, t);

	const subtitle = message ? <span className='message-body--unstyled' dangerouslySetInnerHTML={{ __html: message }}/> : null;
	const variant = ((userMentions || tunreadUser.length) && 'danger') || (threadUnread && 'primary') || (groupMentions && 'warning') || 'ghost';
	const badges = unread > 0 || threadUnread ? <Badge variant={ variant } flexShrink={0}>{unread + tunread?.length}</Badge> : null;

	return <SideBarItemTemplate
		is='a'
		id={id}
		data-qa='sidebar-item'
		aria-level='2'
		unread={!hideUnreadStatus && (alert || unread)}
		threadUnread={threadUnread}
		selected={selected}
		href={href}
		aria-label={title}
		title={title}
		time={lastMessage?.ts}
		subtitle={subtitle}
		icon={icon}
		style={style}
		badges={badges}
		avatar={AvatarTemplate && <AvatarTemplate {...room}/>}
		menu={() => <RoomMenu rid={rid} unread={!!unread} roomOpen={false} type={type} cl={cl} name={title} status={room.status}/>}
	/>;
});<|MERGE_RESOLUTION|>--- conflicted
+++ resolved
@@ -4,10 +4,7 @@
 import React, { useCallback, useMemo, useRef, useEffect } from 'react';
 import { VariableSizeList as List } from 'react-window';
 import memoize from 'memoize-one';
-<<<<<<< HEAD
 import tinykeys from 'tinykeys';
-=======
->>>>>>> f91c12b9
 
 import { usePreventDefault } from './hooks/usePreventDefault';
 import { renderMessageBody } from '../../../app/ui-utils/client';
