import { Box, BoxProps } from '@rocket.chat/fuselage';
import React, { FC } from 'react';

<<<<<<< HEAD
import HeaderDivider from './HeaderDivider';

type HeaderProps = BoxProps;

const Header: FC<HeaderProps> = (props) => <Box
	rcx-room-header
	is='header'
	height='x64'
	display='flex'
	justifyContent='center'
	flexDirection='column'
	overflow='hidden'
	flexShrink={0}
>
	<Box
		height='x64'
		pi='x24'
		display='flex'
		flexGrow={1}
		justifyContent='center'
		alignItems='center'
		overflow='hidden'
		flexDirection='row'
		{...props}
	/>
=======
const Title: FC = (props: any) => <Box color='default' mi='x4' fontScale='s2' withTruncatedText {...props}/>;
const Subtitle: FC = (props: any) => <Box color='hint' fontScale='p1' withTruncatedText {...props}/>;

const Row: FC = (props: any) => <Box alignItems='center' flexShrink={1} flexGrow={1} display='flex' {...props}/>;

const HeaderIcon: FC<{ icon: JSX.Element | { name: string; color?: string } | null}> = ({ icon }) => icon && <Box display='flex' flexShrink={0} alignItems='center' size={18} overflow='hidden' justifyContent='center'>{React.isValidElement(icon) ? icon : <Icon color='info' size='x18' { ...{ name: (icon as any).name }} />}</Box>;

const ToolBox: FC = (props: any) => <ButtonGroup mi='x4' medium {...props}/>;

const ToolBoxAction: FC = ({ id, icon, title, action, className, tabId, index, ...props }: any) => <ActionButton
	className={className}
	primary={tabId === id}
	onClick={action}
	title={title}
	data-toolbox={index}
	key={id}
	icon={icon}
	position='relative'
	ghost
	tiny
	overflow='visible'
	{...props}
/>;

const ToolBoxActionBadge: FC<BadgeProps> = (props) => <Box position='absolute' className={css`top: 0; right: 0; transform: translate(30%, -30%);`}><Badge {...props}/></Box>;

const State: FC = (props: any) => (props.onClick ? <ActionButton ghost mini {...props}/> : <Icon size={16} name={props.icon} {...props}/>);

const Content: FC = (props: any) => <Box flexGrow={1} width={1} flexShrink={1} mi='x4' display='flex' justifyContent='center' flexDirection='column' {...props}/>;

const Button: FC = (props: any) => <Box mi='x4' display='flex' alignItems='center' {...props}/>;
const Avatar: FC = (props: any) => <Button width='x36' {...props}/>;

const HeaderDivider: FC = () => <Divider { ...{ mbs: 'neg-x2', mbe: 0 } as any} />;

const Header: FC & { ToolBoxAction: FC; Badge: FC<BadgeProps> } = (props: any) => <Box rcx-room-header is='header' height='x64' display='flex' justifyContent='center' flexDirection='column' overflow='hidden' flexShrink={0}>
	<Box height='x64' mi='neg-x4' pi='x24' display='flex' flexGrow={1} justifyContent='center' alignItems='center' overflow='hidden' flexDirection='row' {...props}/>
>>>>>>> b8e95267
	<HeaderDivider/>
</Box>;

export default Header;<|MERGE_RESOLUTION|>--- conflicted
+++ resolved
@@ -1,7 +1,6 @@
 import { Box, BoxProps } from '@rocket.chat/fuselage';
 import React, { FC } from 'react';
 
-<<<<<<< HEAD
 import HeaderDivider from './HeaderDivider';
 
 type HeaderProps = BoxProps;
@@ -10,6 +9,7 @@
 	rcx-room-header
 	is='header'
 	height='x64'
+	mi='neg-x4'
 	display='flex'
 	justifyContent='center'
 	flexDirection='column'
@@ -27,45 +27,6 @@
 		flexDirection='row'
 		{...props}
 	/>
-=======
-const Title: FC = (props: any) => <Box color='default' mi='x4' fontScale='s2' withTruncatedText {...props}/>;
-const Subtitle: FC = (props: any) => <Box color='hint' fontScale='p1' withTruncatedText {...props}/>;
-
-const Row: FC = (props: any) => <Box alignItems='center' flexShrink={1} flexGrow={1} display='flex' {...props}/>;
-
-const HeaderIcon: FC<{ icon: JSX.Element | { name: string; color?: string } | null}> = ({ icon }) => icon && <Box display='flex' flexShrink={0} alignItems='center' size={18} overflow='hidden' justifyContent='center'>{React.isValidElement(icon) ? icon : <Icon color='info' size='x18' { ...{ name: (icon as any).name }} />}</Box>;
-
-const ToolBox: FC = (props: any) => <ButtonGroup mi='x4' medium {...props}/>;
-
-const ToolBoxAction: FC = ({ id, icon, title, action, className, tabId, index, ...props }: any) => <ActionButton
-	className={className}
-	primary={tabId === id}
-	onClick={action}
-	title={title}
-	data-toolbox={index}
-	key={id}
-	icon={icon}
-	position='relative'
-	ghost
-	tiny
-	overflow='visible'
-	{...props}
-/>;
-
-const ToolBoxActionBadge: FC<BadgeProps> = (props) => <Box position='absolute' className={css`top: 0; right: 0; transform: translate(30%, -30%);`}><Badge {...props}/></Box>;
-
-const State: FC = (props: any) => (props.onClick ? <ActionButton ghost mini {...props}/> : <Icon size={16} name={props.icon} {...props}/>);
-
-const Content: FC = (props: any) => <Box flexGrow={1} width={1} flexShrink={1} mi='x4' display='flex' justifyContent='center' flexDirection='column' {...props}/>;
-
-const Button: FC = (props: any) => <Box mi='x4' display='flex' alignItems='center' {...props}/>;
-const Avatar: FC = (props: any) => <Button width='x36' {...props}/>;
-
-const HeaderDivider: FC = () => <Divider { ...{ mbs: 'neg-x2', mbe: 0 } as any} />;
-
-const Header: FC & { ToolBoxAction: FC; Badge: FC<BadgeProps> } = (props: any) => <Box rcx-room-header is='header' height='x64' display='flex' justifyContent='center' flexDirection='column' overflow='hidden' flexShrink={0}>
-	<Box height='x64' mi='neg-x4' pi='x24' display='flex' flexGrow={1} justifyContent='center' alignItems='center' overflow='hidden' flexDirection='row' {...props}/>
->>>>>>> b8e95267
 	<HeaderDivider/>
 </Box>;
 
