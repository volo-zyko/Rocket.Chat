--- conflicted
+++ resolved
@@ -53,9 +53,8 @@
 			</VerticalBar.Header>
 
 			<VerticalBar.ScrollableContent p='x24'>
-<<<<<<< HEAD
 				<Margins block='x4'>
-					<Box pbe='x24' display='flex' justifyContent='center'>
+					<Box pbe='x24' display='flex' justifyContent=''>
 						<RoomAvatar size={'x332'} room={{ _id: rid, type, t: type } } />
 					</Box>
 
@@ -97,53 +96,6 @@
 						</Callout>
 					)}
 				</Margins>
-=======
-				<Box flexGrow={1}>
-					<Margins block='x4'>
-						<Box pbe='x24'>
-							<RoomAvatar size={'x332'} room={{ _id: rid, type, t: type } } />
-						</Box>
-
-						{ archived && <Box pbe='x24'>
-							<Callout type='warning'>
-								{t('Room_archived')}
-							</Callout>
-						</Box>}
-
-						<Box pbe='x24'>
-							<RoomInfo.Title name={name} status={<RoomInfo.Icon name={icon} />}>{name}</RoomInfo.Title>
-						</Box>
-
-						{broadcast && broadcast !== '' && <Box pbe='x16'>
-							<Label><b>{t('Broadcast_channel')}</b> {t('Broadcast_channel_Description')}</Label>
-						</Box>}
-
-						{description && description !== '' && <Box pbe='x16'>
-							<Label>{t('Description')}</Label>
-							<Info withTruncatedText={false}>{description}</Info>
-						</Box>}
-
-						{announcement && announcement !== '' && <Box pbe='x16'>
-							<Label>{t('Announcement')}</Label>
-							<Info withTruncatedText={false}>{announcement}</Info>
-						</Box>}
-
-						{topic && topic !== '' && <Box pbe='x16'>
-							<Label>{t('Topic')}</Label>
-							<Info withTruncatedText={false}>{topic}</Info>
-						</Box>}
-
-						{retentionPolicyEnabled && (
-							<Callout type='warning'>
-								{filesOnlyDefault && excludePinnedDefault && <p>{t('RetentionPolicy_RoomWarning_FilesOnly', { time: maxAgeDefault })}</p>}
-								{filesOnlyDefault && !excludePinnedDefault && <p>{t('RetentionPolicy_RoomWarning_UnpinnedFilesOnly', { time: maxAgeDefault })}</p>}
-								{!filesOnlyDefault && excludePinnedDefault && <p>{t('RetentionPolicy_RoomWarning', { time: maxAgeDefault })}</p>}
-								{!filesOnlyDefault && !excludePinnedDefault && <p>{t('RetentionPolicy_RoomWarning_Unpinned', { time: maxAgeDefault })}</p>}
-							</Callout>
-						)}
-					</Margins>
-				</Box>
->>>>>>> dbfbef27
 			</VerticalBar.ScrollableContent>
 			<VerticalBar.Footer>
 				<ButtonGroup stretch>
