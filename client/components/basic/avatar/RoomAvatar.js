--- conflicted
+++ resolved
@@ -3,14 +3,9 @@
 import BaseAvatar from './BaseAvatar';
 import { useRoomAvatarPath } from '../../../contexts/AvatarUrlContext';
 
-<<<<<<< HEAD
-const RoomAvatar = function RoomAvatar({ room: { type, ...room }, ...rest }) {
-	const { url = roomTypes.getConfig(type).getAvatarPath({ username: room._id, ...room }), ...props } = rest;
-=======
 function RoomAvatar({ room, ...rest }) {
 	const getRoomPathAvatar = useRoomAvatarPath();
 	const { url = getRoomPathAvatar(room), ...props } = rest;
->>>>>>> e416a323
 	return <BaseAvatar url={url} {...props}/>;
 };
 
