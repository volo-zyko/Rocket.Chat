/* eslint object-shorthand: 0, prefer-template: 0 */

const path = require('path');
const fs = require('fs');
const semver = require('semver');
const inquirer = require('inquirer');
const execSync = require('child_process').execSync;
const git = require('simple-git/promise')(process.cwd());

let pkgJson = {};

try {
	pkgJson = require(path.resolve(
		process.cwd(),
		'./package.json'
	));
} catch (err) {
	console.error('no root package.json found');
}

const files = [
	'./package.json',
	'./.sandstorm/sandstorm-pkgdef.capnp',
	'./.travis/snap.sh',
	'./.circleci/snap.sh',
	'./.circleci/update-releases.sh',
	'./.docker/Dockerfile',
	'./packages/rocketchat-lib/rocketchat.info'
];
const readFile = (file) => {
	return new Promise((resolve, reject) => {
		fs.readFile(file, 'utf8', (error, result) => {
			if (error) {
				return reject(error);
			}
			resolve(result);
		});
	})
}
const writeFile = (file, data) => {
	return new Promise((resolve, reject) => {
		fs.writeFile(file, data, 'utf8', (error, result) => {
			if (error) {
				return reject(error);
			}
			resolve(result);
		});
	})
}

let selectedVersion;

git.status()
.then(status => {
	if (status.current === 'release-candidate') {
		return semver.inc(pkgJson.version, 'prerelease', 'rc');
	}
<<<<<<< HEAD
	if (status.current === 'release-0.60.2') {
=======
	if (/release-\d+\.\d+\.\d+/.test(status.current)) {
>>>>>>> 563a4960
		return semver.inc(pkgJson.version, 'patch');
	}
	if (status.current === 'develop-sync') {
		return semver.inc(pkgJson.version, 'minor') + '-develop';
	}
	return Promise.reject(`No release action for branch ${ status.current }`);
})
.then(nextVersion => inquirer.prompt([{
	type: 'list',
	message: `The current version is ${ pkgJson.version }. Update to version:`,
	name: 'version',
	choices: [
		nextVersion,
		'custom'
	]
}]))
.then(answers => {
	if (answers.version === 'custom') {
		return inquirer.prompt([{
			name: 'version',
			message: 'Enter your custom version:'
		}]);
	}
	return answers;
})
.then(({ version }) => {
	selectedVersion = version;
	return Promise.all(files.map(file => {
		return readFile(file)
			.then(data => {
				return writeFile(file, data.replace(pkgJson.version, version));
			});
	}));
})
.then(() => {
	execSync('conventional-changelog --config .github/changelog.js -i HISTORY.md -s');

	return inquirer.prompt([{
		type: 'confirm',
		message: 'Commit files?',
		name: 'commit'
	}])
})
.then(answers => {
	if (!answers.commit) {
		return Promise.reject(answers);
	}

	return git.status();
})
.then(status => inquirer.prompt([{
		type: 'checkbox',
		message: 'Select files to commit?',
		name: 'files',
		choices: status.files.map(file => { return {name: `${ file.working_dir } ${ file.path }`, checked: true}; })
}]))
.then(answers => answers.files.length && git.add(answers.files.map(file => file.slice(2))))
.then(() => git.commit(`Bump version to ${ selectedVersion }`))
.then(() => inquirer.prompt([{
		type: 'confirm',
		message: `Add tag ${ selectedVersion }?`,
		name: 'tag'
}]))
.then(answers => answers.tag && git.addTag(selectedVersion))
.catch((error) => {
	console.error(error);
});<|MERGE_RESOLUTION|>--- conflicted
+++ resolved
@@ -55,11 +55,7 @@
 	if (status.current === 'release-candidate') {
 		return semver.inc(pkgJson.version, 'prerelease', 'rc');
 	}
-<<<<<<< HEAD
-	if (status.current === 'release-0.60.2') {
-=======
 	if (/release-\d+\.\d+\.\d+/.test(status.current)) {
->>>>>>> 563a4960
 		return semver.inc(pkgJson.version, 'patch');
 	}
 	if (status.current === 'develop-sync') {
