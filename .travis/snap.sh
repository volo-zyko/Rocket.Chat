#!/bin/bash
set -euvo pipefail
IFS=$'\n\t'

# Add launchpad to known hosts
ssh-keyscan -t rsa -H git.launchpad.net > ~/.ssh/known_hosts

git config user.name "CI Bot"
git config user.email "rocketchat.buildmaster@git.launchpad.net"

# Determine the channel to push snap to.
if [[ $TRAVIS_TAG =~ ^[0-9]+\.[0-9]+\.[0-9]+-rc\.[0-9]+ ]]; then
    CHANNEL=candidate
    RC_VERSION=$TRAVIS_TAG
elif [[ $TRAVIS_TAG ]]; then
    CHANNEL=stable
    RC_VERSION=$TRAVIS_TAG
else
    CHANNEL=edge
<<<<<<< HEAD
    RC_VERSION=2.2.0
=======
    RC_VERSION=2.3.0-rc.1
>>>>>>> 35980955
fi

echo "Preparing to trigger a snap release for $CHANNEL channel"

cd $PWD/.snapcraft

# Decrypt key
openssl aes-256-cbc -K $encrypted_f5c8ae370556_key -iv $encrypted_f5c8ae370556_iv -in launchpadkey.enc -out launchpadkey -d

# Change permissions
chmod 0600 launchpadkey

# We need some meta data so it'll actually commit.  This could be useful to have for debugging later.
echo "Tag: $TRAVIS_TAG \r\nBranch: $TRAVIS_BRANCH\r\nBuild: $TRAVIS_BUILD_NUMBER\r\nCommit: $TRAVIS_COMMIT" > buildinfo

# Clone launchpad repo for the channel down.
GIT_SSH_COMMAND="ssh -i launchpadkey" git clone -b $CHANNEL git+ssh://rocket.chat.buildmaster@git.launchpad.net/rocket.chat launchpad

# Rarely will change, but just incase we copy it all
cp -r resources buildinfo launchpad/
sed s/#{RC_VERSION}/$RC_VERSION/ snapcraft.yaml > launchpad/snapcraft.yaml

cd launchpad
git add resources snapcraft.yaml buildinfo

# Another place where basic meta data will live for at a glance info
git commit -m "Travis Build: $TRAVIS_BUILD_NUMBER Travis Commit: $TRAVIS_COMMIT"

# Push up up to the branch of choice.
GIT_SSH_COMMAND="ssh -i ../launchpadkey" git push origin $CHANNEL

# Clean up
cd ..
rm -rf launchpadkey launchpad<|MERGE_RESOLUTION|>--- conflicted
+++ resolved
@@ -17,11 +17,7 @@
     RC_VERSION=$TRAVIS_TAG
 else
     CHANNEL=edge
-<<<<<<< HEAD
-    RC_VERSION=2.2.0
-=======
     RC_VERSION=2.3.0-rc.1
->>>>>>> 35980955
 fi
 
 echo "Preparing to trigger a snap release for $CHANNEL channel"
