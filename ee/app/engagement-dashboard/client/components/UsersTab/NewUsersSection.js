--- conflicted
+++ resolved
@@ -7,15 +7,7 @@
 import { useEndpointData } from '../../../../../../client/hooks/useEndpointData';
 import CounterSet from '../../../../../../client/components/data/CounterSet';
 import { Section } from '../Section';
-<<<<<<< HEAD
-import { saveFile } from '../../../../../../client/lib/saveFile';
-
-const convertDataToCSV = (data) => `// date, newUsers
-${ data.map(({ date, newUsers }) => `${ date }, ${ newUsers }`).join('\n') }`;
-=======
-import { ActionButton } from '../../../../../../client/components/basic/Buttons/ActionButton';
 import { downloadCsvAs } from '../../../../../../client/lib/download';
->>>>>>> b1e2d64e
 
 export function NewUsersSection() {
 	const t = useTranslation();
