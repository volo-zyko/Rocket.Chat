--- conflicted
+++ resolved
@@ -6,15 +6,7 @@
 import { useEndpointData } from '../../../../../../client/hooks/useEndpointData';
 import Growth from '../../../../../../client/components/data/Growth';
 import { Section } from '../Section';
-<<<<<<< HEAD
-import { saveFile } from '../../../../../../client/lib/saveFile';
-
-const convertDataToCSV = (data) => `// type, name, messagesCount, updatedAt, createdAt
-${ data.map(({ createdAt, messagesCount, name, t, updatedAt }) => `${ t }, ${ name }, ${ messagesCount }, ${ updatedAt }, ${ createdAt }`).join('\n') }`;
-=======
-import { ActionButton } from '../../../../../../client/components/basic/Buttons/ActionButton';
 import { downloadCsvAs } from '../../../../../../client/lib/download';
->>>>>>> b1e2d64e
 
 export function TableSection() {
 	const t = useTranslation();
