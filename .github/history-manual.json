{
	"0.55.0": [{
		"title": "[BREAK] `getUsersOfRoom` API to return array of objects with user and username, instead of array of strings",
		"userLogin": "rodrigok",
		"contributors": []
	}, {
		"title": "[FIX] Incoming integrations would break when trying to use the `Store` feature.`",
		"userLogin": "rodrigok",
		"contributors": []
	}, {
		"title": "[FIX] Removed Deprecated Package rocketchat:sharedsecret`",
		"userLogin": "rodrigok",
		"contributors": []
	}],
<<<<<<< HEAD
	"0.72.0": [{
=======
	"0.72.0-rc.0": [{
>>>>>>> abe1f412
		"title": "[BREAK] Support for Cordova (Rocket.Chat Legacy app) has reached End-of-life, support has been discontinued",
		"userLogin": "sampaiodiego",
		"contributors": []
	}]
}<|MERGE_RESOLUTION|>--- conflicted
+++ resolved
@@ -12,11 +12,7 @@
 		"userLogin": "rodrigok",
 		"contributors": []
 	}],
-<<<<<<< HEAD
-	"0.72.0": [{
-=======
 	"0.72.0-rc.0": [{
->>>>>>> abe1f412
 		"title": "[BREAK] Support for Cordova (Rocket.Chat Legacy app) has reached End-of-life, support has been discontinued",
 		"userLogin": "sampaiodiego",
 		"contributors": []
