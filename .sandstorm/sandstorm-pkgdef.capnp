--- conflicted
+++ resolved
@@ -19,15 +19,9 @@
 
 		appTitle = (defaultText = "Rocket.Chat"),
 
-<<<<<<< HEAD
 		appVersion = 110,  # Increment this for every release.
 
-		appMarketingVersion = (defaultText = "0.70.4"),
-=======
-		appVersion = 107,  # Increment this for every release.
-
 		appMarketingVersion = (defaultText = "0.71.0-rc.2"),
->>>>>>> 84a14627
 		# Human-readable representation of appVersion. Should match the way you
 		# identify versions of your app in documentation and marketing.
 
