--- conflicted
+++ resolved
@@ -21,11 +21,7 @@
 
 		appVersion = 62,  # Increment this for every release.
 
-<<<<<<< HEAD
-		appMarketingVersion = (defaultText = "0.58.4"),
-=======
 		appMarketingVersion = (defaultText = "0.59.0-rc.17"),
->>>>>>> c4d7fab3
 		# Human-readable representation of appVersion. Should match the way you
 		# identify versions of your app in documentation and marketing.
 
