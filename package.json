{
	"name": "Rocket.Chat",
	"description": "The Ultimate Open Source WebChat Platform",
<<<<<<< HEAD
	"version": "0.58.4",
=======
	"version": "0.59.0-rc.17",
>>>>>>> c4d7fab3
	"author": {
		"name": "Rocket.Chat",
		"url": "https://rocket.chat/"
	},
	"contributors": [
		{
			"name": "Aaron Ogle",
			"email": "aaron.ogle@rocket.chat"
		},
		{
			"name": "Bradley Hilton",
			"email": "bradley.hilton@rocket.chat"
		},
		{
			"name": "Diego Sampaio",
			"email": "diego.sampaio@rocket.chat"
		},
		{
			"name": "Gabriel Engel",
			"email": "gabriel.engel@rocket.chat"
		},
		{
			"name": "Guilherme Gazzo",
			"email": "guilherme.gazzo@rocket.chat"
		},
		{
			"name": "Karl Prieb",
			"email": "karl.priebk@rocket.chat"
		},
		{
			"name": "Marcelo Schmidt",
			"email": "marcelo.schmidt@rocket.chat"
		},
		{
			"name": "Rodrigo Nascimento",
			"email": "rodrigo.nascimento@rocket.chat"
		},
		{
			"name": "Sing Li",
			"email": "sing.li@rocket.chat"
		}
	],
	"mocha": {
		"tests": [
			"packages/**/*.tests.js"
		],
		"files": [
			"packages/**/*.mocks.js",
			"packages/**/*.js",
			"!packages/**/*.tests.js"
		]
	},
	"keywords": [
		"rocketchat",
		"rocket",
		"chat"
	],
	"scripts": {
		"start": "meteor npm i && meteor",
		"lint": "eslint .",
		"lint-fix": "eslint . --fix",
		"stylelint": "stylelint packages/**/*.css",
		"test": "node .scripts/start.js",
		"deploy": "npm run build && pm2 startOrRestart pm2.json",
		"chimp-watch": "chimp --ddp=http://localhost:3000 --watch --mocha --path=tests/end-to-end",
		"chimp-test": "chimp tests/chimp-config.js",
		"postinstall": "cd packages/rocketchat-katex && npm i",
		"testunit-watch": "mocha --watch --opts ./mocha.opts \"`node -e \"console.log(require('./package.json').mocha.tests.join(' '))\"`\"",
		"coverage": "nyc -r html mocha --opts ./mocha.opts \"`node -e \"console.log(require('./package.json').mocha.tests.join(' '))\"`\"",
		"testunit": "mocha --opts ./mocha.opts \"`node -e \"console.log(require('./package.json').mocha.tests.join(' '))\"`\"",
		"version": "node .scripts/version.js",
		"set-version": "node .scripts/set-version.js",
		"release": "npm run set-version --silent"
	},
	"license": "MIT",
	"repository": {
		"type": "git",
		"url": "https://github.com/RocketChat/Rocket.Chat.git"
	},
	"bugs": {
		"url": "https://github.com/RocketChat/Rocket.Chat/issues",
		"email": "support@rocket.chat"
	},
	"devDependencies": {
		"babel-mocha-es6-compiler": "^0.1.0",
		"babel-plugin-array-includes": "^2.0.3",
		"chimp": "^0.50.0",
		"conventional-changelog-cli": "^1.3.3",
		"eslint": "^4.8.0",
		"mock-require": "^2.0.2",
		"postcss-cssnext": "^2.11.0",
		"postcss-smart-import": "^0.7.5",
		"proxyquire": "^1.8.0",
		"simple-git": "^1.77.0",
		"stylelint": "^8.1.1",
		"stylelint-order": "^0.7.0",
		"supertest": "^3.0.0",
		"underscore": "^1.8.3",
		"underscore.string": "^3.3.4"
	},
	"dependencies": {
		"@google-cloud/storage": "^1.3.1",
		"aws-sdk": "^2.125.0",
		"babel-runtime": "^6.26.0",
		"bcrypt": "^1.0.3",
		"bunyan": "^1.8.12",
		"codemirror": "^5.30.0",
		"emailreplyparser": "0.0.5",
		"file-type": "^6.2.0",
		"highlight.js": "^9.12.0",
		"imap": "^0.8.19",
		"jquery": "^3.2.1",
		"ldapjs": "^1.0.1",
		"mailparser-node4": "^2.0.2-2",
		"mime-db": "^1.30.0",
		"mime-type": "^3.0.5",
		"moment": "^2.18.1",
		"moment-timezone": "^0.5.13",
		"photoswipe": "^4.1.2",
		"poplib": "^0.1.7",
		"prom-client": "^10.1.1",
		"semver": "^5.4.1",
		"toastr": "^2.1.2",
		"wolfy87-eventemitter": "^5.2.2"
	}
}<|MERGE_RESOLUTION|>--- conflicted
+++ resolved
@@ -1,11 +1,7 @@
 {
 	"name": "Rocket.Chat",
 	"description": "The Ultimate Open Source WebChat Platform",
-<<<<<<< HEAD
-	"version": "0.58.4",
-=======
 	"version": "0.59.0-rc.17",
->>>>>>> c4d7fab3
 	"author": {
 		"name": "Rocket.Chat",
 		"url": "https://rocket.chat/"
