{
<<<<<<< HEAD
  "name": "Rocket.Chat",
  "description": "The Ultimate Open Source WebChat Platform",
  "version": "0.57.0-develop",
  "author": {
    "name": "Rocket.Chat",
    "url": "https://rocket.chat/"
  },
  "contributors": [
    {
      "name": "Aaron Ogle",
      "email": "aaron.ogle@rocket.chat"
    },
    {
      "name": "Bradley Hilton",
      "email": "bradley.hilton@rocket.chat"
    },
    {
      "name": "Diego Sampaio",
      "email": "diego.sampaio@rocket.chat"
    },
    {
      "name": "Gabriel Engel",
      "email": "gabriel.engel@rocket.chat"
    },
    {
      "name": "Marcelo Schmidt",
      "email": "marcelo.schmidt@rocket.chat"
    },
    {
      "name": "Rodrigo Nascimento",
      "email": "rodrigo.nascimento@rocket.chat"
    },
    {
      "name": "Sing Li",
      "email": "sing.li@rocket.chat"
    }
  ],
  "mocha": {
    "tests": [
      "packages/**/*.tests.js"
    ],
    "files": [
      "packages/**/*.js",
      "!packages/**/*.tests.js"
    ]
  },
  "keywords": [
    "rocketchat",
    "rocket",
    "chat"
  ],
  "scripts": {
    "start": "meteor npm i && meteor",
    "lint": "eslint .",
    "lint-fix": "eslint . --fix",
    "stylelint": "stylelint packages/**/*.{less,css}",
    "test": "node .scripts/start.js",
    "deploy": "npm run build && pm2 startOrRestart pm2.json",
    "chimp-watch": "chimp --ddp=http://localhost:3000 --watch --mocha --path=tests/end-to-end",
    "chimp-test": "chimp tests/chimp-config.js",
    "postinstall": "cd packages/rocketchat-katex && npm i",
    "testunit-watch": "mocha --watch --opts ./mocha.opts \"`node -e \"console.log(require('./package.json').mocha.tests.join(' '))\"`\"",
    "coverage": "nyc -r html mocha --opts ./mocha.opts \"`node -e \"console.log(require('./package.json').mocha.tests.join(' '))\"`\"",
    "testunit": "mocha --opts ./mocha.opts \"`node -e \"console.log(require('./package.json').mocha.tests.join(' '))\"`\"",
    "version": "node .scripts/version.js",
    "set-version": "node .scripts/set-version.js",
    "release": "npm run set-version --silent"
  },
  "license": "MIT",
  "repository": {
    "type": "git",
    "url": "https://github.com/RocketChat/Rocket.Chat.git"
  },
  "bugs": {
    "url": "https://github.com/RocketChat/Rocket.Chat/issues",
    "email": "support@rocket.chat"
  },
  "devDependencies": {
    "babel-mocha-es6-compiler": "^0.1.0",
    "babel-plugin-array-includes": "^2.0.3",
    "chimp": "^0.49.0",
    "conventional-changelog-cli": "^1.3.1",
    "eslint": "^4.0.0",
    "postcss-cssnext": "^2.11.0",
    "postcss-smart-import": "^0.7.4",
    "simple-git": "^1.73.0",
    "stylelint": "^7.11.1",
    "supertest": "^3.0.0"
  },
  "dependencies": {
    "@google-cloud/storage": "^1.1.1",
    "aws-sdk": "^2.72.0",
    "babel-runtime": "^6.23.0",
    "bcrypt": "^1.0.2",
    "codemirror": "^5.26.0",
    "file-type": "^5.2.0",
    "highlight.js": "^9.12.0",
    "jquery": "^3.2.1",
    "mime-db": "^1.28.0",
    "mime-type": "^3.0.5",
    "moment": "^2.18.1",
    "moment-timezone": "^0.5.13",
    "photoswipe": "^4.1.2",
    "prom-client": "^9.1.1",
    "semver": "^5.3.0",
    "toastr": "^2.1.2",
    "wolfy87-eventemitter": "^5.1.0"
  }
=======
	"name": "Rocket.Chat",
	"description": "The Ultimate Open Source WebChat Platform",
	"version": "0.57.0-develop",
	"author": {
		"name": "Rocket.Chat",
		"url": "https://rocket.chat/"
	},
	"contributors": [
		{
			"name": "Aaron Ogle",
			"email": "aaron.ogle@rocket.chat"
		},
		{
			"name": "Bradley Hilton",
			"email": "bradley.hilton@rocket.chat"
		},
		{
			"name": "Diego Sampaio",
			"email": "diego.sampaio@rocket.chat"
		},
		{
			"name": "Gabriel Engel",
			"email": "gabriel.engel@rocket.chat"
		},
		{
			"name": "Marcelo Schmidt",
			"email": "marcelo.schmidt@rocket.chat"
		},
		{
			"name": "Rodrigo Nascimento",
			"email": "rodrigo.nascimento@rocket.chat"
		},
		{
			"name": "Sing Li",
			"email": "sing.li@rocket.chat"
		}
	],
	"mocha": {
		"tests": [
			"packages/**/*.tests.js"
		],
		"files": [
			"packages/**/*.js",
			"!packages/**/*.tests.js"
		]
	},
	"keywords": [
		"rocketchat",
		"rocket",
		"chat"
	],
	"scripts": {
		"start": "meteor npm i && meteor",
		"lint": "eslint .",
		"lint-fix": "eslint . --fix",
		"stylelint": "stylelint packages/**/*.{less,css}",
		"test": "node .scripts/start.js",
		"deploy": "npm run build && pm2 startOrRestart pm2.json",
		"chimp-watch": "chimp --ddp=http://localhost:3000 --watch --mocha --path=tests/end-to-end",
		"chimp-test": "chimp tests/chimp-config.js",
		"postinstall": "cd packages/rocketchat-katex && npm i",
		"testunit-watch": "mocha --watch --opts ./mocha.opts \"`node -e \"console.log(require('./package.json').mocha.tests.join(' '))\"`\"",
		"coverage": "nyc -r html mocha --opts ./mocha.opts \"`node -e \"console.log(require('./package.json').mocha.tests.join(' '))\"`\"",
		"testunit": "mocha --opts ./mocha.opts \"`node -e \"console.log(require('./package.json').mocha.tests.join(' '))\"`\"",
		"version": "node .scripts/version.js",
		"set-version": "node .scripts/set-version.js",
		"release": "npm run set-version --silent"
	},
	"license": "MIT",
	"repository": {
		"type": "git",
		"url": "https://github.com/RocketChat/Rocket.Chat.git"
	},
	"bugs": {
		"url": "https://github.com/RocketChat/Rocket.Chat/issues",
		"email": "support@rocket.chat"
	},
	"devDependencies": {
		"babel-mocha-es6-compiler": "^0.1.0",
		"babel-plugin-array-includes": "^2.0.3",
		"chimp": "^0.49.0",
		"conventional-changelog-cli": "^1.3.1",
		"eslint": "^4.1.1",
		"postcss-cssnext": "^2.11.0",
		"postcss-smart-import": "^0.7.4",
		"simple-git": "^1.73.0",
		"stylelint": "^7.12.0",
		"supertest": "^3.0.0"
	},
	"dependencies": {
		"@google-cloud/storage": "^1.1.1",
		"aws-sdk": "^2.80.0",
		"babel-runtime": "^6.23.0",
		"bcrypt": "^1.0.2",
		"codemirror": "^5.27.4",
		"file-type": "^5.2.0",
		"highlight.js": "^9.12.0",
		"jquery": "^3.2.1",
		"mime-db": "^1.28.0",
		"mime-type": "^3.0.5",
		"moment": "^2.18.1",
		"moment-timezone": "^0.5.13",
		"photoswipe": "^4.1.2",
		"prom-client": "^9.1.1",
		"semver": "^5.3.0",
		"toastr": "^2.1.2"
	}
>>>>>>> cdce18c6
}<|MERGE_RESOLUTION|>--- conflicted
+++ resolved
@@ -1,114 +1,4 @@
 {
-<<<<<<< HEAD
-  "name": "Rocket.Chat",
-  "description": "The Ultimate Open Source WebChat Platform",
-  "version": "0.57.0-develop",
-  "author": {
-    "name": "Rocket.Chat",
-    "url": "https://rocket.chat/"
-  },
-  "contributors": [
-    {
-      "name": "Aaron Ogle",
-      "email": "aaron.ogle@rocket.chat"
-    },
-    {
-      "name": "Bradley Hilton",
-      "email": "bradley.hilton@rocket.chat"
-    },
-    {
-      "name": "Diego Sampaio",
-      "email": "diego.sampaio@rocket.chat"
-    },
-    {
-      "name": "Gabriel Engel",
-      "email": "gabriel.engel@rocket.chat"
-    },
-    {
-      "name": "Marcelo Schmidt",
-      "email": "marcelo.schmidt@rocket.chat"
-    },
-    {
-      "name": "Rodrigo Nascimento",
-      "email": "rodrigo.nascimento@rocket.chat"
-    },
-    {
-      "name": "Sing Li",
-      "email": "sing.li@rocket.chat"
-    }
-  ],
-  "mocha": {
-    "tests": [
-      "packages/**/*.tests.js"
-    ],
-    "files": [
-      "packages/**/*.js",
-      "!packages/**/*.tests.js"
-    ]
-  },
-  "keywords": [
-    "rocketchat",
-    "rocket",
-    "chat"
-  ],
-  "scripts": {
-    "start": "meteor npm i && meteor",
-    "lint": "eslint .",
-    "lint-fix": "eslint . --fix",
-    "stylelint": "stylelint packages/**/*.{less,css}",
-    "test": "node .scripts/start.js",
-    "deploy": "npm run build && pm2 startOrRestart pm2.json",
-    "chimp-watch": "chimp --ddp=http://localhost:3000 --watch --mocha --path=tests/end-to-end",
-    "chimp-test": "chimp tests/chimp-config.js",
-    "postinstall": "cd packages/rocketchat-katex && npm i",
-    "testunit-watch": "mocha --watch --opts ./mocha.opts \"`node -e \"console.log(require('./package.json').mocha.tests.join(' '))\"`\"",
-    "coverage": "nyc -r html mocha --opts ./mocha.opts \"`node -e \"console.log(require('./package.json').mocha.tests.join(' '))\"`\"",
-    "testunit": "mocha --opts ./mocha.opts \"`node -e \"console.log(require('./package.json').mocha.tests.join(' '))\"`\"",
-    "version": "node .scripts/version.js",
-    "set-version": "node .scripts/set-version.js",
-    "release": "npm run set-version --silent"
-  },
-  "license": "MIT",
-  "repository": {
-    "type": "git",
-    "url": "https://github.com/RocketChat/Rocket.Chat.git"
-  },
-  "bugs": {
-    "url": "https://github.com/RocketChat/Rocket.Chat/issues",
-    "email": "support@rocket.chat"
-  },
-  "devDependencies": {
-    "babel-mocha-es6-compiler": "^0.1.0",
-    "babel-plugin-array-includes": "^2.0.3",
-    "chimp": "^0.49.0",
-    "conventional-changelog-cli": "^1.3.1",
-    "eslint": "^4.0.0",
-    "postcss-cssnext": "^2.11.0",
-    "postcss-smart-import": "^0.7.4",
-    "simple-git": "^1.73.0",
-    "stylelint": "^7.11.1",
-    "supertest": "^3.0.0"
-  },
-  "dependencies": {
-    "@google-cloud/storage": "^1.1.1",
-    "aws-sdk": "^2.72.0",
-    "babel-runtime": "^6.23.0",
-    "bcrypt": "^1.0.2",
-    "codemirror": "^5.26.0",
-    "file-type": "^5.2.0",
-    "highlight.js": "^9.12.0",
-    "jquery": "^3.2.1",
-    "mime-db": "^1.28.0",
-    "mime-type": "^3.0.5",
-    "moment": "^2.18.1",
-    "moment-timezone": "^0.5.13",
-    "photoswipe": "^4.1.2",
-    "prom-client": "^9.1.1",
-    "semver": "^5.3.0",
-    "toastr": "^2.1.2",
-    "wolfy87-eventemitter": "^5.1.0"
-  }
-=======
 	"name": "Rocket.Chat",
 	"description": "The Ultimate Open Source WebChat Platform",
 	"version": "0.57.0-develop",
@@ -214,7 +104,7 @@
 		"photoswipe": "^4.1.2",
 		"prom-client": "^9.1.1",
 		"semver": "^5.3.0",
-		"toastr": "^2.1.2"
+		"toastr": "^2.1.2",
+		"wolfy87-eventemitter": "^5.1.0"
 	}
->>>>>>> cdce18c6
 }