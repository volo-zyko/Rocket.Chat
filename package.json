--- conflicted
+++ resolved
@@ -1,11 +1,7 @@
 {
 	"name": "Rocket.Chat",
 	"description": "The Ultimate Open Source WebChat Platform",
-<<<<<<< HEAD
-	"version": "0.72.0-develop",
-=======
 	"version": "0.72.0",
->>>>>>> abe1f412
 	"author": {
 		"name": "Rocket.Chat",
 		"url": "https://rocket.chat/"
