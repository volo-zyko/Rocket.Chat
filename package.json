{
	"name": "Rocket.Chat",
	"description": "The Ultimate Open Source WebChat Platform",
<<<<<<< HEAD
	"version": "0.68.4",
=======
	"version": "0.69.0-develop",
>>>>>>> 186f7911
	"author": {
		"name": "Rocket.Chat",
		"url": "https://rocket.chat/"
	},
	"contributors": [
		{
			"name": "Aaron Ogle",
			"email": "aaron.ogle@rocket.chat"
		},
		{
			"name": "Bradley Hilton",
			"email": "bradley.hilton@rocket.chat"
		},
		{
			"name": "Diego Sampaio",
			"email": "diego.sampaio@rocket.chat"
		},
		{
			"name": "Gabriel Engel",
			"email": "gabriel.engel@rocket.chat"
		},
		{
			"name": "Guilherme Gazzo",
			"email": "guilherme.gazzo@rocket.chat"
		},
		{
			"name": "Karl Prieb",
			"email": "karl.priebk@rocket.chat"
		},
		{
			"name": "Marcelo Schmidt",
			"email": "marcelo.schmidt@rocket.chat"
		},
		{
			"name": "Rodrigo Nascimento",
			"email": "rodrigo.nascimento@rocket.chat"
		},
		{
			"name": "Sing Li",
			"email": "sing.li@rocket.chat"
		}
	],
	"mocha": {
		"tests": [
			"packages/**/*.tests.js"
		],
		"files": [
			"packages/**/*.mocks.js",
			"packages/**/*.js",
			"!packages/**/*.tests.js"
		]
	},
	"keywords": [
		"rocketchat",
		"rocket",
		"chat"
	],
	"scripts": {
		"start": "meteor npm i && meteor",
		"debug": "meteor run --inspect",
		"debug-brk": "meteor run --inspect-brk",
		"lint": "eslint .",
		"stylelint": "stylelint packages/**/*.css",
		"test": "node .scripts/start.js",
		"deploy": "npm run build && pm2 startOrRestart pm2.json",
		"chimp-path": "chimp tests/chimp-config.js --path=$CHIMP_PATH",
		"chimp-watch": "chimp --ddp=http://localhost:3000 --watch --mocha --path=tests/end-to-end",
		"chimp-test": "chimp tests/chimp-config.js",
		"postinstall": "cd packages/rocketchat-katex && npm i",
		"testunit-watch": "mocha --watch --opts ./mocha.opts \"`node -e \"console.log(require('./package.json').mocha.tests.join(' '))\"`\"",
		"coverage": "nyc -r html mocha --opts ./mocha.opts \"`node -e \"console.log(require('./package.json').mocha.tests.join(' '))\"`\"",
		"testunit": "mocha --opts ./mocha.opts \"`node -e \"console.log(require('./package.json').mocha.tests.join(' '))\"`\"",
		"version": "node .scripts/version.js",
		"set-version": "node .scripts/set-version.js",
		"release": "npm run set-version --silent",
		"prepush": "npm run lint && npm run testunit"
	},
	"license": "MIT",
	"repository": {
		"type": "git",
		"url": "https://github.com/RocketChat/Rocket.Chat.git"
	},
	"bugs": {
		"url": "https://github.com/RocketChat/Rocket.Chat/issues",
		"email": "support@rocket.chat"
	},
	"devDependencies": {
		"@octokit/rest": "^15.8.1",
		"autoprefixer": "^8.6.0",
		"babel-mocha-es6-compiler": "^0.1.0",
		"babel-plugin-array-includes": "^2.0.3",
		"chimp": "^0.51.1",
		"conventional-changelog-cli": "^2.0.0",
		"eslint": "^4.19.1",
		"husky": "^0.14.3",
		"mocha": "^5.2.0",
		"mock-require": "^3.0.2",
		"postcss-custom-properties": "^7.0.0",
		"postcss-import": "^11.1.0",
		"postcss-media-minmax": "^3.0.0",
		"postcss-nested": "^3.0.0",
		"postcss-selector-not": "^3.0.1",
		"progress": "^2.0.0",
		"proxyquire": "^2.0.1",
		"simple-git": "^1.95.1",
		"stylelint": "^9.2.1",
		"stylelint-order": "^0.8.1",
		"supertest": "^3.1.0"
	},
	"dependencies": {
		"@babel/runtime": "^7.0.0-beta.49",
		"@google-cloud/language": "^1.2.0",
		"@google-cloud/storage": "^1.7.0",
		"@google-cloud/vision": "^0.19.0",
		"@slack/client": "^4.2.2",
		"adm-zip": "^0.4.11",
		"archiver": "^2.1.1",
		"arraybuffer-to-string": "^1.0.2",
		"atlassian-crowd": "^0.5.0",
		"autolinker": "^1.6.2",
		"aws-sdk": "^2.250.1",
		"bad-words": "^1.6.1",
		"bcrypt": "^2.0.1",
		"bson": "^2.0.7",
		"bugsnag": "^2.4.0",
		"bunyan": "^1.8.12",
		"busboy": "^0.2.14",
		"cas": "https://github.com/kcbanner/node-cas/tarball/fcd27dad333223b3b75a048bce27973fb3ca0f62",
		"clipboard": "^2.0.1",
		"codemirror": "^5.38.0",
		"coffeescript": "^1.12.7",
		"connect": "^2.7.10",
		"core-js": "^2.5.7",
		"csv-parse": "^2.4.0",
		"emailreplyparser": "^0.0.5",
		"file-type": "^8.0.0",
		"filesize": "^3.6.1",
		"grapheme-splitter": "^1.0.2",
		"gridfs-stream": "^1.1.1",
		"he": "^1.1.1",
		"highlight.js": "^9.12.0",
		"iconv-lite": "^0.4.23",
		"image-size": "^0.6.2",
		"imap": "^0.8.19",
		"ip-range-check": "^0.0.2",
		"jquery": "^3.3.1",
		"jschardet": "^1.6.0",
		"ldapjs": "^1.0.2",
		"less": "https://github.com/meteor/less.js/tarball/8130849eb3d7f0ecf0ca8d0af7c4207b0442e3f6",
		"less-plugin-autoprefix": "^1.5.1",
		"localforage": "^1.7.1",
		"lokijs": "^1.5.5",
		"lru-cache": "^4.1.3",
		"mailparser": "^2.2.0",
		"marked": "^0.4.0",
		"mime-db": "^1.34.0",
		"mime-type": "^3.0.5",
		"mkdirp": "^0.5.1",
		"moment": "^2.22.2",
		"moment-timezone": "^0.5.17",
		"node-dogstatsd": "^0.0.7",
		"object-path": "^0.11.4",
		"photoswipe": "^4.1.2",
		"poplib": "^0.1.7",
		"prom-client": "^11.0.0",
		"querystring": "^0.2.0",
		"queue-fifo": "^0.2.4",
		"redis": "^2.8.0",
		"semver": "^5.5.0",
		"sharp": "^0.20.3",
		"speakeasy": "^2.0.0",
		"tar-stream": "^1.6.1",
		"toastr": "^2.1.4",
		"twilio": "^3.17.1",
		"twit": "^2.2.10",
		"ua-parser-js": "^0.7.18",
		"underscore": "^1.9.1",
		"underscore.string": "^3.3.4",
		"webdav": "^1.5.2",
		"wolfy87-eventemitter": "^5.2.4",
		"xml-crypto": "^0.10.1",
		"xmlbuilder": "^10.0.0",
		"xmldom": "^0.1.27",
		"yaqrcode": "^0.2.1"
	}
}<|MERGE_RESOLUTION|>--- conflicted
+++ resolved
@@ -1,11 +1,7 @@
 {
 	"name": "Rocket.Chat",
 	"description": "The Ultimate Open Source WebChat Platform",
-<<<<<<< HEAD
-	"version": "0.68.4",
-=======
 	"version": "0.69.0-develop",
->>>>>>> 186f7911
 	"author": {
 		"name": "Rocket.Chat",
 		"url": "https://rocket.chat/"
