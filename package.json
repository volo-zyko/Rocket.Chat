{
	"name": "Rocket.Chat",
	"description": "The Ultimate Open Source WebChat Platform",
	"version": "0.68.4",
	"author": {
		"name": "Rocket.Chat",
		"url": "https://rocket.chat/"
	},
	"contributors": [
		{
			"name": "Aaron Ogle",
			"email": "aaron.ogle@rocket.chat"
		},
		{
			"name": "Bradley Hilton",
			"email": "bradley.hilton@rocket.chat"
		},
		{
			"name": "Diego Sampaio",
			"email": "diego.sampaio@rocket.chat"
		},
		{
			"name": "Gabriel Engel",
			"email": "gabriel.engel@rocket.chat"
		},
		{
			"name": "Guilherme Gazzo",
			"email": "guilherme.gazzo@rocket.chat"
		},
		{
			"name": "Karl Prieb",
			"email": "karl.priebk@rocket.chat"
		},
		{
			"name": "Marcelo Schmidt",
			"email": "marcelo.schmidt@rocket.chat"
		},
		{
			"name": "Rodrigo Nascimento",
			"email": "rodrigo.nascimento@rocket.chat"
		},
		{
			"name": "Sing Li",
			"email": "sing.li@rocket.chat"
		}
	],
	"mocha": {
		"tests": [
			"packages/**/*.tests.js"
		],
		"files": [
			"packages/**/*.mocks.js",
			"packages/**/*.js",
			"!packages/**/*.tests.js"
		]
	},
	"keywords": [
		"rocketchat",
		"rocket",
		"chat"
	],
	"scripts": {
<<<<<<< HEAD
		"start": "meteor npm i && meteor run",
=======
		"start": "meteor npm i && meteor",
>>>>>>> 200a6b01
		"debug": "meteor run --inspect",
		"debug-brk": "meteor run --inspect-brk",
		"lint": "eslint .",
		"lint-fix": "eslint . --fix",
		"stylelint": "stylelint packages/**/*.css",
		"test": "node .scripts/start.js",
		"deploy": "npm run build && pm2 startOrRestart pm2.json",
		"chimp-watch": "chimp --ddp=http://localhost:3000 --watch --mocha --path=tests/end-to-end",
		"chimp-test": "chimp tests/chimp-config.js",
		"postinstall": "cd packages/rocketchat-katex && npm i",
		"testunit-watch": "mocha --watch --opts ./mocha.opts \"`node -e \"console.log(require('./package.json').mocha.tests.join(' '))\"`\"",
		"coverage": "nyc -r html mocha --opts ./mocha.opts \"`node -e \"console.log(require('./package.json').mocha.tests.join(' '))\"`\"",
		"testunit": "mocha --opts ./mocha.opts \"`node -e \"console.log(require('./package.json').mocha.tests.join(' '))\"`\"",
		"version": "node .scripts/version.js",
		"set-version": "node .scripts/set-version.js",
		"release": "npm run set-version --silent"
	},
	"license": "MIT",
	"repository": {
		"type": "git",
		"url": "https://github.com/RocketChat/Rocket.Chat.git"
	},
	"bugs": {
		"url": "https://github.com/RocketChat/Rocket.Chat/issues",
		"email": "support@rocket.chat"
	},
	"devDependencies": {
		"@octokit/rest": "^15.8.1",
		"autoprefixer": "^8.6.0",
		"babel-mocha-es6-compiler": "^0.1.0",
		"babel-plugin-array-includes": "^2.0.3",
		"chimp": "^0.51.1",
		"conventional-changelog-cli": "^2.0.0",
		"eslint": "^4.19.1",
		"mocha": "^5.2.0",
		"mock-require": "^3.0.2",
		"postcss-custom-properties": "^7.0.0",
		"postcss-import": "^11.1.0",
		"postcss-media-minmax": "^3.0.0",
		"postcss-nested": "^3.0.0",
		"postcss-selector-not": "^3.0.1",
		"progress": "^2.0.0",
		"proxyquire": "^2.0.1",
		"simple-git": "^1.95.1",
		"stylelint": "^9.2.1",
		"stylelint-order": "^0.8.1",
		"supertest": "^3.1.0"
	},
	"dependencies": {
		"@babel/runtime": "^7.0.0-beta.49",
		"@google-cloud/language": "^1.2.0",
		"@google-cloud/storage": "^1.7.0",
		"@google-cloud/vision": "^0.19.0",
		"@slack/client": "^4.2.2",
		"adm-zip": "^0.4.11",
		"archiver": "^2.1.1",
		"arraybuffer-to-string": "^1.0.2",
		"atlassian-crowd": "^0.5.0",
		"autolinker": "^1.6.2",
		"aws-sdk": "^2.250.1",
		"bad-words": "^1.6.1",
		"bcrypt": "^2.0.1",
		"bson": "^2.0.7",
		"bugsnag": "^2.4.0",
		"bunyan": "^1.8.12",
		"busboy": "^0.2.14",
		"cas": "https://github.com/kcbanner/node-cas/tarball/fcd27dad333223b3b75a048bce27973fb3ca0f62",
		"clipboard": "^2.0.1",
		"codemirror": "^5.38.0",
		"coffeescript": "^1.12.7",
		"connect": "^2.7.10",
		"core-js": "^2.5.7",
		"csv-parse": "^2.4.0",
		"emailreplyparser": "^0.0.5",
		"file-type": "^8.0.0",
		"filesize": "^3.6.1",
		"grapheme-splitter": "^1.0.2",
		"gridfs-stream": "^1.1.1",
		"he": "^1.1.1",
		"highlight.js": "^9.12.0",
		"iconv-lite": "^0.4.23",
		"image-size": "^0.6.2",
		"imap": "^0.8.19",
		"ip-range-check": "^0.0.2",
		"jquery": "^3.3.1",
		"jschardet": "^1.6.0",
		"ldapjs": "^1.0.2",
		"less": "https://github.com/meteor/less.js/tarball/8130849eb3d7f0ecf0ca8d0af7c4207b0442e3f6",
		"less-plugin-autoprefix": "^1.5.1",
		"localforage": "^1.7.1",
		"lokijs": "^1.5.5",
		"lru-cache": "^4.1.3",
		"mailparser": "^2.2.0",
		"marked": "^0.4.0",
		"mime-db": "^1.34.0",
		"mime-type": "^3.0.5",
		"mkdirp": "^0.5.1",
		"moment": "^2.22.2",
		"moment-timezone": "^0.5.17",
		"node-dogstatsd": "^0.0.7",
		"object-path": "^0.11.4",
		"photoswipe": "^4.1.2",
		"poplib": "^0.1.7",
		"prom-client": "^11.0.0",
		"querystring": "^0.2.0",
		"queue-fifo": "^0.2.4",
		"redis": "^2.8.0",
		"semver": "^5.5.0",
		"sharp": "^0.20.3",
		"speakeasy": "^2.0.0",
		"tar-stream": "^1.6.1",
		"toastr": "^2.1.4",
		"twilio": "^3.17.1",
		"twit": "^2.2.10",
		"ua-parser-js": "^0.7.18",
		"underscore": "^1.9.1",
		"underscore.string": "^3.3.4",
		"webdav": "^1.5.2",
		"wolfy87-eventemitter": "^5.2.4",
		"xml-crypto": "^0.10.1",
		"xmlbuilder": "^10.0.0",
		"xmldom": "^0.1.27",
		"yaqrcode": "^0.2.1"
	}
}<|MERGE_RESOLUTION|>--- conflicted
+++ resolved
@@ -60,11 +60,7 @@
 		"chat"
 	],
 	"scripts": {
-<<<<<<< HEAD
-		"start": "meteor npm i && meteor run",
-=======
 		"start": "meteor npm i && meteor",
->>>>>>> 200a6b01
 		"debug": "meteor run --inspect",
 		"debug-brk": "meteor run --inspect-brk",
 		"lint": "eslint .",
@@ -72,6 +68,7 @@
 		"stylelint": "stylelint packages/**/*.css",
 		"test": "node .scripts/start.js",
 		"deploy": "npm run build && pm2 startOrRestart pm2.json",
+		"chimp-path": "chimp tests/chimp-config.js --path=$CHIMP_PATH",
 		"chimp-watch": "chimp --ddp=http://localhost:3000 --watch --mocha --path=tests/end-to-end",
 		"chimp-test": "chimp tests/chimp-config.js",
 		"postinstall": "cd packages/rocketchat-katex && npm i",
