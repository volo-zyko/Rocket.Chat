--- conflicted
+++ resolved
@@ -1,90 +1,4 @@
 {
-<<<<<<< HEAD
-  "name": "Rocket.Chat",
-  "description": "The Ultimate Open Source WebChat Platform",
-  "version": "0.55.0-develop",
-  "author": {
-    "name": "Rocket.Chat",
-    "url": "https://rocket.chat/"
-  },
-  "contributors": [
-    {
-      "name": "Aaron Ogle",
-      "email": "aaron.ogle@rocket.chat"
-    },
-    {
-      "name": "Bradley Hilton",
-      "email": "bradley.hilton@rocket.chat"
-    },
-    {
-      "name": "Diego Sampaio",
-      "email": "diego.sampaio@rocket.chat"
-    },
-    {
-      "name": "Gabriel Engel",
-      "email": "gabriel.engel@rocket.chat"
-    },
-    {
-      "name": "Marcelo Schmidt",
-      "email": "marcelo.schmidt@rocket.chat"
-    },
-    {
-      "name": "Rodrigo Nascimento",
-      "email": "rodrigo.nascimento@rocket.chat"
-    },
-    {
-      "name": "Sing Li",
-      "email": "sing.li@rocket.chat"
-    }
-  ],
-  "keywords": [
-    "rocketchat",
-    "rocket",
-    "chat"
-  ],
-  "scripts": {
-    "start": "meteor npm i && meteor",
-    "lint": "eslint .",
-    "lint-fix": "eslint . --fix",
-    "stylelint": "stylelint **/*.less",
-    "test": "node .scripts/start.js",
-    "deploy": "npm run build && pm2 startOrRestart pm2.json",
-    "chimp-watch": "chimp --ddp=http://localhost:3000 --watch --mocha --path=tests/end-to-end",
-    "chimp-test": "chimp tests/chimp-config.js",
-    "postinstall": "cd packages/rocketchat-katex && npm i"
-  },
-  "license": "MIT",
-  "repository": {
-    "type": "git",
-    "url": "https://github.com/RocketChat/Rocket.Chat.git"
-  },
-  "bugs": {
-    "url": "https://github.com/RocketChat/Rocket.Chat/issues",
-    "email": "support@rocket.chat"
-  },
-  "devDependencies": {
-    "chimp": "^0.47.2",
-    "eslint": "^3.17.0",
-    "stylelint": "^7.9.0",
-    "supertest": "^3.0.0"
-  },
-  "dependencies": {
-    "babel-runtime": "^6.23.0",
-    "bcrypt": "^1.0.2",
-    "codemirror": "^5.24.2",
-    "file-type": "^4.1.0",
-    "highlight.js": "^9.9.0",
-    "jquery": "^3.1.1",
-    "mime-db": "^1.26.0",
-    "mime-type": "^3.0.4",
-    "moment": "^2.17.1",
-    "moment-timezone": "^0.5.11",
-    "photoswipe": "^4.1.1",
-    "prom-client": "^7.1.0",
-    "semver": "^5.3.0",
-    "toastr": "^2.1.2"
-  }
-=======
 	"name": "Rocket.Chat",
 	"description": "The Ultimate Open Source WebChat Platform",
 	"version": "0.55.0-develop",
@@ -164,5 +78,4 @@
 		"semver": "^5.3.0",
 		"toastr": "^2.1.2"
 	}
->>>>>>> f4742e81
 }