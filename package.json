--- conflicted
+++ resolved
@@ -1,11 +1,7 @@
 {
 	"name": "Rocket.Chat",
 	"description": "The Ultimate Open Source WebChat Platform",
-<<<<<<< HEAD
-	"version": "0.50.1",
-=======
 	"version": "0.51.0-develop",
->>>>>>> ff698645
 	"author": {
 		"name": "Rocket.Chat",
 		"url": "https://rocket.chat/"
