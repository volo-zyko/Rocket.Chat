import {
	getCredentials,
	api,
	request,
	credentials,
	apiPublicChannelName,
	channel,
} from '../../data/api-data.js';
import { adminUsername } from '../../data/user.js';

function getRoomInfo(roomId) {
	return new Promise((resolve/* , reject*/) => {
		request.get(api('channels.info'))
			.set(credentials)
			.query({
				roomId,
			})
			.end((err, req) => {
				resolve(req.body);
			});
	});
}

describe('[Channels]', function() {
	this.retries(0);

	before((done) => getCredentials(done));

	it('/channels.create', (done) => {
		request.post(api('channels.create'))
			.set(credentials)
			.send({
				name: apiPublicChannelName,
			})
			.expect('Content-Type', 'application/json')
			.expect(200)
			.expect((res) => {
				expect(res.body).to.have.property('success', true);
				expect(res.body).to.have.nested.property('channel._id');
				expect(res.body).to.have.nested.property('channel.name', apiPublicChannelName);
				expect(res.body).to.have.nested.property('channel.t', 'c');
				expect(res.body).to.have.nested.property('channel.msgs', 0);
				channel._id = res.body.channel._id;
			})
			.end(done);
	});

	describe('[/channels.info]', () => {
		let testChannel = {};
		let channelMessage = {};
		it('creating new channel...', (done) => {
			request.post(api('channels.create'))
				.set(credentials)
				.send({
					name: apiPublicChannelName,
				})
				.expect('Content-Type', 'application/json')
				.expect(200)
				.expect((res) => {
					testChannel = res.body.channel;
				})
				.end(done);
		});
		it('should return channel basic structure', (done) => {
			request.get(api('channels.info'))
				.set(credentials)
				.query({
					roomId: testChannel._id,
				})
				.expect('Content-Type', 'application/json')
				.expect(200)
				.expect((res) => {
					expect(res.body).to.have.property('success', true);
					expect(res.body).to.have.nested.property('channel._id');
					expect(res.body).to.have.nested.property('channel.name', apiPublicChannelName);
					expect(res.body).to.have.nested.property('channel.t', 'c');
					expect(res.body).to.have.nested.property('channel.msgs', 0);
				})
				.end(done);
		});
		it('sending a message...', (done) => {
			request.post(api('chat.sendMessage'))
				.set(credentials)
				.send({
					message: {
						text: 'Sample message',
						rid: testChannel._id,
					},
				})
				.expect('Content-Type', 'application/json')
				.expect(200)
				.expect((res) => {
					expect(res.body).to.have.property('success', true);
					channelMessage = res.body.message;
				})
				.end(done);
		});
		it('REACTing with last message', (done) => {
			request.post(api('chat.react'))
				.set(credentials)
				.send({
					emoji: ':squid:',
					messageId: channelMessage._id,
				})
				.expect('Content-Type', 'application/json')
				.expect(200)
				.expect((res) => {
					expect(res.body).to.have.property('success', true);
				})
				.end(done);
		});
		it('STARring last message', (done) => {
			request.post(api('chat.starMessage'))
				.set(credentials)
				.send({
					messageId: channelMessage._id,
				})
				.expect('Content-Type', 'application/json')
				.expect(200)
				.expect((res) => {
					expect(res.body).to.have.property('success', true);
				})
				.end(done);
		});
		it('PINning last message', (done) => {
			request.post(api('chat.pinMessage'))
				.set(credentials)
				.send({
					messageId: channelMessage._id,
				})
				.expect('Content-Type', 'application/json')
				.expect(200)
				.expect((res) => {
					expect(res.body).to.have.property('success', true);
				})
				.end(done);
		});
		it('should return channel structure with "lastMessage" object including pin, reaction and star(should be an array) infos', (done) => {
			request.get(api('channels.info'))
				.set(credentials)
				.query({
					roomId: testChannel._id,
				})
				.expect('Content-Type', 'application/json')
				.expect(200)
				.expect((res) => {
					expect(res.body).to.have.property('success', true);
					expect(res.body).to.have.property('channel').and.to.be.an('object');
					const { channel } = res.body;
					expect(channel).to.have.property('lastMessage').and.to.be.an('object');
					expect(channel.lastMessage).to.have.property('reactions').and.to.be.an('object');
					expect(channel.lastMessage).to.have.property('pinned').and.to.be.a('boolean');
					expect(channel.lastMessage).to.have.property('pinnedAt').and.to.be.a('string');
					expect(channel.lastMessage).to.have.property('pinnedBy').and.to.be.an('object');
					expect(channel.lastMessage).to.have.property('starred').and.to.be.an('array');
				})
				.end(done);
		});
		it('should return all channels messages where the last message of array should have the "star" array with USERS star ONLY', (done) => {
			request.get(api('channels.messages'))
				.set(credentials)
				.query({
					roomId: testChannel._id,
				})
				.expect('Content-Type', 'application/json')
				.expect(200)
				.expect((res) => {
					expect(res.body).to.have.property('success', true);
					expect(res.body).to.have.property('messages').and.to.be.an('array');
					const { messages } = res.body;
					const lastMessage = messages.filter((message) => message._id === channelMessage._id)[0];
					expect(lastMessage).to.have.property('starred').and.to.be.an('array');
					expect(lastMessage.starred[0]._id).to.be.equal(adminUsername);
				})
				.end(done);
		});
	});

	it('/channels.invite', async(done) => {
		const roomInfo = await getRoomInfo(channel._id);

		request.post(api('channels.invite'))
			.set(credentials)
			.send({
				roomId: channel._id,
				userId: 'rocket.cat',
			})
			.expect('Content-Type', 'application/json')
			.expect(200)
			.expect((res) => {
				expect(res.body).to.have.property('success', true);
				expect(res.body).to.have.nested.property('channel._id');
				expect(res.body).to.have.nested.property('channel.name', apiPublicChannelName);
				expect(res.body).to.have.nested.property('channel.t', 'c');
				expect(res.body).to.have.nested.property('channel.msgs', roomInfo.channel.msgs + 1);
			})
			.end(done);
	});

	it('/channels.addModerator', (done) => {
		request.post(api('channels.addModerator'))
			.set(credentials)
			.send({
				roomId: channel._id,
				userId: 'rocket.cat',
			})
			.expect('Content-Type', 'application/json')
			.expect(200)
			.expect((res) => {
				expect(res.body).to.have.property('success', true);
			})
			.end(done);
	});

	it('/channels.removeModerator', (done) => {
		request.post(api('channels.removeModerator'))
			.set(credentials)
			.send({
				roomId: channel._id,
				userId: 'rocket.cat',
			})
			.expect('Content-Type', 'application/json')
			.expect(200)
			.expect((res) => {
				expect(res.body).to.have.property('success', true);
			})
			.end(done);
	});

	it('/channels.addOwner', (done) => {
		request.post(api('channels.addOwner'))
			.set(credentials)
			.send({
				roomId: channel._id,
				userId: 'rocket.cat',
			})
			.expect('Content-Type', 'application/json')
			.expect(200)
			.expect((res) => {
				expect(res.body).to.have.property('success', true);
			})
			.end(done);
	});

	it('/channels.removeOwner', (done) => {
		request.post(api('channels.removeOwner'))
			.set(credentials)
			.send({
				roomId: channel._id,
				userId: 'rocket.cat',
			})
			.expect('Content-Type', 'application/json')
			.expect(200)
			.expect((res) => {
				expect(res.body).to.have.property('success', true);
			})
			.end(done);
	});

	it('/channels.kick', async(done) => {
		const roomInfo = await getRoomInfo(channel._id);

		request.post(api('channels.kick'))
			.set(credentials)
			.send({
				roomId: channel._id,
				userId: 'rocket.cat',
			})
			.expect('Content-Type', 'application/json')
			.expect(200)
			.expect((res) => {
				expect(res.body).to.have.property('success', true);
				expect(res.body).to.have.nested.property('channel._id');
				expect(res.body).to.have.nested.property('channel.name', apiPublicChannelName);
				expect(res.body).to.have.nested.property('channel.t', 'c');
				expect(res.body).to.have.nested.property('channel.msgs', roomInfo.channel.msgs + 1);
			})
			.end(done);
	});

	it('/channels.invite', async(done) => {
		const roomInfo = await getRoomInfo(channel._id);

		request.post(api('channels.invite'))
			.set(credentials)
			.send({
				roomId: channel._id,
				userId: 'rocket.cat',
			})
			.expect('Content-Type', 'application/json')
			.expect(200)
			.expect((res) => {
				expect(res.body).to.have.property('success', true);
				expect(res.body).to.have.nested.property('channel._id');
				expect(res.body).to.have.nested.property('channel.name', apiPublicChannelName);
				expect(res.body).to.have.nested.property('channel.t', 'c');
				expect(res.body).to.have.nested.property('channel.msgs', roomInfo.channel.msgs + 1);
			})
			.end(done);
	});

	it('/channels.addOwner', (done) => {
		request.post(api('channels.addOwner'))
			.set(credentials)
			.send({
				roomId: channel._id,
				userId: 'rocket.cat',
			})
			.expect('Content-Type', 'application/json')
			.expect(200)
			.expect((res) => {
				expect(res.body).to.have.property('success', true);
			})
			.end(done);
	});

	it('/channels.setDescription', (done) => {
		request.post(api('channels.setDescription'))
			.set(credentials)
			.send({
				roomId: channel._id,
				description: 'this is a description for a channel for api tests',
			})
			.expect('Content-Type', 'application/json')
			.expect(200)
			.expect((res) => {
				expect(res.body).to.have.property('success', true);
				expect(res.body).to.have.nested.property('description', 'this is a description for a channel for api tests');
			})
			.end(done);
	});

	it('/channels.setTopic', (done) => {
		request.post(api('channels.setTopic'))
			.set(credentials)
			.send({
				roomId: channel._id,
				topic: 'this is a topic of a channel for api tests',
			})
			.expect('Content-Type', 'application/json')
			.expect(200)
			.expect((res) => {
				expect(res.body).to.have.property('success', true);
				expect(res.body).to.have.nested.property('topic', 'this is a topic of a channel for api tests');
			})
			.end(done);
	});

	it('/channels.setAnnouncement', (done) => {
		request.post(api('channels.setAnnouncement'))
			.set(credentials)
			.send({
				roomId: channel._id,
				announcement: 'this is an announcement of a channel for api tests',
			})
			.expect('Content-Type', 'application/json')
			.expect(200)
			.expect((res) => {
				expect(res.body).to.have.property('success', true);
				expect(res.body).to.have.nested.property('announcement', 'this is an announcement of a channel for api tests');
			})
			.end(done);
	});

	it('/channels.setPurpose', (done) => {
		request.post(api('channels.setPurpose'))
			.set(credentials)
			.send({
				roomId: channel._id,
				purpose: 'this is a purpose of a channel for api tests',
			})
			.expect('Content-Type', 'application/json')
			.expect(200)
			.expect((res) => {
				expect(res.body).to.have.property('success', true);
				expect(res.body).to.have.nested.property('purpose', 'this is a purpose of a channel for api tests');
			})
			.end(done);
	});

	it('/channels.history', (done) => {
		request.get(api('channels.history'))
			.set(credentials)
			.query({
				roomId: channel._id,
			})
			.expect('Content-Type', 'application/json')
			.expect(200)
			.expect((res) => {
				expect(res.body).to.have.property('success', true);
				expect(res.body).to.have.property('messages');
			})
			.end(done);
	});

	it('/channels.archive', (done) => {
		request.post(api('channels.archive'))
			.set(credentials)
			.send({
				roomId: channel._id,
			})
			.expect('Content-Type', 'application/json')
			.expect(200)
			.expect((res) => {
				expect(res.body).to.have.property('success', true);
			})
			.end(done);
	});

	it('/channels.unarchive', (done) => {
		request.post(api('channels.unarchive'))
			.set(credentials)
			.send({
				roomId: channel._id,
			})
			.expect('Content-Type', 'application/json')
			.expect(200)
			.expect((res) => {
				expect(res.body).to.have.property('success', true);
			})
			.end(done);
	});

	it('/channels.close', (done) => {
		request.post(api('channels.close'))
			.set(credentials)
			.send({
				roomId: channel._id,
			})
			.expect('Content-Type', 'application/json')
			.expect(200)
			.expect((res) => {
				expect(res.body).to.have.property('success', true);
			})
			.end(done);
	});

	it('/channels.close', (done) => {
		request.post(api('channels.close'))
			.set(credentials)
			.send({
				roomName: apiPublicChannelName,
			})
			.expect('Content-Type', 'application/json')
			.expect(400)
			.expect((res) => {
				expect(res.body).to.have.property('success', false);
				expect(res.body).to.have.property('error', `The channel, ${ apiPublicChannelName }, is already closed to the sender`);
			})
			.end(done);
	});

	it('/channels.open', (done) => {
		request.post(api('channels.open'))
			.set(credentials)
			.send({
				roomId: channel._id,
			})
			.expect('Content-Type', 'application/json')
			.expect(200)
			.expect((res) => {
				expect(res.body).to.have.property('success', true);
			})
			.end(done);
	});

	it('/channels.list', (done) => {
		request.get(api('channels.list'))
			.set(credentials)
			.query({
				roomId: channel._id,
			})
			.expect('Content-Type', 'application/json')
			.expect(200)
			.expect((res) => {
				expect(res.body).to.have.property('success', true);
				expect(res.body).to.have.property('count');
				expect(res.body).to.have.property('total');
			})
			.end(done);
	});

	it('/channels.list.joined', (done) => {
		request.get(api('channels.list.joined'))
			.set(credentials)
			.query({
				roomId: channel._id,
			})
			.expect('Content-Type', 'application/json')
			.expect(200)
			.expect((res) => {
				expect(res.body).to.have.property('success', true);
				expect(res.body).to.have.property('count');
				expect(res.body).to.have.property('total');
			})
			.end(done);
	});
	it('/channels.counters', (done) => {
		request.get(api('channels.counters'))
			.set(credentials)
			.query({
				roomId: channel._id,
			})
			.expect('Content-Type', 'application/json')
			.expect(200)
			.expect((res) => {
				expect(res.body).to.have.property('success', true);
				expect(res.body).to.have.property('joined', true);
				expect(res.body).to.have.property('members');
				expect(res.body).to.have.property('unreads');
				expect(res.body).to.have.property('unreadsFrom');
				expect(res.body).to.have.property('msgs');
				expect(res.body).to.have.property('latest');
				expect(res.body).to.have.property('userMentions');
			})
			.end(done);
	});
	it('/channels.members', (done) => {
		request.get(api('channels.members'))
			.set(credentials)
			.query({
				roomId: channel._id,
			})
			.expect('Content-Type', 'application/json')
			.expect(200)
			.expect((res) => {
				expect(res.body).to.have.property('success', true);
				expect(res.body).to.have.property('members').and.to.be.an('array');
				expect(res.body).to.have.property('count');
				expect(res.body).to.have.property('total');
				expect(res.body).to.have.property('offset');
			})
			.end(done);
	});

	it('/channels.rename', async(done) => {
		const roomInfo = await getRoomInfo(channel._id);

		request.post(api('channels.rename'))
			.set(credentials)
			.send({
				roomId: channel._id,
				name: `EDITED${ apiPublicChannelName }`,
			})
			.expect('Content-Type', 'application/json')
			.expect(200)
			.expect((res) => {
				expect(res.body).to.have.property('success', true);
				expect(res.body).to.have.nested.property('channel._id');
				expect(res.body).to.have.nested.property('channel.name', `EDITED${ apiPublicChannelName }`);
				expect(res.body).to.have.nested.property('channel.t', 'c');
				expect(res.body).to.have.nested.property('channel.msgs', roomInfo.channel.msgs + 1);
			})
			.end(done);
	});

	it('/channels.getIntegrations', (done) => {
		request.get(api('channels.getIntegrations'))
			.set(credentials)
			.query({
				roomId: channel._id,
			})
			.expect('Content-Type', 'application/json')
			.expect(200)
			.expect((res) => {
				expect(res.body).to.have.property('success', true);
				expect(res.body).to.have.property('count', 0);
				expect(res.body).to.have.property('total', 0);
			})
			.end(done);
	});

	describe('/channels.addAll:', () => {
		let testChannel;
		beforeEach((done) => {
			request.post(api('channels.create'))
				.set(credentials)
				.send({
					name: `channel.test.${ Date.now() }`,
					readOnly: true,
				})
				.end((err, res) => {
					testChannel = res.body.channel;
					done();
				});
		});
		it('should add all users of the server to the channel', (done) => {
			request.post(api('channels.addAll'))
				.set(credentials)
				.send({
					roomId: testChannel._id,
				})
				.expect('Content-Type', 'application/json')
				.expect(200)
				.expect((res) => {
					expect(res.body).to.have.property('success', true);
					expect(res.body).to.have.nested.property('channel._id');
					expect(res.body).to.have.nested.property('channel.name', testChannel.name);
					expect(res.body).to.have.nested.property('channel.t', 'c');
				})
				.end(done);
		});
		it('should add and mute all users of the server to the channel when channel is read-only', (done) => {
			request.post(api('channels.addAll'))
				.set(credentials)
				.send({
					roomId: testChannel._id,
				})
				.expect('Content-Type', 'application/json')
				.expect(200)
				.expect((res) => {
					expect(res.body).to.have.property('success', true);
					expect(res.body).to.have.nested.property('channel._id');
					expect(res.body).to.have.nested.property('channel.name', testChannel.name);
					expect(res.body).to.have.nested.property('channel.t', 'c');
					expect(res.body).to.have.nested.property('channel.muted').and.to.be.an('array');
				})
				.end(done);
		});
	});

<<<<<<< HEAD
=======
	it('/channels.addLeader', (done) => {
		request.post(api('channels.addLeader'))
			.set(credentials)
			.send({
				roomId: channel._id,
				userId: 'rocket.cat',
			})
			.expect('Content-Type', 'application/json')
			.expect(200)
			.expect((res) => {
				expect(res.body).to.have.a.property('success', true);
			})
			.end(done);
	});
	it('/channels.removeLeader', (done) => {
		request.post(api('channels.removeLeader'))
			.set(credentials)
			.send({
				roomId: channel._id,
				userId: 'rocket.cat',
			})
			.expect('Content-Type', 'application/json')
			.expect(200)
			.expect((res) => {
				expect(res.body).to.have.property('success', true);
			})
			.end(done);
	});


>>>>>>> d63ccf03
	describe('/channels.setCustomFields:', () => {
		let cfchannel;
		it('create channel with customFields', (done) => {
			const customFields = { field0: 'value0' };
			request.post(api('channels.create'))
				.set(credentials)
				.send({
					name: `channel.cf.${ Date.now() }`,
					customFields,
				})
				.end((err, res) => {
					cfchannel = res.body.channel;
					done();
				});
		});
		it('get customFields using channels.info', (done) => {
			request.get(api('channels.info'))
				.set(credentials)
				.query({
					roomId: cfchannel._id,
				})
				.expect('Content-Type', 'application/json')
				.expect(200)
				.expect((res) => {
					expect(res.body).to.have.property('success', true);
					expect(res.body).to.have.nested.property('channel.customFields.field0', 'value0');
				})
				.end(done);
		});
		it('change customFields', async(done) => {
			const customFields = { field9: 'value9' };
			request.post(api('channels.setCustomFields'))
				.set(credentials)
				.send({
					roomId: cfchannel._id,
					customFields,
				})
				.expect('Content-Type', 'application/json')
				.expect(200)
				.expect((res) => {
					expect(res.body).to.have.property('success', true);
					expect(res.body).to.have.nested.property('channel._id');
					expect(res.body).to.have.nested.property('channel.name', cfchannel.name);
					expect(res.body).to.have.nested.property('channel.t', 'c');
					expect(res.body).to.have.nested.property('channel.customFields.field9', 'value9');
					expect(res.body).to.have.not.nested.property('channel.customFields.field0', 'value0');
				})
				.end(done);
		});
		it('get customFields using channels.info', (done) => {
			request.get(api('channels.info'))
				.set(credentials)
				.query({
					roomId: cfchannel._id,
				})
				.expect('Content-Type', 'application/json')
				.expect(200)
				.expect((res) => {
					expect(res.body).to.have.property('success', true);
					expect(res.body).to.have.nested.property('channel.customFields.field9', 'value9');
				})
				.end(done);
		});
		it('delete channels with customFields', (done) => {
			request.post(api('channels.delete'))
				.set(credentials)
				.send({
					roomName: cfchannel.name,
				})
				.expect('Content-Type', 'application/json')
				.expect(200)
				.expect((res) => {
					expect(res.body).to.have.property('success', true);
				})
				.end(done);
		});
		it('create channel without customFields', (done) => {
			request.post(api('channels.create'))
				.set(credentials)
				.send({
					name: `channel.cf.${ Date.now() }`,
				})
				.end((err, res) => {
					cfchannel = res.body.channel;
					done();
				});
		});
		it('set customFields with one nested field', async(done) => {
			const customFields = { field1: 'value1' };
			request.post(api('channels.setCustomFields'))
				.set(credentials)
				.send({
					roomId: cfchannel._id,
					customFields,
				})
				.expect('Content-Type', 'application/json')
				.expect(200)
				.expect((res) => {
					expect(res.body).to.have.property('success', true);
					expect(res.body).to.have.nested.property('channel._id');
					expect(res.body).to.have.nested.property('channel.name', cfchannel.name);
					expect(res.body).to.have.nested.property('channel.t', 'c');
					expect(res.body).to.have.nested.property('channel.customFields.field1', 'value1');
				})
				.end(done);
		});
		it('set customFields with multiple nested fields', async(done) => {
			const customFields = { field2: 'value2', field3: 'value3', field4: 'value4' };

			request.post(api('channels.setCustomFields'))
				.set(credentials)
				.send({
					roomName: cfchannel.name,
					customFields,
				})
				.expect('Content-Type', 'application/json')
				.expect(200)
				.expect((res) => {
					expect(res.body).to.have.property('success', true);
					expect(res.body).to.have.nested.property('channel._id');
					expect(res.body).to.have.nested.property('channel.name', cfchannel.name);
					expect(res.body).to.have.nested.property('channel.t', 'c');
					expect(res.body).to.have.nested.property('channel.customFields.field2', 'value2');
					expect(res.body).to.have.nested.property('channel.customFields.field3', 'value3');
					expect(res.body).to.have.nested.property('channel.customFields.field4', 'value4');
					expect(res.body).to.have.not.nested.property('channel.customFields.field1', 'value1');
				})
				.end(done);
		});
		it('set customFields to empty object', async(done) => {
			const customFields = {};

			request.post(api('channels.setCustomFields'))
				.set(credentials)
				.send({
					roomName: cfchannel.name,
					customFields,
				})
				.expect('Content-Type', 'application/json')
				.expect(200)
				.expect((res) => {
					expect(res.body).to.have.property('success', true);
					expect(res.body).to.have.nested.property('channel._id');
					expect(res.body).to.have.nested.property('channel.name', cfchannel.name);
					expect(res.body).to.have.nested.property('channel.t', 'c');
					expect(res.body).to.have.not.nested.property('channel.customFields.field2', 'value2');
					expect(res.body).to.have.not.nested.property('channel.customFields.field3', 'value3');
					expect(res.body).to.have.not.nested.property('channel.customFields.field4', 'value4');
				})
				.end(done);
		});
		it('set customFields as a string -> should return 400', async(done) => {
			const customFields = '';

			request.post(api('channels.setCustomFields'))
				.set(credentials)
				.send({
					roomName: cfchannel.name,
					customFields,
				})
				.expect('Content-Type', 'application/json')
				.expect(400)
				.expect((res) => {
					expect(res.body).to.have.property('success', false);
				})
				.end(done);
		});
		it('delete channel with empty customFields', (done) => {
			request.post(api('channels.delete'))
				.set(credentials)
				.send({
					roomName: cfchannel.name,
				})
				.expect('Content-Type', 'application/json')
				.expect(200)
				.expect((res) => {
					expect(res.body).to.have.property('success', true);
				})
				.end(done);
		});
	});

	it('/channels.setJoinCode', async(done) => {
		const roomInfo = await getRoomInfo(channel._id);

		request.post(api('channels.setJoinCode'))
			.set(credentials)
			.send({
				roomId: channel._id,
				joinCode: '123',
			})
			.expect('Content-Type', 'application/json')
			.expect(200)
			.expect((res) => {
				expect(res.body).to.have.property('success', true);
				expect(res.body).to.have.nested.property('channel._id');
				expect(res.body).to.have.nested.property('channel.name', `EDITED${ apiPublicChannelName }`);
				expect(res.body).to.have.nested.property('channel.t', 'c');
				expect(res.body).to.have.nested.property('channel.msgs', roomInfo.channel.msgs);
			})
			.end(done);
	});

	it('/channels.setReadOnly', async(done) => {
		const roomInfo = await getRoomInfo(channel._id);

		request.post(api('channels.setReadOnly'))
			.set(credentials)
			.send({
				roomId: channel._id,
				readOnly: true,
			})
			.expect('Content-Type', 'application/json')
			.expect(200)
			.expect((res) => {
				expect(res.body).to.have.property('success', true);
				expect(res.body).to.have.nested.property('channel._id');
				expect(res.body).to.have.nested.property('channel.name', `EDITED${ apiPublicChannelName }`);
				expect(res.body).to.have.nested.property('channel.t', 'c');
				expect(res.body).to.have.nested.property('channel.msgs', roomInfo.channel.msgs);
			})
			.end(done);
	});

	it('/channels.setDefault', async(done) => {
		const roomInfo = await getRoomInfo(channel._id);

		request.post(api('channels.setDefault'))
			.set(credentials)
			.send({
				roomId: channel._id,
				default: true,
			})
			.expect('Content-Type', 'application/json')
			.expect(200)
			.expect((res) => {
				expect(res.body).to.have.property('success', true);
				expect(res.body).to.have.nested.property('channel._id');
				expect(res.body).to.have.nested.property('channel.name', `EDITED${ apiPublicChannelName }`);
				expect(res.body).to.have.nested.property('channel.t', 'c');
				expect(res.body).to.have.nested.property('channel.msgs', roomInfo.channel.msgs);
			})
			.end(done);
	});

	it('/channels.leave', async(done) => {
		const roomInfo = await getRoomInfo(channel._id);

		request.post(api('channels.leave'))
			.set(credentials)
			.send({
				roomId: channel._id,
			})
			.expect('Content-Type', 'application/json')
			.expect(200)
			.expect((res) => {
				expect(res.body).to.have.property('success', true);
				expect(res.body).to.have.nested.property('channel._id');
				expect(res.body).to.have.nested.property('channel.name', `EDITED${ apiPublicChannelName }`);
				expect(res.body).to.have.nested.property('channel.t', 'c');
				expect(res.body).to.have.nested.property('channel.msgs', roomInfo.channel.msgs + 1);
			})
			.end(done);
	});

	it('/channels.setType', async(done) => {
		const roomInfo = await getRoomInfo(channel._id);

		request.post(api('channels.setType'))
			.set(credentials)
			.send({
				roomId: channel._id,
				type: 'p',
			})
			.expect('Content-Type', 'application/json')
			.expect(200)
			.expect((res) => {
				expect(res.body).to.have.property('success', true);
				expect(res.body).to.have.nested.property('channel._id');
				expect(res.body).to.have.nested.property('channel.name', `EDITED${ apiPublicChannelName }`);
				expect(res.body).to.have.nested.property('channel.t', 'p');
				expect(res.body).to.have.nested.property('channel.msgs', roomInfo.channel.msgs + 1);
			})
			.end(done);
	});

	describe('/channels.delete:', () => {
		let testChannel;
		it('/channels.create', (done) => {
			request.post(api('channels.create'))
				.set(credentials)
				.send({
					name: `channel.test.${ Date.now() }`,
				})
				.end((err, res) => {
					testChannel = res.body.channel;
					done();
				});
		});
		it('/channels.delete', (done) => {
			request.post(api('channels.delete'))
				.set(credentials)
				.send({
					roomName: testChannel.name,
				})
				.expect('Content-Type', 'application/json')
				.expect(200)
				.expect((res) => {
					expect(res.body).to.have.property('success', true);
				})
				.end(done);
		});
		it('/channels.info', (done) => {
			request.get(api('channels.info'))
				.set(credentials)
				.query({
					roomId: testChannel._id,
				})
				.expect('Content-Type', 'application/json')
				.expect(400)
				.expect((res) => {
					expect(res.body).to.have.property('success', false);
					expect(res.body).to.have.property('errorType', 'error-room-not-found');
				})
				.end(done);
		});
	});

	describe('/channels.getAllUserMentionsByChannel', () => {
		it('should return and array of mentions by channel', (done) => {
			request.get(api('channels.getAllUserMentionsByChannel'))
				.set(credentials)
				.query({
					roomId: channel._id,
				})
				.expect('Content-Type', 'application/json')
				.expect(200)
				.expect((res) => {
					expect(res.body).to.have.property('success', true);
					expect(res.body).to.have.property('mentions').and.to.be.an('array');
					expect(res.body).to.have.property('count');
					expect(res.body).to.have.property('offset');
					expect(res.body).to.have.property('total');
				})
				.end(done);
		});
	});

	describe('/channels.roles', () => {
		let testChannel;
		it('/channels.create', (done) => {
			request.post(api('channels.create'))
				.set(credentials)
				.send({
					name: `channel.roles.test.${ Date.now() }`,
				})
				.end((err, res) => {
					testChannel = res.body.channel;
					done();
				});
		});
		it('/channels.invite', async(done) => {
			request.post(api('channels.invite'))
				.set(credentials)
				.send({
					roomId: testChannel._id,
					userId: 'rocket.cat',
				})
				.end(done);
		});
		it('/channels.addModerator', (done) => {
			request.post(api('channels.addModerator'))
				.set(credentials)
				.send({
					roomId: testChannel._id,
					userId: 'rocket.cat',
				})
				.end(done);
		});
		it('/channels.addLeader', (done) => {
			request.post(api('channels.addLeader'))
				.set(credentials)
				.send({
					roomId: testChannel._id,
					userId: 'rocket.cat',
				})
				.end(done);
		});
		it('should return an array of role <-> user relationships in a channel', (done) => {
			request.get(api('channels.roles'))
				.set(credentials)
				.query({
					roomId: testChannel._id,
				})
				.expect('Content-Type', 'application/json')
				.expect(200)
				.expect((res) => {
					expect(res.body).to.have.a.property('success', true);
					expect(res.body).to.have.a.property('roles').that.is.an('array').that.has.lengthOf(2);

					expect(res.body.roles[0]).to.have.a.property('_id').that.is.a('string');
					expect(res.body.roles[0]).to.have.a.property('rid').that.is.equal(testChannel._id);
					expect(res.body.roles[0]).to.have.a.property('roles').that.is.an('array').that.includes('moderator', 'leader');
					expect(res.body.roles[0]).to.have.a.property('u').that.is.an('object');
					expect(res.body.roles[0].u).to.have.a.property('_id').that.is.a('string');
					expect(res.body.roles[0].u).to.have.a.property('username').that.is.a('string');

					expect(res.body.roles[1]).to.have.a.property('_id').that.is.a('string');
					expect(res.body.roles[1]).to.have.a.property('rid').that.is.equal(testChannel._id);
					expect(res.body.roles[1]).to.have.a.property('roles').that.is.an('array').that.includes('owner');
					expect(res.body.roles[1]).to.have.a.property('u').that.is.an('object');
					expect(res.body.roles[1].u).to.have.a.property('_id').that.is.a('string');
					expect(res.body.roles[1].u).to.have.a.property('username').that.is.a('string');
				})
				.end(done);
		});
	});

	describe('/channels.moderators', () => {
		let testChannel;
		it('/channels.create', (done) => {
			request.post(api('channels.create'))
				.set(credentials)
				.send({
					name: `channel.roles.test.${ Date.now() }`,
				})
				.end((err, res) => {
					testChannel = res.body.channel;
					done();
				});
		});
		it('/channels.invite', async(done) => {
			request.post(api('channels.invite'))
				.set(credentials)
				.send({
					roomId: testChannel._id,
					userId: 'rocket.cat',
				})
				.end(done);
		});
		it('/channels.addModerator', (done) => {
			request.post(api('channels.addModerator'))
				.set(credentials)
				.send({
					roomId: testChannel._id,
					userId: 'rocket.cat',
				})
				.end(done);
		});
		it('should return an array of moderators with rocket.cat as a moderator', (done) => {
			request.get(api('channels.moderators'))
				.set(credentials)
				.query({
					roomId: testChannel._id,
				})
				.expect('Content-Type', 'application/json')
				.expect(200)
				.expect((res) => {
					expect(res.body).to.have.a.property('success', true);
					expect(res.body).to.have.a.property('moderators').that.is.an('array').that.has.lengthOf(1);
					expect(res.body.moderators[0].username).to.be.equal('rocket.cat');
				})
				.end(done);
		});
	});
});<|MERGE_RESOLUTION|>--- conflicted
+++ resolved
@@ -619,39 +619,6 @@
 		});
 	});
 
-<<<<<<< HEAD
-=======
-	it('/channels.addLeader', (done) => {
-		request.post(api('channels.addLeader'))
-			.set(credentials)
-			.send({
-				roomId: channel._id,
-				userId: 'rocket.cat',
-			})
-			.expect('Content-Type', 'application/json')
-			.expect(200)
-			.expect((res) => {
-				expect(res.body).to.have.a.property('success', true);
-			})
-			.end(done);
-	});
-	it('/channels.removeLeader', (done) => {
-		request.post(api('channels.removeLeader'))
-			.set(credentials)
-			.send({
-				roomId: channel._id,
-				userId: 'rocket.cat',
-			})
-			.expect('Content-Type', 'application/json')
-			.expect(200)
-			.expect((res) => {
-				expect(res.body).to.have.property('success', true);
-			})
-			.end(done);
-	});
-
-
->>>>>>> d63ccf03
 	describe('/channels.setCustomFields:', () => {
 		let cfchannel;
 		it('create channel with customFields', (done) => {
