--- conflicted
+++ resolved
@@ -175,11 +175,10 @@
 		});
 	});
 
-<<<<<<< HEAD
 	describe('/groups.addAll:', () => {
 		let testGroup;
-		beforeEach((done) => {
-			request.post(api('groups.create'))
+		beforeEach(async () => {
+			return request.post(api('groups.create'))
 				.set(credentials)
 				.send({
 					name: `group.test.${ Date.now() }`,
@@ -187,11 +186,10 @@
 				})
 				.end((err, res) => {
 					testGroup = res.body.group;
-					done();
-				});
-		});
-		it('should add all users of the server to the group', (done) => {
-			request.post(api('groups.addAll'))
+				});
+		});
+		it('should add all users of the server to the group', async () => {
+			return request.post(api('groups.addAll'))
 				.set(credentials)
 				.send({
 					roomId: testGroup._id,
@@ -203,11 +201,10 @@
 					expect(res.body).to.have.nested.property('group._id');
 					expect(res.body).to.have.nested.property('group.name', testGroup.name);
 					expect(res.body).to.have.nested.property('group.t', 'p');
-				})
-				.end(done);
-		});
-		it('should add and mute all users of the server to the group when group is read-only', (done) => {
-			request.post(api('groups.addAll'))
+				});
+		});
+		it('should add and mute all users of the server to the group when group is read-only', async () => {
+			return request.post(api('groups.addAll'))
 				.set(credentials)
 				.send({
 					roomId: testGroup._id,
@@ -220,15 +217,11 @@
 					expect(res.body).to.have.nested.property('group.name', testGroup.name);
 					expect(res.body).to.have.nested.property('group.t', 'p');
 					expect(res.body).to.have.nested.property('group.muted').and.to.be.an('array');
-				})
-				.end(done);
-		});
-	});
-
-	it('/groups.invite', async(done) => {
-=======
+				});
+		});
+	});
+
 	it('/groups.invite', async () => {
->>>>>>> cae6aeba
 		const roomInfo = await getRoomInfo(group._id);
 
 		return request.post(api('groups.invite'))
