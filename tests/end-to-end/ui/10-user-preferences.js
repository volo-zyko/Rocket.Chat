/* eslint-env mocha */
/* eslint-disable func-names, prefer-arrow-callback */

import flexTab from '../../pageobjects/flex-tab.page';
import mainContent from '../../pageobjects/main-content.page';
import sideNav from '../../pageobjects/side-nav.page';
import preferencesMainContent from '../../pageobjects/preferences-main-content.page';
import admin from '../../pageobjects/administration.page';

import {username, password, email, adminUsername, adminEmail, adminPassword} from '../../data/user.js';
// import {imgURL} from '../../data/interactions.js';

import {checkIfUserIsValid, checkIfUserIsAdmin} from '../../data/checks';


describe('[User Preferences]', ()=> {
	describe('default', () => {
		before(() => {
			checkIfUserIsValid(username, email, password);
			sideNav.spotlightSearch.waitForVisible(10000);
			sideNav.searchChannel('general');

			sideNav.accountMenu.waitForVisible();
			sideNav.accountMenu.click();
			sideNav.account.waitForVisible();
			sideNav.account.click();
		});

		describe('render:', () => {
			it('it should show the preferences link', () => {
				sideNav.preferences.isVisible().should.be.true;
			});

			it('it should show the profile link', () => {
				sideNav.profile.isVisible().should.be.true;
			});

			it('it should click on the profile link', () => {
				sideNav.profile.click();
			});

			it('it should show the username input', () => {
				preferencesMainContent.userNameTextInput.isVisible().should.be.true;
			});

			it('it should show the real name input', () => {
				preferencesMainContent.realNameTextInput.isVisible().should.be.true;
			});

			it('it should show the email input', () => {
				preferencesMainContent.emailTextInput.isVisible().should.be.true;
			});

			it('it should show the password input', () => {
				preferencesMainContent.passwordTextInput.isVisible().should.be.true;
			});

			it('it should show the submit button', () => {
				preferencesMainContent.submitBtn.isVisible().should.be.true;
			});

		});

		describe('user info change:', () => {
			it('it should click on the profile link', () => {
				sideNav.profile.click();
			});

			it('it should change the name field', () => {
				preferencesMainContent.changeRealName(`EditedRealName${ username }`);
			});

			it('it should change the Username field', () => {
				preferencesMainContent.changeUsername(`EditedUserName${ username }`);
			});

			it.skip('it should change the email field', () => {
				preferencesMainContent.changeEmail(`EditedUserEmail${ username }@gmail.com`);
			});

<<<<<<< HEAD
		it.skip('it should put the password in the modal input', ()=> {
			preferencesMainContent.acceptPasswordOverlay(password);
		});
=======
			it('it should save the settings', () => {
				preferencesMainContent.saveChanges();
			});
>>>>>>> b4c4b0b0

			it.skip('it should put the password in the sweet alert input', () => {
				preferencesMainContent.acceptPasswordOverlay(password);
			});

			it('it should close the preferences menu', () => {
				sideNav.preferencesClose.waitForVisible(5000);
				sideNav.preferencesClose.click();
				sideNav.getChannelFromList('general').waitForVisible(5000);
			});

			it('it should open GENERAL', () => {
				sideNav.searchChannel('general');
			});

			it('it should send a message to be tested', () => {
				mainContent.sendMessage('HI');
				mainContent.waitForLastMessageEqualsText('HI');
			});

			it.skip('it should be that the name on the last message is the edited one', () => {
				mainContent.waitForLastMessageUserEqualsText(`EditedUserName${ username }`);
				mainContent.lastMessageUser.getText().should.equal(`EditedUserName${ username }`);
			});

			it('it should be that the name on the nav bar is the edited one', () => {
				sideNav.accountBoxUserName.getText().should.equal(`@EditeduserName${ username }`.toLowerCase());
			});

			it.skip('it should be that the user name on the members flex tab is the edited one', () => {
				mainContent.lastMessageUser.click();
				flexTab.memberUserName.waitForVisible(5000);
				flexTab.memberUserName.getText().should.equal(`EditedUserName${ username }`);
			});

			it.skip('it should that the real name on the members flex tab is the edited one', () => {
				flexTab.memberRealName.waitForVisible(5000);
				flexTab.memberRealName.getText().should.equal(`EditedRealName${ username }`);
			});
		});
	});

	describe('admin', () => {
		describe('user info change forbidden:', () => {
			before(() => {
				checkIfUserIsAdmin(adminUsername, adminEmail, adminPassword);
				admin.open('admin/Accounts');
				admin.accountsRealNameChangeFalse.waitForVisible(5000);
				admin.accountsRealNameChangeFalse.click();
				admin.adminSaveChanges();
				admin.accountsUsernameChangeFalse.waitForVisible(5000);
				admin.accountsUsernameChangeFalse.click();
				admin.adminSaveChanges();
				admin.settingsSearch.setValue('');
				sideNav.preferencesClose.click();
				sideNav.spotlightSearch.waitForVisible(10000);
				sideNav.searchChannel('general');
			});

			after(() => {
				admin.open('admin/Accounts');
				admin.accountsRealNameChangeTrue.waitForVisible(5000);
				admin.accountsRealNameChangeTrue.click();
				admin.adminSaveChanges();
				admin.accountsUsernameChangeTrue.waitForVisible(5000);
				admin.accountsUsernameChangeTrue.click();
				admin.adminSaveChanges();
				admin.settingsSearch.setValue('');
				sideNav.preferencesClose.waitForVisible(5000);
				sideNav.preferencesClose.click();
			});

			it('it should open profile', () => {
				sideNav.accountMenu.click();
				sideNav.account.click();
				sideNav.profile.click();
			});

			it('it should be that the name field is disabled', ()=> {
				preferencesMainContent.realNameTextInputEnabled().should.be.false;
			});

			it('it should be that the Username field is disabled', ()=> {
				preferencesMainContent.userNameTextInputEnabled().should.be.false;
			});

			it('it should close profile', ()=> {
				sideNav.preferencesClose.click();
			});
		});
	});
});<|MERGE_RESOLUTION|>--- conflicted
+++ resolved
@@ -78,17 +78,15 @@
 				preferencesMainContent.changeEmail(`EditedUserEmail${ username }@gmail.com`);
 			});
 
-<<<<<<< HEAD
-		it.skip('it should put the password in the modal input', ()=> {
-			preferencesMainContent.acceptPasswordOverlay(password);
-		});
-=======
+			it.skip('it should put the password in the modal input', ()=> {
+				preferencesMainContent.acceptPasswordOverlay(password);
+			});
+
 			it('it should save the settings', () => {
 				preferencesMainContent.saveChanges();
 			});
->>>>>>> b4c4b0b0
 
-			it.skip('it should put the password in the sweet alert input', () => {
+			it.skip('it should put the password in the modal input', () => {
 				preferencesMainContent.acceptPasswordOverlay(password);
 			});
 
