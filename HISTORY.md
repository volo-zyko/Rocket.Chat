
<<<<<<< HEAD
# 0.70.4
`2018-10-09  ·  1 🐛  ·  1 🔍  ·  1 👩‍💻👨‍💻`

### Engine versions
- Node: `8.11.3`
- NPM: `5.6.0`

### 🐛 Bug fixes

- Modal confirm on enter ([#12283](https://github.com/RocketChat/Rocket.Chat/pull/12283))
=======
# 0.71.0 (Under Release Candidate Process)

## 0.71.0-rc.2
`2018-10-27  ·  2 🐛  ·  1 👩‍💻👨‍💻`

### 🐛 Bug fixes

- Attachment timestamp from and to Apps system not working ([#12445](https://github.com/RocketChat/Rocket.Chat/pull/12445))
- Apps not being able to state how the action buttons are aligned ([#12391](https://github.com/RocketChat/Rocket.Chat/pull/12391))

### 👩‍💻👨‍💻 Core Team 🤓

- [@graywolf336](https://github.com/graywolf336)

## 0.71.0-rc.1
`2018-10-26  ·  1 🎉  ·  1 🚀  ·  3 🐛  ·  4 🔍  ·  8 👩‍💻👨‍💻`

### 🎉 New features

- Add "help wanted" section to Readme ([#12432](https://github.com/RocketChat/Rocket.Chat/pull/12432))

### 🚀 Improvements

- Allow the imports to accept any file type ([#12425](https://github.com/RocketChat/Rocket.Chat/pull/12425))

### 🐛 Bug fixes

- E2E: Decrypting UTF-8 encoded messages ([#12398](https://github.com/RocketChat/Rocket.Chat/pull/12398) by [@pmmaga](https://github.com/pmmaga))
- Ignore errors when creating image preview for uploads ([#12424](https://github.com/RocketChat/Rocket.Chat/pull/12424))
- Attachment actions not being collapsable ([#12436](https://github.com/RocketChat/Rocket.Chat/pull/12436))
>>>>>>> 84a14627

<details>
<summary>🔍 Minor changes</summary>

<<<<<<< HEAD
- Fix: Add wizard opt-in fields ([#12298](https://github.com/RocketChat/Rocket.Chat/pull/12298))

</details>

### 👩‍💻👨‍💻 Core Team 🤓

- [@sampaiodiego](https://github.com/sampaiodiego)

# 0.70.3
`2018-10-08  ·  1 🔍  ·  2 👩‍💻👨‍💻`
=======
- Update Apps Framework to version 1.2.1 ([#12442](https://github.com/RocketChat/Rocket.Chat/pull/12442))
- Regression: Change `starred` message property from object to array ([#12405](https://github.com/RocketChat/Rocket.Chat/pull/12405))
- Apps: Room’s usernames was not working ([#12409](https://github.com/RocketChat/Rocket.Chat/pull/12409))
- Regression: Fix email headers not being used ([#12392](https://github.com/RocketChat/Rocket.Chat/pull/12392))

</details>

### 👩‍💻👨‍💻 Contributors 😍

- [@pmmaga](https://github.com/pmmaga)

### 👩‍💻👨‍💻 Core Team 🤓

- [@MarcosSpessatto](https://github.com/MarcosSpessatto)
- [@Sing-Li](https://github.com/Sing-Li)
- [@graywolf336](https://github.com/graywolf336)
- [@isabellarussell](https://github.com/isabellarussell)
- [@rodrigok](https://github.com/rodrigok)
- [@sampaiodiego](https://github.com/sampaiodiego)
- [@tassoevan](https://github.com/tassoevan)

## 0.71.0-rc.0
`2018-10-20  ·  2 ️️️⚠️  ·  4 🎉  ·  4 🚀  ·  16 🐛  ·  4 🔍  ·  15 👩‍💻👨‍💻`

### ⚠️ BREAKING CHANGES

- Update `lastMessage` rooms property and convert the "starred" property, to the same format ([#12266](https://github.com/RocketChat/Rocket.Chat/pull/12266))
- Add expiration to API login tokens and fix duplicate login tokens created by LDAP ([#12186](https://github.com/RocketChat/Rocket.Chat/pull/12186))

### 🎉 New features

- Add delete channel mutation to GraphQL API ([#11860](https://github.com/RocketChat/Rocket.Chat/pull/11860))
- sidenav size on large screens ([#12372](https://github.com/RocketChat/Rocket.Chat/pull/12372))
- Ability to disable user presence monitor ([#12353](https://github.com/RocketChat/Rocket.Chat/pull/12353))
- PDF message attachment preview (client side rendering) ([#10519](https://github.com/RocketChat/Rocket.Chat/pull/10519) by [@kb0304](https://github.com/kb0304))

### 🚀 Improvements

- Livechat room closure endpoints ([#12360](https://github.com/RocketChat/Rocket.Chat/pull/12360))
- Set Livechat department before register guest ([#12161](https://github.com/RocketChat/Rocket.Chat/pull/12161))
- Add missing livechat i18n keys ([#12330](https://github.com/RocketChat/Rocket.Chat/pull/12330) by [@MarcosEllys](https://github.com/MarcosEllys))
- Avoid unnecessary calls to Meteor.user() on client ([#11212](https://github.com/RocketChat/Rocket.Chat/pull/11212))

### 🐛 Bug fixes

- Add image dimensions to attachment even when no reorientation is required ([#11521](https://github.com/RocketChat/Rocket.Chat/pull/11521))
- iframe login token not checked ([#12158](https://github.com/RocketChat/Rocket.Chat/pull/12158) by [@nimetu](https://github.com/nimetu))
- REST `users.setAvatar` endpoint wasn't allowing update the avatar of other users even with correct permissions ([#11431](https://github.com/RocketChat/Rocket.Chat/pull/11431))
- Slack importer: image previews not showing ([#11875](https://github.com/RocketChat/Rocket.Chat/pull/11875) by [@madguy02](https://github.com/madguy02))
- Edit room name with uppercase letters ([#12235](https://github.com/RocketChat/Rocket.Chat/pull/12235) by [@nikeee](https://github.com/nikeee))
- Custom OAuth Configuration can't be removed ([#12256](https://github.com/RocketChat/Rocket.Chat/pull/12256))
- Remove e2e from users endpoint responses ([#12344](https://github.com/RocketChat/Rocket.Chat/pull/12344))
- email api TAPi18n is undefined ([#12373](https://github.com/RocketChat/Rocket.Chat/pull/12373))
- Blockstack errors in IE 11 ([#12338](https://github.com/RocketChat/Rocket.Chat/pull/12338))
- avatar?_dc=undefined ([#12365](https://github.com/RocketChat/Rocket.Chat/pull/12365))
- users.register endpoint to not create an user if username already being used ([#12297](https://github.com/RocketChat/Rocket.Chat/pull/12297))
- Date range check on livechat analytics ([#12345](https://github.com/RocketChat/Rocket.Chat/pull/12345) by [@teresy](https://github.com/teresy))
- Cast env var setting to int based on option type ([#12194](https://github.com/RocketChat/Rocket.Chat/pull/12194) by [@crazy-max](https://github.com/crazy-max))
- Links in home layout ([#12355](https://github.com/RocketChat/Rocket.Chat/pull/12355) by [@upiksaleh](https://github.com/upiksaleh))
- Last message not updating after message delete if show deleted status is on ([#12350](https://github.com/RocketChat/Rocket.Chat/pull/12350))
- Invalid destructuring on Livechat API endpoint ([#12354](https://github.com/RocketChat/Rocket.Chat/pull/12354))

<details>
<summary>🔍 Minor changes</summary>

- Fix: wrong saveUser permission validations ([#12384](https://github.com/RocketChat/Rocket.Chat/pull/12384))
- Regression: do not render pdf preview on safari <= 12 ([#12375](https://github.com/RocketChat/Rocket.Chat/pull/12375))
- Improve: Drop database between running tests on CI ([#12358](https://github.com/RocketChat/Rocket.Chat/pull/12358))
- Fix: update check on err.details ([#12346](https://github.com/RocketChat/Rocket.Chat/pull/12346) by [@teresy](https://github.com/teresy))

</details>

### 👩‍💻👨‍💻 Contributors 😍

- [@MarcosEllys](https://github.com/MarcosEllys)
- [@crazy-max](https://github.com/crazy-max)
- [@kb0304](https://github.com/kb0304)
- [@madguy02](https://github.com/madguy02)
- [@nikeee](https://github.com/nikeee)
- [@nimetu](https://github.com/nimetu)
- [@teresy](https://github.com/teresy)
- [@upiksaleh](https://github.com/upiksaleh)

### 👩‍💻👨‍💻 Core Team 🤓

- [@Hudell](https://github.com/Hudell)
- [@MarcosSpessatto](https://github.com/MarcosSpessatto)
- [@geekgonecrazy](https://github.com/geekgonecrazy)
- [@ggazzo](https://github.com/ggazzo)
- [@renatobecker](https://github.com/renatobecker)
- [@sampaiodiego](https://github.com/sampaiodiego)
- [@tassoevan](https://github.com/tassoevan)

# 0.70.4
`2018-10-09  ·  1 🐛  ·  2 🔍  ·  1 👩‍💻👨‍💻`
>>>>>>> 84a14627

### Engine versions
- Node: `8.11.3`
- NPM: `5.6.0`

<<<<<<< HEAD
<details>
<summary>🔍 Minor changes</summary>

- Release 0.70.2 ([#12276](https://github.com/RocketChat/Rocket.Chat/pull/12276))
=======
### 🐛 Bug fixes

- Modal confirm on enter ([#12283](https://github.com/RocketChat/Rocket.Chat/pull/12283))

<details>
<summary>🔍 Minor changes</summary>

- Release 0.70.4 ([#12299](https://github.com/RocketChat/Rocket.Chat/pull/12299))
- Fix: Add wizard opt-in fields ([#12298](https://github.com/RocketChat/Rocket.Chat/pull/12298))
>>>>>>> 84a14627

</details>

### 👩‍💻👨‍💻 Core Team 🤓

<<<<<<< HEAD
- [@Hudell](https://github.com/Hudell)
- [@sampaiodiego](https://github.com/sampaiodiego)

# 0.70.2
`2018-10-05  ·  1 🐛  ·  1 👩‍💻👨‍💻`
=======
- [@sampaiodiego](https://github.com/sampaiodiego)

# 0.70.3
`2018-10-08  ·  1 🐛  ·  2 🔍  ·  2 👩‍💻👨‍💻`
>>>>>>> 84a14627

### Engine versions
- Node: `8.11.3`
- NPM: `5.6.0`

### 🐛 Bug fixes

- E2E alert shows up when encryption is disabled ([#12272](https://github.com/RocketChat/Rocket.Chat/pull/12272))

<<<<<<< HEAD
### 👩‍💻👨‍💻 Core Team 🤓

- [@Hudell](https://github.com/Hudell)
=======
<details>
<summary>🔍 Minor changes</summary>

- Release 0.70.3 ([#12281](https://github.com/RocketChat/Rocket.Chat/pull/12281))
- Release 0.70.2 ([#12276](https://github.com/RocketChat/Rocket.Chat/pull/12276))

</details>

### 👩‍💻👨‍💻 Core Team 🤓

- [@Hudell](https://github.com/Hudell)
- [@sampaiodiego](https://github.com/sampaiodiego)
>>>>>>> 84a14627

# 0.70.1
`2018-10-05  ·  8 🐛  ·  5 🔍  ·  11 👩‍💻👨‍💻`

### Engine versions
- Node: `8.11.3`
- NPM: `5.6.0`

### 🐛 Bug fixes

- E2E data not cleared on logout ([#12254](https://github.com/RocketChat/Rocket.Chat/pull/12254))
- E2E password request not closing after entering password ([#12232](https://github.com/RocketChat/Rocket.Chat/pull/12232))
- Message editing was duplicating reply quotes ([#12263](https://github.com/RocketChat/Rocket.Chat/pull/12263))
- Livechat integration with RDStation ([#12257](https://github.com/RocketChat/Rocket.Chat/pull/12257))
- Livechat triggers being registered twice after setting department via API ([#12255](https://github.com/RocketChat/Rocket.Chat/pull/12255) by [@edzluhan](https://github.com/edzluhan))
- Livechat CRM integration running when disabled  ([#12242](https://github.com/RocketChat/Rocket.Chat/pull/12242))
- Emails' logo and links ([#12241](https://github.com/RocketChat/Rocket.Chat/pull/12241))
- Set default action for Setup Wizard form submit ([#12240](https://github.com/RocketChat/Rocket.Chat/pull/12240))

<details>
<summary>🔍 Minor changes</summary>

- Release 0.70.1 ([#12270](https://github.com/RocketChat/Rocket.Chat/pull/12270) by [@edzluhan](https://github.com/edzluhan))
- Merge master into develop & Set version to 0.71.0-develop ([#12264](https://github.com/RocketChat/Rocket.Chat/pull/12264) by [@kaiiiiiiiii](https://github.com/kaiiiiiiiii))
- Regression: fix modal submit ([#12233](https://github.com/RocketChat/Rocket.Chat/pull/12233))
- Add reetp to the issues' bot whitelist ([#12227](https://github.com/RocketChat/Rocket.Chat/pull/12227))
- Fix: Remove semver satisfies from Apps details that is already done my marketplace ([#12268](https://github.com/RocketChat/Rocket.Chat/pull/12268))

</details>

### 👩‍💻👨‍💻 Contributors 😍

- [@edzluhan](https://github.com/edzluhan)
- [@kaiiiiiiiii](https://github.com/kaiiiiiiiii)

### 👩‍💻👨‍💻 Core Team 🤓

- [@Hudell](https://github.com/Hudell)
- [@cardoso](https://github.com/cardoso)
- [@ggazzo](https://github.com/ggazzo)
- [@renatobecker](https://github.com/renatobecker)
- [@rodrigok](https://github.com/rodrigok)
- [@sampaiodiego](https://github.com/sampaiodiego)
- [@tassoevan](https://github.com/tassoevan)
- [@theorenck](https://github.com/theorenck)
- [@timkinnane](https://github.com/timkinnane)

# 0.70.0
`2018-09-28  ·  2 ️️️⚠️  ·  18 🎉  ·  3 🚀  ·  31 🐛  ·  21 🔍  ·  33 👩‍💻👨‍💻`

### Engine versions
- Node: `8.11.3`
- NPM: `5.6.0`

### ⚠️ BREAKING CHANGES

- Update the default port of the Prometheus exporter ([#11351](https://github.com/RocketChat/Rocket.Chat/pull/11351) by [@thaiphv](https://github.com/thaiphv))
- [IMPROVE] New emails design ([#12009](https://github.com/RocketChat/Rocket.Chat/pull/12009))

### 🎉 New features

- Allow multiple subcommands in MIGRATION_VERSION env variable ([#11184](https://github.com/RocketChat/Rocket.Chat/pull/11184) by [@arch119](https://github.com/arch119))
- Support for end to end encryption ([#10094](https://github.com/RocketChat/Rocket.Chat/pull/10094))
- Livechat Analytics and Reports ([#11238](https://github.com/RocketChat/Rocket.Chat/pull/11238) by [@pkgodara](https://github.com/pkgodara))
- Apps: Add handlers for message updates ([#11993](https://github.com/RocketChat/Rocket.Chat/pull/11993))
- Livechat notifications on new incoming inquiries for guest-pool ([#10588](https://github.com/RocketChat/Rocket.Chat/pull/10588))
- Customizable default directory view ([#11965](https://github.com/RocketChat/Rocket.Chat/pull/11965) by [@ohmonster](https://github.com/ohmonster))
- Blockstack as decentralized auth provider ([#12047](https://github.com/RocketChat/Rocket.Chat/pull/12047))
- Livechat REST endpoints ([#11900](https://github.com/RocketChat/Rocket.Chat/pull/11900))
- REST endpoints to get moderators from groups and channels ([#11909](https://github.com/RocketChat/Rocket.Chat/pull/11909))
- User preference for 24- or 12-hour clock ([#11169](https://github.com/RocketChat/Rocket.Chat/pull/11169) by [@vynmera](https://github.com/vynmera))
- REST endpoint to set groups' announcement ([#11905](https://github.com/RocketChat/Rocket.Chat/pull/11905))
- Livechat trigger option to run only once ([#12068](https://github.com/RocketChat/Rocket.Chat/pull/12068) by [@edzluhan](https://github.com/edzluhan))
- REST endpoints to create roles and assign roles to users ([#11855](https://github.com/RocketChat/Rocket.Chat/pull/11855) by [@aferreira44](https://github.com/aferreira44))
- Informal German translations ([#9984](https://github.com/RocketChat/Rocket.Chat/pull/9984))
- Apps: API provider ([#11938](https://github.com/RocketChat/Rocket.Chat/pull/11938))
- Apps are enabled by default now ([#12189](https://github.com/RocketChat/Rocket.Chat/pull/12189))
- Add Livechat Analytics permission ([#12184](https://github.com/RocketChat/Rocket.Chat/pull/12184))
- WebDAV Integration (User file provider) ([#11679](https://github.com/RocketChat/Rocket.Chat/pull/11679) by [@karakayasemi](https://github.com/karakayasemi))

### 🚀 Improvements

- Cache livechat get agent trigger call ([#12083](https://github.com/RocketChat/Rocket.Chat/pull/12083))
- BigBlueButton joinViaHtml5 and video icon on sidebar ([#12107](https://github.com/RocketChat/Rocket.Chat/pull/12107))
- Use eslint-config package ([#12044](https://github.com/RocketChat/Rocket.Chat/pull/12044))

### 🐛 Bug fixes

- Livechat agent joining on pick from guest pool ([#12097](https://github.com/RocketChat/Rocket.Chat/pull/12097))
- Apps: Add missing reactions and actions properties to app message object ([#11780](https://github.com/RocketChat/Rocket.Chat/pull/11780))
- Broken slack compatible webhook ([#11742](https://github.com/RocketChat/Rocket.Chat/pull/11742))
- Changing Mentions.userMentionRegex pattern to include <br> tag ([#12043](https://github.com/RocketChat/Rocket.Chat/pull/12043) by [@rssilva](https://github.com/rssilva))
- Double output of message actions ([#11902](https://github.com/RocketChat/Rocket.Chat/pull/11902))
- Login error message not obvious if user not activated ([#11785](https://github.com/RocketChat/Rocket.Chat/pull/11785) by [@crazy-max](https://github.com/crazy-max))
- Adding scroll bar to read receipts modal ([#11919](https://github.com/RocketChat/Rocket.Chat/pull/11919) by [@rssilva](https://github.com/rssilva))
- Fixing translation on 'yesterday' word when calling timeAgo function ([#11946](https://github.com/RocketChat/Rocket.Chat/pull/11946) by [@rssilva](https://github.com/rssilva))
- Fixing spacement between tags and words on some labels ([#12018](https://github.com/RocketChat/Rocket.Chat/pull/12018) by [@rssilva](https://github.com/rssilva))
- video message recording, issue #11651 ([#12031](https://github.com/RocketChat/Rocket.Chat/pull/12031) by [@flaviogrossi](https://github.com/flaviogrossi))
- Prevent form submission in Files List search ([#11999](https://github.com/RocketChat/Rocket.Chat/pull/11999))
- Re-add the eye-off icon ([#12079](https://github.com/RocketChat/Rocket.Chat/pull/12079) by [@MIKI785](https://github.com/MIKI785))
- Internal error when cross-origin with CORS is disabled ([#11953](https://github.com/RocketChat/Rocket.Chat/pull/11953))
- Message reaction in GraphQL API ([#11967](https://github.com/RocketChat/Rocket.Chat/pull/11967))
- Direct messages leaking into logs ([#11863](https://github.com/RocketChat/Rocket.Chat/pull/11863))
- Wrong build path in install.sh ([#11879](https://github.com/RocketChat/Rocket.Chat/pull/11879))
- Permission check on joinRoom for private room ([#11857](https://github.com/RocketChat/Rocket.Chat/pull/11857))
- Close popover on shortcuts and writing ([#11562](https://github.com/RocketChat/Rocket.Chat/pull/11562))
- Typo in a configuration key for SlackBridge excluded bot names ([#11872](https://github.com/RocketChat/Rocket.Chat/pull/11872) by [@TobiasKappe](https://github.com/TobiasKappe))
- Real Name on Direct Messages  ([#12154](https://github.com/RocketChat/Rocket.Chat/pull/12154))
- Position of popover component on mobile ([#12038](https://github.com/RocketChat/Rocket.Chat/pull/12038))
- Duplicate email and auto-join on mentions ([#12168](https://github.com/RocketChat/Rocket.Chat/pull/12168))
- Horizontal scroll on user info tab ([#12102](https://github.com/RocketChat/Rocket.Chat/pull/12102) by [@rssilva](https://github.com/rssilva))
- Markdown ampersand escape on links ([#12140](https://github.com/RocketChat/Rocket.Chat/pull/12140) by [@rssilva](https://github.com/rssilva))
- Saving user preferences ([#12170](https://github.com/RocketChat/Rocket.Chat/pull/12170))
- Apps being able to see hidden settings ([#12159](https://github.com/RocketChat/Rocket.Chat/pull/12159))
- Allow user with "bulk-register-user" permission to send invitations ([#12112](https://github.com/RocketChat/Rocket.Chat/pull/12112))
- IRC Federation no longer working ([#11906](https://github.com/RocketChat/Rocket.Chat/pull/11906))
- Files list missing from popover menu when owner of room ([#11565](https://github.com/RocketChat/Rocket.Chat/pull/11565))
- Not able to set per-channel retention policies if no global policy is set for this channel type ([#11927](https://github.com/RocketChat/Rocket.Chat/pull/11927) by [@vynmera](https://github.com/vynmera))
- app engine verbose log typo ([#12126](https://github.com/RocketChat/Rocket.Chat/pull/12126) by [@williamriancho](https://github.com/williamriancho))

<details>
<summary>🔍 Minor changes</summary>

- Release 0.69.2 ([#12026](https://github.com/RocketChat/Rocket.Chat/pull/12026) by [@kaiiiiiiiii](https://github.com/kaiiiiiiiii))
- LingoHub based on develop ([#11936](https://github.com/RocketChat/Rocket.Chat/pull/11936))
- Better organize package.json ([#12115](https://github.com/RocketChat/Rocket.Chat/pull/12115))
- Fix using wrong variable ([#12114](https://github.com/RocketChat/Rocket.Chat/pull/12114))
- Fix the style lint ([#11991](https://github.com/RocketChat/Rocket.Chat/pull/11991))
- Merge master into develop & Set version to 0.70.0-develop ([#11921](https://github.com/RocketChat/Rocket.Chat/pull/11921) by [@c0dzilla](https://github.com/c0dzilla) & [@rndmh3ro](https://github.com/rndmh3ro) & [@ubarsaiyan](https://github.com/ubarsaiyan) & [@vynmera](https://github.com/vynmera))
- Release 0.69.2 ([#12026](https://github.com/RocketChat/Rocket.Chat/pull/12026) by [@kaiiiiiiiii](https://github.com/kaiiiiiiiii))
- Regression: fix message box autogrow ([#12138](https://github.com/RocketChat/Rocket.Chat/pull/12138))
- Regression: Modal height ([#12122](https://github.com/RocketChat/Rocket.Chat/pull/12122))
- Fix: Change wording on e2e to make a little more clear ([#12124](https://github.com/RocketChat/Rocket.Chat/pull/12124))
- Improve: Moved the e2e password request to an alert instead of a popup ([#12172](https://github.com/RocketChat/Rocket.Chat/pull/12172))
- New: Option to change E2E key ([#12169](https://github.com/RocketChat/Rocket.Chat/pull/12169))
- Improve: Decrypt last message ([#12173](https://github.com/RocketChat/Rocket.Chat/pull/12173))
- Fix: e2e password visible on always-on alert message. ([#12139](https://github.com/RocketChat/Rocket.Chat/pull/12139))
- Improve: Expose apps enable setting at `General > Apps` ([#12196](https://github.com/RocketChat/Rocket.Chat/pull/12196))
- Fix: Message changing order when been edited with apps enabled ([#12188](https://github.com/RocketChat/Rocket.Chat/pull/12188))
- Improve: E2E setting description and alert ([#12191](https://github.com/RocketChat/Rocket.Chat/pull/12191))
- Improve: Do not start E2E Encryption when accessing admin as embedded ([#12192](https://github.com/RocketChat/Rocket.Chat/pull/12192))
- Fix: Add e2e doc to the alert ([#12187](https://github.com/RocketChat/Rocket.Chat/pull/12187))
- Improve: Switch e2e doc to target _blank ([#12195](https://github.com/RocketChat/Rocket.Chat/pull/12195))
- Improve: Rename E2E methods ([#12175](https://github.com/RocketChat/Rocket.Chat/pull/12175))

</details>

### 👩‍💻👨‍💻 Contributors 😍

- [@MIKI785](https://github.com/MIKI785)
- [@TobiasKappe](https://github.com/TobiasKappe)
- [@aferreira44](https://github.com/aferreira44)
- [@arch119](https://github.com/arch119)
- [@c0dzilla](https://github.com/c0dzilla)
- [@crazy-max](https://github.com/crazy-max)
- [@edzluhan](https://github.com/edzluhan)
- [@flaviogrossi](https://github.com/flaviogrossi)
- [@kaiiiiiiiii](https://github.com/kaiiiiiiiii)
- [@karakayasemi](https://github.com/karakayasemi)
- [@ohmonster](https://github.com/ohmonster)
- [@pkgodara](https://github.com/pkgodara)
- [@rndmh3ro](https://github.com/rndmh3ro)
- [@rssilva](https://github.com/rssilva)
- [@thaiphv](https://github.com/thaiphv)
- [@ubarsaiyan](https://github.com/ubarsaiyan)
- [@vynmera](https://github.com/vynmera)
- [@williamriancho](https://github.com/williamriancho)

### 👩‍💻👨‍💻 Core Team 🤓

- [@Hudell](https://github.com/Hudell)
- [@MarcosSpessatto](https://github.com/MarcosSpessatto)
- [@MartinSchoeler](https://github.com/MartinSchoeler)
- [@cardoso](https://github.com/cardoso)
- [@engelgabriel](https://github.com/engelgabriel)
- [@geekgonecrazy](https://github.com/geekgonecrazy)
- [@ggazzo](https://github.com/ggazzo)
- [@graywolf336](https://github.com/graywolf336)
- [@mrinaldhar](https://github.com/mrinaldhar)
- [@mrsimpson](https://github.com/mrsimpson)
- [@renatobecker](https://github.com/renatobecker)
- [@rodrigok](https://github.com/rodrigok)
- [@sampaiodiego](https://github.com/sampaiodiego)
- [@tassoevan](https://github.com/tassoevan)
- [@timkinnane](https://github.com/timkinnane)

# 0.69.2
`2018-09-11  ·  1 🎉  ·  4 🐛  ·  6 👩‍💻👨‍💻`

### Engine versions
- Node: `8.11.3`
- NPM: `5.6.0`

### 🎉 New features

- Include room name in stream for bots ([#11812](https://github.com/RocketChat/Rocket.Chat/pull/11812))

### 🐛 Bug fixes

- Reset password link error if already logged in ([#12022](https://github.com/RocketChat/Rocket.Chat/pull/12022))
- Apps: setting with 'code' type only saving last line ([#11992](https://github.com/RocketChat/Rocket.Chat/pull/11992))
- Update user information not possible by admin if disabled to users ([#11955](https://github.com/RocketChat/Rocket.Chat/pull/11955) by [@kaiiiiiiiii](https://github.com/kaiiiiiiiii))
- Hidden admin sidenav on embedded layout ([#12025](https://github.com/RocketChat/Rocket.Chat/pull/12025))

### 👩‍💻👨‍💻 Contributors 😍

- [@kaiiiiiiiii](https://github.com/kaiiiiiiiii)

### 👩‍💻👨‍💻 Core Team 🤓

- [@cardoso](https://github.com/cardoso)
- [@ggazzo](https://github.com/ggazzo)
- [@rodrigok](https://github.com/rodrigok)
- [@sampaiodiego](https://github.com/sampaiodiego)
- [@timkinnane](https://github.com/timkinnane)

# 0.69.1
`2018-08-31  ·  4 🐛  ·  2 👩‍💻👨‍💻`

### Engine versions
- Node: `8.11.3`
- NPM: `5.6.0`

### 🐛 Bug fixes

- Hipchat import was failing when importing messages from a non existent user ([#11892](https://github.com/RocketChat/Rocket.Chat/pull/11892))
- Hipchat importer was not importing users without emails and uploaded files ([#11910](https://github.com/RocketChat/Rocket.Chat/pull/11910))
- App updates were not being shown correctly ([#11893](https://github.com/RocketChat/Rocket.Chat/pull/11893))
- Duplicated message buttons ([#11853](https://github.com/RocketChat/Rocket.Chat/pull/11853) by [@ubarsaiyan](https://github.com/ubarsaiyan))

### 👩‍💻👨‍💻 Contributors 😍

- [@ubarsaiyan](https://github.com/ubarsaiyan)

### 👩‍💻👨‍💻 Core Team 🤓

- [@rodrigok](https://github.com/rodrigok)

# 0.69.0
`2018-08-28  ·  10 🎉  ·  8 🚀  ·  35 🐛  ·  13 🔍  ·  25 👩‍💻👨‍💻`

### Engine versions
- Node: `8.11.3`
- NPM: `5.6.0`

### 🎉 New features

- Beta support for Big Blue Button video conferencing system ([#11837](https://github.com/RocketChat/Rocket.Chat/pull/11837))
- Slackbridge: send attachment notifications ([#10269](https://github.com/RocketChat/Rocket.Chat/pull/10269) by [@kable-wilmoth](https://github.com/kable-wilmoth))
- Personal access tokens for users to create API tokens ([#11638](https://github.com/RocketChat/Rocket.Chat/pull/11638))
- REST endpoint to manage server assets ([#11697](https://github.com/RocketChat/Rocket.Chat/pull/11697))
- Setting to enable/disable slack bridge reactions ([#10217](https://github.com/RocketChat/Rocket.Chat/pull/10217) by [@kable-wilmoth](https://github.com/kable-wilmoth))
- Rich message text and image buttons ([#11473](https://github.com/RocketChat/Rocket.Chat/pull/11473) by [@ubarsaiyan](https://github.com/ubarsaiyan))
- Setting to block unauthenticated access to avatars ([#9749](https://github.com/RocketChat/Rocket.Chat/pull/9749))
- Setting to set a JS/CSS CDN ([#11779](https://github.com/RocketChat/Rocket.Chat/pull/11779))
- Make font of unread items bolder for better contrast ([#8602](https://github.com/RocketChat/Rocket.Chat/pull/8602) by [@ausminternet](https://github.com/ausminternet))
- Internal marketplace for apps ([#11864](https://github.com/RocketChat/Rocket.Chat/pull/11864) by [@gdelavald](https://github.com/gdelavald) & [@rssilva](https://github.com/rssilva))

### 🚀 Improvements

- Start storing Livechat department within rooms ([#11733](https://github.com/RocketChat/Rocket.Chat/pull/11733))
- Escape parameters before send them to email template ([#11644](https://github.com/RocketChat/Rocket.Chat/pull/11644))
- Warn about push settings that need server restart ([#11784](https://github.com/RocketChat/Rocket.Chat/pull/11784))
- Role tag UI ([#11674](https://github.com/RocketChat/Rocket.Chat/pull/11674))
- Messagebox fix performance ([#11686](https://github.com/RocketChat/Rocket.Chat/pull/11686))
- Add template tag #{userdn} to filter LDAP group member format ([#11662](https://github.com/RocketChat/Rocket.Chat/pull/11662) by [@crazy-max](https://github.com/crazy-max))
- Add nyan rocket on Rocket.Chat preview Docker image ([#11684](https://github.com/RocketChat/Rocket.Chat/pull/11684))
- Reducing `saveUser` code complexity ([#11645](https://github.com/RocketChat/Rocket.Chat/pull/11645))

### 🐛 Bug fixes

- Delete removed user's subscriptions ([#10700](https://github.com/RocketChat/Rocket.Chat/pull/10700))
- LiveChat switch department not working ([#11011](https://github.com/RocketChat/Rocket.Chat/pull/11011))
- Some assets were pointing to nonexistent path ([#11796](https://github.com/RocketChat/Rocket.Chat/pull/11796))
- Revoked `view-d-room` permission logics ([#11522](https://github.com/RocketChat/Rocket.Chat/pull/11522))
- REST `im.members` endpoint not working without sort parameter ([#11821](https://github.com/RocketChat/Rocket.Chat/pull/11821))
- Livechat rooms starting with two unread message counter ([#11834](https://github.com/RocketChat/Rocket.Chat/pull/11834))
- Results pagination on /directory REST endpoint ([#11551](https://github.com/RocketChat/Rocket.Chat/pull/11551))
- re-adding margin to menu icon on header ([#11778](https://github.com/RocketChat/Rocket.Chat/pull/11778) by [@rssilva](https://github.com/rssilva))
- minor fixes in hungarian i18n  ([#11797](https://github.com/RocketChat/Rocket.Chat/pull/11797) by [@Atisom](https://github.com/Atisom))
- permissions name no break ([#11836](https://github.com/RocketChat/Rocket.Chat/pull/11836))
- Searching by `undefined` via REST when using `query` param ([#11657](https://github.com/RocketChat/Rocket.Chat/pull/11657))
- Fix permalink of message when running system with subdir ([#11781](https://github.com/RocketChat/Rocket.Chat/pull/11781) by [@ura14h](https://github.com/ura14h))
- Fix links in `onTableItemClick` of the directroy page ([#11543](https://github.com/RocketChat/Rocket.Chat/pull/11543) by [@ura14h](https://github.com/ura14h))
- App's i18nAlert is only being displayed as "i18nAlert" ([#11802](https://github.com/RocketChat/Rocket.Chat/pull/11802))
- Removed hardcoded values. ([#11627](https://github.com/RocketChat/Rocket.Chat/pull/11627))
- SAML is flooding logfile ([#11643](https://github.com/RocketChat/Rocket.Chat/pull/11643))
- directory search table not clickable lines ([#11809](https://github.com/RocketChat/Rocket.Chat/pull/11809))
- REST endpoints to update user not respecting some settings ([#11474](https://github.com/RocketChat/Rocket.Chat/pull/11474))
- Apply Cordova fix in lazy-loaded images sources ([#11807](https://github.com/RocketChat/Rocket.Chat/pull/11807))
- Cannot set property 'input' of undefined ([#11775](https://github.com/RocketChat/Rocket.Chat/pull/11775))
- Missing twitter:image and og:image tags ([#11687](https://github.com/RocketChat/Rocket.Chat/pull/11687))
- Return room ID for groups where user joined ([#11703](https://github.com/RocketChat/Rocket.Chat/pull/11703))
- "User is typing" not working in new Livechat session ([#11670](https://github.com/RocketChat/Rocket.Chat/pull/11670))
- wrong create date of channels and users on directory view ([#11682](https://github.com/RocketChat/Rocket.Chat/pull/11682) by [@gsperezb](https://github.com/gsperezb))
- Escape meta data before inject in head tag ([#11730](https://github.com/RocketChat/Rocket.Chat/pull/11730))
- minor fixes in i18n ([#11761](https://github.com/RocketChat/Rocket.Chat/pull/11761) by [@Atisom](https://github.com/Atisom))
- Code tag duplicating characters ([#11467](https://github.com/RocketChat/Rocket.Chat/pull/11467) by [@vynmera](https://github.com/vynmera))
- Custom sound uploader not working in Firefox and IE ([#11139](https://github.com/RocketChat/Rocket.Chat/pull/11139) by [@vynmera](https://github.com/vynmera))
- Fixing timeAgo function on directory ([#11728](https://github.com/RocketChat/Rocket.Chat/pull/11728) by [@rssilva](https://github.com/rssilva))
- Render Attachment Pretext When Markdown Specified ([#11578](https://github.com/RocketChat/Rocket.Chat/pull/11578) by [@glstewart17](https://github.com/glstewart17))
- Message attachments was not respecting sort and lost spacing ([#11740](https://github.com/RocketChat/Rocket.Chat/pull/11740))
- Closed connections being storing on db ([#11709](https://github.com/RocketChat/Rocket.Chat/pull/11709))
- Login logo now centered on small screens ([#11626](https://github.com/RocketChat/Rocket.Chat/pull/11626) by [@wreiske](https://github.com/wreiske))
- Push notifications stuck after db failure ([#11667](https://github.com/RocketChat/Rocket.Chat/pull/11667))
- Translations were not unique per app allowing conflicts among apps ([#11878](https://github.com/RocketChat/Rocket.Chat/pull/11878))

<details>
<summary>🔍 Minor changes</summary>

- Release 0.68.5 ([#11852](https://github.com/RocketChat/Rocket.Chat/pull/11852))
- Release 0.68.5 ([#11852](https://github.com/RocketChat/Rocket.Chat/pull/11852))
- Fixed deutsch message pruning translations ([#11691](https://github.com/RocketChat/Rocket.Chat/pull/11691) by [@TheReal1604](https://github.com/TheReal1604))
- Fixed the Finnish translation and removed some profanities ([#11794](https://github.com/RocketChat/Rocket.Chat/pull/11794) by [@jukper](https://github.com/jukper))
- LingoHub based on develop ([#11838](https://github.com/RocketChat/Rocket.Chat/pull/11838))
- Regression: Fix livechat code issues after new lint rules ([#11814](https://github.com/RocketChat/Rocket.Chat/pull/11814))
- Do not remove package-lock.json of livechat package ([#11816](https://github.com/RocketChat/Rocket.Chat/pull/11816))
- Run eslint and unit tests on pre-push hook ([#11815](https://github.com/RocketChat/Rocket.Chat/pull/11815))
- Additional eslint rules  ([#11804](https://github.com/RocketChat/Rocket.Chat/pull/11804))
- Add new eslint rules (automatically fixed) ([#11800](https://github.com/RocketChat/Rocket.Chat/pull/11800))
- Merge master into develop & Set version to 0.69.0-develop ([#11606](https://github.com/RocketChat/Rocket.Chat/pull/11606))
- App engine merge ([#11835](https://github.com/RocketChat/Rocket.Chat/pull/11835))
- Regression: role tag background, unread item font and message box autogrow ([#11861](https://github.com/RocketChat/Rocket.Chat/pull/11861))

</details>

### 👩‍💻👨‍💻 Contributors 😍

- [@Atisom](https://github.com/Atisom)
- [@TheReal1604](https://github.com/TheReal1604)
- [@ausminternet](https://github.com/ausminternet)
- [@crazy-max](https://github.com/crazy-max)
- [@gdelavald](https://github.com/gdelavald)
- [@glstewart17](https://github.com/glstewart17)
- [@gsperezb](https://github.com/gsperezb)
- [@jukper](https://github.com/jukper)
- [@kable-wilmoth](https://github.com/kable-wilmoth)
- [@rssilva](https://github.com/rssilva)
- [@ubarsaiyan](https://github.com/ubarsaiyan)
- [@ura14h](https://github.com/ura14h)
- [@vynmera](https://github.com/vynmera)
- [@wreiske](https://github.com/wreiske)

### 👩‍💻👨‍💻 Core Team 🤓

- [@Hudell](https://github.com/Hudell)
- [@MarcosSpessatto](https://github.com/MarcosSpessatto)
- [@engelgabriel](https://github.com/engelgabriel)
- [@geekgonecrazy](https://github.com/geekgonecrazy)
- [@ggazzo](https://github.com/ggazzo)
- [@graywolf336](https://github.com/graywolf336)
- [@renatobecker](https://github.com/renatobecker)
- [@rodrigok](https://github.com/rodrigok)
- [@sampaiodiego](https://github.com/sampaiodiego)
- [@tassoevan](https://github.com/tassoevan)
- [@timkinnane](https://github.com/timkinnane)

# 0.68.5
`2018-08-23  ·  1 🐛  ·  1 👩‍💻👨‍💻`

### Engine versions
- Node: `8.11.3`
- NPM: `5.6.0`

### 🐛 Bug fixes

- Livechat open room method ([#11830](https://github.com/RocketChat/Rocket.Chat/pull/11830))

### 👩‍💻👨‍💻 Core Team 🤓

- [@renatobecker](https://github.com/renatobecker)

# 0.68.4
`2018-08-10  ·  3 🐛  ·  3 👩‍💻👨‍💻`

### Engine versions
- Node: `8.11.3`
- NPM: `5.6.0`

### 🐛 Bug fixes

- Default server language not being applied ([#11719](https://github.com/RocketChat/Rocket.Chat/pull/11719))
- Broken logo on setup wizard ([#11708](https://github.com/RocketChat/Rocket.Chat/pull/11708))
- Regression in prune by user, and update lastMessage ([#11646](https://github.com/RocketChat/Rocket.Chat/pull/11646) by [@vynmera](https://github.com/vynmera))

### 👩‍💻👨‍💻 Contributors 😍

- [@vynmera](https://github.com/vynmera)

### 👩‍💻👨‍💻 Core Team 🤓

- [@ggazzo](https://github.com/ggazzo)
- [@sampaiodiego](https://github.com/sampaiodiego)

# 0.68.3
`2018-08-01  ·  5 🐛  ·  1 🔍  ·  4 👩‍💻👨‍💻`

### Engine versions
- Node: `8.11.3`
- NPM: `5.6.0`

### 🐛 Bug fixes

- Missing chat history for users without permission `preview-c-room` ([#11639](https://github.com/RocketChat/Rocket.Chat/pull/11639))
- User info APIs not returning customFields correctly ([#11625](https://github.com/RocketChat/Rocket.Chat/pull/11625))
- Prune translations in German ([#11631](https://github.com/RocketChat/Rocket.Chat/pull/11631) by [@rndmh3ro](https://github.com/rndmh3ro))
- Prune translation on room info panel ([#11635](https://github.com/RocketChat/Rocket.Chat/pull/11635))
- SAML login not working when user has multiple emails ([#11642](https://github.com/RocketChat/Rocket.Chat/pull/11642))

<details>
<summary>🔍 Minor changes</summary>

- Release 0.68.3 ([#11650](https://github.com/RocketChat/Rocket.Chat/pull/11650) by [@rndmh3ro](https://github.com/rndmh3ro))

</details>

### 👩‍💻👨‍💻 Contributors 😍

- [@rndmh3ro](https://github.com/rndmh3ro)

### 👩‍💻👨‍💻 Core Team 🤓

- [@Hudell](https://github.com/Hudell)
- [@MarcosSpessatto](https://github.com/MarcosSpessatto)
- [@sampaiodiego](https://github.com/sampaiodiego)

# 0.68.2
`2018-07-31  ·  1 🐛  ·  1 🔍  ·  2 👩‍💻👨‍💻`

### Engine versions
- Node: `8.11.3`
- NPM: `5.6.0`

### 🐛 Bug fixes

- Incorrect migration version in v130.js ([#11544](https://github.com/RocketChat/Rocket.Chat/pull/11544) by [@c0dzilla](https://github.com/c0dzilla))

<details>
<summary>🔍 Minor changes</summary>

- Release 0.68.2 ([#11630](https://github.com/RocketChat/Rocket.Chat/pull/11630) by [@c0dzilla](https://github.com/c0dzilla))

</details>

### 👩‍💻👨‍💻 Contributors 😍

- [@c0dzilla](https://github.com/c0dzilla)

### 👩‍💻👨‍💻 Core Team 🤓

- [@sampaiodiego](https://github.com/sampaiodiego)

# 0.68.1
`2018-07-31  ·  2 🐛  ·  1 🔍  ·  4 👩‍💻👨‍💻`

### Engine versions
- Node: `8.11.3`
- NPM: `5.6.0`

### 🐛 Bug fixes

- `Jump to message` search result action ([#11613](https://github.com/RocketChat/Rocket.Chat/pull/11613))
- HipChat importer wasn’t compatible with latest exports ([#11597](https://github.com/RocketChat/Rocket.Chat/pull/11597))

<details>
<summary>🔍 Minor changes</summary>

- Release 0.68.1 ([#11616](https://github.com/RocketChat/Rocket.Chat/pull/11616))

</details>

### 👩‍💻👨‍💻 Core Team 🤓

- [@engelgabriel](https://github.com/engelgabriel)
- [@rodrigok](https://github.com/rodrigok)
- [@sampaiodiego](https://github.com/sampaiodiego)
- [@tassoevan](https://github.com/tassoevan)

# 0.68.0
`2018-07-27  ·  2 ️️️⚠️  ·  13 🎉  ·  3 🚀  ·  23 🐛  ·  10 🔍  ·  21 👩‍💻👨‍💻`

### Engine versions
- Node: `8.11.3`
- NPM: `5.6.0`

### ⚠️ BREAKING CHANGES

- Remove deprecated /user.roles endpoint ([#11493](https://github.com/RocketChat/Rocket.Chat/pull/11493))
- Update GraphQL dependencies ([#11430](https://github.com/RocketChat/Rocket.Chat/pull/11430))

### 🎉 New features

- Setting to disable 2FA globally ([#11328](https://github.com/RocketChat/Rocket.Chat/pull/11328))
- Add /users.deleteOwnAccount REST endpoint to an user delete his own account ([#11488](https://github.com/RocketChat/Rocket.Chat/pull/11488))
- Add /roles.list REST endpoint to retrieve all server roles ([#11500](https://github.com/RocketChat/Rocket.Chat/pull/11500))
- Message retention policy and pruning ([#11236](https://github.com/RocketChat/Rocket.Chat/pull/11236) by [@vynmera](https://github.com/vynmera))
- Send user status to client ([#11303](https://github.com/RocketChat/Rocket.Chat/pull/11303) by [@HappyTobi](https://github.com/HappyTobi))
- Room files search form ([#11486](https://github.com/RocketChat/Rocket.Chat/pull/11486))
- search only default tone emoji Popup search ([#10017](https://github.com/RocketChat/Rocket.Chat/pull/10017) by [@Joe-mcgee](https://github.com/Joe-mcgee))
- Privacy for custom user fields ([#11332](https://github.com/RocketChat/Rocket.Chat/pull/11332) by [@vynmera](https://github.com/vynmera))
- Replaced old logo with the new ones ([#11491](https://github.com/RocketChat/Rocket.Chat/pull/11491))
- Sorting channels by number of users in directory ([#9972](https://github.com/RocketChat/Rocket.Chat/pull/9972) by [@arungalva](https://github.com/arungalva))
- Make WebRTC not enabled by default ([#11489](https://github.com/RocketChat/Rocket.Chat/pull/11489))
- Accept resumeToken as query param to log in ([#11443](https://github.com/RocketChat/Rocket.Chat/pull/11443))
- Livechat File Upload ([#10514](https://github.com/RocketChat/Rocket.Chat/pull/10514))

### 🚀 Improvements

- Set default max upload size to 100mb ([#11327](https://github.com/RocketChat/Rocket.Chat/pull/11327))
- Typing indicators now use Real Names ([#11164](https://github.com/RocketChat/Rocket.Chat/pull/11164) by [@vynmera](https://github.com/vynmera))
- Allow markdown in room topic, announcement, and description including single quotes ([#11408](https://github.com/RocketChat/Rocket.Chat/pull/11408))

### 🐛 Bug fixes

- New favicons size too small ([#11524](https://github.com/RocketChat/Rocket.Chat/pull/11524))
- Render reply preview with message as a common message ([#11534](https://github.com/RocketChat/Rocket.Chat/pull/11534))
- Unreads counter for new rooms on /channels.counters REST endpoint ([#11531](https://github.com/RocketChat/Rocket.Chat/pull/11531))
- Marked parser breaking announcements and mentions at the start of messages ([#11357](https://github.com/RocketChat/Rocket.Chat/pull/11357) by [@vynmera](https://github.com/vynmera))
- Send Livechat back to Guest Pool ([#10731](https://github.com/RocketChat/Rocket.Chat/pull/10731))
- Add customFields property to /me REST endpoint response ([#11496](https://github.com/RocketChat/Rocket.Chat/pull/11496))
- Invalid permalink URLs for Direct Messages ([#11507](https://github.com/RocketChat/Rocket.Chat/pull/11507))
- Unlimited upload file size not working ([#11471](https://github.com/RocketChat/Rocket.Chat/pull/11471))
- Mixed case channel slugs ([#9449](https://github.com/RocketChat/Rocket.Chat/pull/9449) by [@soundstorm](https://github.com/soundstorm))
- SAML issues ([#11135](https://github.com/RocketChat/Rocket.Chat/pull/11135) by [@arminfelder](https://github.com/arminfelder))
- Loading and setting fixes for i18n and RTL ([#11363](https://github.com/RocketChat/Rocket.Chat/pull/11363))
- Check for channels property on message object before parsing mentions ([#11527](https://github.com/RocketChat/Rocket.Chat/pull/11527))
- empty blockquote ([#11526](https://github.com/RocketChat/Rocket.Chat/pull/11526))
- Snap font issue for sharp ([#11514](https://github.com/RocketChat/Rocket.Chat/pull/11514))
- RocketChat.settings.get causing memory leak (sometimes) ([#11487](https://github.com/RocketChat/Rocket.Chat/pull/11487))
- Refinements in message popup mentions ([#11441](https://github.com/RocketChat/Rocket.Chat/pull/11441))
- Decrease room leader bar z-index ([#11450](https://github.com/RocketChat/Rocket.Chat/pull/11450))
- Remove title attribute from sidebar items ([#11298](https://github.com/RocketChat/Rocket.Chat/pull/11298))
- Only escape HTML from details in toast error messages ([#11459](https://github.com/RocketChat/Rocket.Chat/pull/11459))
- broadcast channel reply ([#11462](https://github.com/RocketChat/Rocket.Chat/pull/11462))
- Fixed svg for older chrome browsers bug #11414 ([#11416](https://github.com/RocketChat/Rocket.Chat/pull/11416) by [@tpDBL](https://github.com/tpDBL))
- Wrap custom fields in user profile to new line ([#10119](https://github.com/RocketChat/Rocket.Chat/pull/10119) by [@PhpXp](https://github.com/PhpXp) & [@karlprieb](https://github.com/karlprieb))
- Record popup ([#11349](https://github.com/RocketChat/Rocket.Chat/pull/11349))

<details>
<summary>🔍 Minor changes</summary>

- Revert: Mixed case channel slugs #9449 ([#11537](https://github.com/RocketChat/Rocket.Chat/pull/11537))
- Merge master into develop & Set version to 0.68.0-develop ([#11536](https://github.com/RocketChat/Rocket.Chat/pull/11536))
- Regression: Add missing LiveChat permission to allow removing closed rooms ([#11423](https://github.com/RocketChat/Rocket.Chat/pull/11423))
- Update release issue template to use Houston CLI ([#11499](https://github.com/RocketChat/Rocket.Chat/pull/11499))
- Regression: Remove safe area margins from logos ([#11508](https://github.com/RocketChat/Rocket.Chat/pull/11508))
- Regression: Update cachedCollection version ([#11561](https://github.com/RocketChat/Rocket.Chat/pull/11561))
- Regression: nonReactive to nonreactive ([#11550](https://github.com/RocketChat/Rocket.Chat/pull/11550))
- LingoHub based on develop ([#11587](https://github.com/RocketChat/Rocket.Chat/pull/11587))
- Regression: Make message popup user mentions reactive again ([#11567](https://github.com/RocketChat/Rocket.Chat/pull/11567))
- Regression: Fix purge message's translations ([#11590](https://github.com/RocketChat/Rocket.Chat/pull/11590))

</details>

### 👩‍💻👨‍💻 Contributors 😍

- [@HappyTobi](https://github.com/HappyTobi)
- [@Joe-mcgee](https://github.com/Joe-mcgee)
- [@PhpXp](https://github.com/PhpXp)
- [@arminfelder](https://github.com/arminfelder)
- [@arungalva](https://github.com/arungalva)
- [@karlprieb](https://github.com/karlprieb)
- [@soundstorm](https://github.com/soundstorm)
- [@tpDBL](https://github.com/tpDBL)
- [@vynmera](https://github.com/vynmera)

### 👩‍💻👨‍💻 Core Team 🤓

- [@Hudell](https://github.com/Hudell)
- [@MarcosSpessatto](https://github.com/MarcosSpessatto)
- [@MartinSchoeler](https://github.com/MartinSchoeler)
- [@brunosquadros](https://github.com/brunosquadros)
- [@cardoso](https://github.com/cardoso)
- [@engelgabriel](https://github.com/engelgabriel)
- [@geekgonecrazy](https://github.com/geekgonecrazy)
- [@ggazzo](https://github.com/ggazzo)
- [@renatobecker](https://github.com/renatobecker)
- [@rodrigok](https://github.com/rodrigok)
- [@sampaiodiego](https://github.com/sampaiodiego)
- [@tassoevan](https://github.com/tassoevan)

# 0.67.0
`2018-07-20  ·  1 ️️️⚠️  ·  1 🎉  ·  1 🚀  ·  6 🐛  ·  5 🔍  ·  11 👩‍💻👨‍💻`

### Engine versions
- Node: `8.11.3`
- NPM: `5.6.0`

### ⚠️ BREAKING CHANGES

- Remove cache layer and internal calculated property `room.usernames` ([#10749](https://github.com/RocketChat/Rocket.Chat/pull/10749))

### 🎉 New features

- Additional Livechat iFrame API's ([#10918](https://github.com/RocketChat/Rocket.Chat/pull/10918))

### 🚀 Improvements

- Stop sort callbacks on run ([#11330](https://github.com/RocketChat/Rocket.Chat/pull/11330))

### 🐛 Bug fixes

- sort fname sidenav ([#11358](https://github.com/RocketChat/Rocket.Chat/pull/11358))
- SVG icons code ([#11319](https://github.com/RocketChat/Rocket.Chat/pull/11319))
- Message popup responsiveness in slash commands ([#11313](https://github.com/RocketChat/Rocket.Chat/pull/11313))
- web app manifest errors as reported by Chrome DevTools ([#9991](https://github.com/RocketChat/Rocket.Chat/pull/9991) by [@justinribeiro](https://github.com/justinribeiro))
- Message attachment's fields with different sizes ([#11342](https://github.com/RocketChat/Rocket.Chat/pull/11342))
- Parse inline code without space before initial backtick ([#9754](https://github.com/RocketChat/Rocket.Chat/pull/9754) by [@c0dzilla](https://github.com/c0dzilla) & [@gdelavald](https://github.com/gdelavald))

<details>
<summary>🔍 Minor changes</summary>

- Fix dependency issue in redhat image ([#11497](https://github.com/RocketChat/Rocket.Chat/pull/11497))
- Merge master into develop & Set version to 0.67.0-develop ([#11417](https://github.com/RocketChat/Rocket.Chat/pull/11417))
- Merge master into develop & Set version to 0.67.0-develop ([#11399](https://github.com/RocketChat/Rocket.Chat/pull/11399))
- Merge master into develop & Set version to 0.67.0-develop ([#11348](https://github.com/RocketChat/Rocket.Chat/pull/11348) by [@gdelavald](https://github.com/gdelavald))
- Merge master into develop & Set version to 0.67.0-develop ([#11290](https://github.com/RocketChat/Rocket.Chat/pull/11290))

</details>

### 👩‍💻👨‍💻 Contributors 😍

- [@c0dzilla](https://github.com/c0dzilla)
- [@gdelavald](https://github.com/gdelavald)
- [@justinribeiro](https://github.com/justinribeiro)

### 👩‍💻👨‍💻 Core Team 🤓

- [@Hudell](https://github.com/Hudell)
- [@engelgabriel](https://github.com/engelgabriel)
- [@geekgonecrazy](https://github.com/geekgonecrazy)
- [@ggazzo](https://github.com/ggazzo)
- [@renatobecker](https://github.com/renatobecker)
- [@rodrigok](https://github.com/rodrigok)
- [@sampaiodiego](https://github.com/sampaiodiego)
- [@tassoevan](https://github.com/tassoevan)

# 0.66.3
`2018-07-09  ·  2 🐛  ·  2 👩‍💻👨‍💻`

### Engine versions
- Node: `8.11.3`
- NPM: `5.6.0`

### 🐛 Bug fixes

- All messages notifications via email were sent as mention alert ([#11398](https://github.com/RocketChat/Rocket.Chat/pull/11398))
- Livechat taking inquiry leading to 404 page ([#11406](https://github.com/RocketChat/Rocket.Chat/pull/11406))

### 👩‍💻👨‍💻 Core Team 🤓

- [@renatobecker](https://github.com/renatobecker)
- [@rodrigok](https://github.com/rodrigok)

# 0.66.2
`2018-07-06  ·  2 🐛  ·  2 🔍  ·  4 👩‍💻👨‍💻`

### Engine versions
- Node: `8.11.3`
- NPM: `5.6.0`

### 🐛 Bug fixes

- Remove file snap store doesn't like ([#11365](https://github.com/RocketChat/Rocket.Chat/pull/11365))
- Livechat not sending desktop notifications ([#11266](https://github.com/RocketChat/Rocket.Chat/pull/11266))

<details>
<summary>🔍 Minor changes</summary>

- Send setting Allow_Marketing_Emails to statistics collector ([#11359](https://github.com/RocketChat/Rocket.Chat/pull/11359))
- Regression: Fix migration 125 checking for settings field ([#11364](https://github.com/RocketChat/Rocket.Chat/pull/11364))

</details>

### 👩‍💻👨‍💻 Core Team 🤓

- [@geekgonecrazy](https://github.com/geekgonecrazy)
- [@renatobecker](https://github.com/renatobecker)
- [@rodrigok](https://github.com/rodrigok)
- [@sampaiodiego](https://github.com/sampaiodiego)

# 0.66.1
`2018-07-04  ·  1 🚀  ·  5 🐛  ·  6 👩‍💻👨‍💻`

### Engine versions
- Node: `8.11.3`
- NPM: `5.6.0`

### 🚀 Improvements

- Setup Wizard username validation, step progress and optin/optout ([#11254](https://github.com/RocketChat/Rocket.Chat/pull/11254))

### 🐛 Bug fixes

- Some updates were returning errors when based on queries with position operators ([#11335](https://github.com/RocketChat/Rocket.Chat/pull/11335))
- SAML attributes with periods are not properly read. ([#11315](https://github.com/RocketChat/Rocket.Chat/pull/11315))
- Outgoing integrations were stopping the oplog tailing sometimes ([#11333](https://github.com/RocketChat/Rocket.Chat/pull/11333))
- Livestream muted when audio only option was enabled ([#11267](https://github.com/RocketChat/Rocket.Chat/pull/11267) by [@gdelavald](https://github.com/gdelavald))
- Notification preferences being lost when switching view mode ([#11295](https://github.com/RocketChat/Rocket.Chat/pull/11295))

### 👩‍💻👨‍💻 Contributors 😍

- [@gdelavald](https://github.com/gdelavald)

### 👩‍💻👨‍💻 Core Team 🤓

- [@Hudell](https://github.com/Hudell)
- [@ggazzo](https://github.com/ggazzo)
- [@rodrigok](https://github.com/rodrigok)
- [@sampaiodiego](https://github.com/sampaiodiego)
- [@tassoevan](https://github.com/tassoevan)

# 0.66.0
`2018-06-27  ·  1 ️️️⚠️  ·  23 🎉  ·  3 🚀  ·  55 🐛  ·  47 🔍  ·  45 👩‍💻👨‍💻`

### Engine versions
- Node: `8.11.3`
- NPM: `5.6.0`

### ⚠️ BREAKING CHANGES

- Always remove the field `services` from user data responses in REST API ([#10799](https://github.com/RocketChat/Rocket.Chat/pull/10799))

### 🎉 New features

- Youtube Broadcasting ([#10127](https://github.com/RocketChat/Rocket.Chat/pull/10127) by [@gdelavald](https://github.com/gdelavald))
- REST API endpoints `permissions.list` and `permissions.update`. Deprecated endpoint `permissions` ([#10975](https://github.com/RocketChat/Rocket.Chat/pull/10975) by [@vynmera](https://github.com/vynmera))
- REST API endpoint `channels.setDefault` ([#10941](https://github.com/RocketChat/Rocket.Chat/pull/10941) by [@vynmera](https://github.com/vynmera))
- Set Document Domain property in IFrame ([#9751](https://github.com/RocketChat/Rocket.Chat/pull/9751) by [@kb0304](https://github.com/kb0304))
- Custom login wallpapers ([#11025](https://github.com/RocketChat/Rocket.Chat/pull/11025) by [@vynmera](https://github.com/vynmera))
- Support for dynamic slack and rocket.chat channels ([#10205](https://github.com/RocketChat/Rocket.Chat/pull/10205) by [@kable-wilmoth](https://github.com/kable-wilmoth))
- Add prometheus port config ([#11115](https://github.com/RocketChat/Rocket.Chat/pull/11115) by [@brylie](https://github.com/brylie) & [@stuartpb](https://github.com/stuartpb) & [@thaiphv](https://github.com/thaiphv))
- Button to remove closed LiveChat rooms ([#10301](https://github.com/RocketChat/Rocket.Chat/pull/10301))
- Update katex to v0.9.0 ([#8402](https://github.com/RocketChat/Rocket.Chat/pull/8402) by [@pitamar](https://github.com/pitamar))
- WebDAV(Nextcloud/ownCloud) Storage Server Option ([#11027](https://github.com/RocketChat/Rocket.Chat/pull/11027) by [@karakayasemi](https://github.com/karakayasemi))
- Don't ask me again checkbox on hide room modal ([#10973](https://github.com/RocketChat/Rocket.Chat/pull/10973) by [@karlprieb](https://github.com/karlprieb))
- Add input to set time for avatar cache control ([#10958](https://github.com/RocketChat/Rocket.Chat/pull/10958))
- Command /hide to hide channels ([#10727](https://github.com/RocketChat/Rocket.Chat/pull/10727) by [@mikaelmello](https://github.com/mikaelmello))
- Do not wait method calls response on websocket before next method call ([#11087](https://github.com/RocketChat/Rocket.Chat/pull/11087))
- Disconnect users from websocket when away from the login screen for 10min ([#11086](https://github.com/RocketChat/Rocket.Chat/pull/11086))
- Reduce the amount of DDP API calls on login screen ([#11083](https://github.com/RocketChat/Rocket.Chat/pull/11083))
- Option to trace Methods and Subscription calls ([#11085](https://github.com/RocketChat/Rocket.Chat/pull/11085))
- Replace variable 'mergeChannels' with 'groupByType'. ([#10954](https://github.com/RocketChat/Rocket.Chat/pull/10954) by [@mikaelmello](https://github.com/mikaelmello))
- Send LiveChat visitor navigation history as messages ([#10091](https://github.com/RocketChat/Rocket.Chat/pull/10091))
- Make supplying an AWS access key and secret optional for S3 uploads ([#10673](https://github.com/RocketChat/Rocket.Chat/pull/10673) by [@saplla](https://github.com/saplla))
- Direct Reply: separate Reply-To email from account username field ([#10988](https://github.com/RocketChat/Rocket.Chat/pull/10988) by [@pkgodara](https://github.com/pkgodara))
- Changes all 'mergeChannels' to 'groupByType'. ([#10055](https://github.com/RocketChat/Rocket.Chat/pull/10055) by [@mikaelmello](https://github.com/mikaelmello))
- Update WeDeploy deployment ([#10841](https://github.com/RocketChat/Rocket.Chat/pull/10841) by [@jonnilundy](https://github.com/jonnilundy))

### 🚀 Improvements

- Listing of apps in the admin page ([#11166](https://github.com/RocketChat/Rocket.Chat/pull/11166) by [@gdelavald](https://github.com/gdelavald) & [@karlprieb](https://github.com/karlprieb))
- UI design for Tables and tabs component on Directory ([#11026](https://github.com/RocketChat/Rocket.Chat/pull/11026) by [@karlprieb](https://github.com/karlprieb))
- User mentions ([#11001](https://github.com/RocketChat/Rocket.Chat/pull/11001) by [@vynmera](https://github.com/vynmera))

### 🐛 Bug fixes

- Wordpress oauth configuration not loading properly ([#11187](https://github.com/RocketChat/Rocket.Chat/pull/11187))
- REST API: Add more test cases for `/login` ([#10999](https://github.com/RocketChat/Rocket.Chat/pull/10999))
- Wrong font-family order ([#11191](https://github.com/RocketChat/Rocket.Chat/pull/11191) by [@myfonj](https://github.com/myfonj))
- REST endpoint `users.updateOwnBasicInfo` was not returning errors for invalid names and trying to save custom fields when empty ([#11204](https://github.com/RocketChat/Rocket.Chat/pull/11204))
- Livechat visitor not being prompted for transcript when himself is closing the chat ([#10767](https://github.com/RocketChat/Rocket.Chat/pull/10767))
- HipChat Cloud import fails to import rooms ([#11188](https://github.com/RocketChat/Rocket.Chat/pull/11188))
- Failure to download user data ([#11190](https://github.com/RocketChat/Rocket.Chat/pull/11190))
- Add parameter to REST chat.react endpoint, to make it work like a setter ([#10447](https://github.com/RocketChat/Rocket.Chat/pull/10447))
- Default selected language ([#11150](https://github.com/RocketChat/Rocket.Chat/pull/11150))
- Rendering of emails and mentions in messages ([#11165](https://github.com/RocketChat/Rocket.Chat/pull/11165))
- Livechat icon with status ([#11177](https://github.com/RocketChat/Rocket.Chat/pull/11177))
- remove sidebar on embedded view ([#11183](https://github.com/RocketChat/Rocket.Chat/pull/11183))
- Missing language constants ([#11173](https://github.com/RocketChat/Rocket.Chat/pull/11173) by [@rw4lll](https://github.com/rw4lll))
- Room creation error due absence of subscriptions ([#11178](https://github.com/RocketChat/Rocket.Chat/pull/11178))
- Remove failed upload messages when switching rooms ([#11132](https://github.com/RocketChat/Rocket.Chat/pull/11132))
- Wordpress OAuth not providing enough info to log in  ([#11152](https://github.com/RocketChat/Rocket.Chat/pull/11152))
- /groups.invite not allow a user to invite even with permission ([#11010](https://github.com/RocketChat/Rocket.Chat/pull/11010))
- Various lang fixes [RU] ([#10095](https://github.com/RocketChat/Rocket.Chat/pull/10095) by [@rw4lll](https://github.com/rw4lll))
- set-toolbar-items postMessage ([#11109](https://github.com/RocketChat/Rocket.Chat/pull/11109))
- title and value attachments are optionals on sendMessage method ([#11021](https://github.com/RocketChat/Rocket.Chat/pull/11021))
- Some typos in the error message names ([#11136](https://github.com/RocketChat/Rocket.Chat/pull/11136) by [@vynmera](https://github.com/vynmera))
- open conversation from room info ([#11050](https://github.com/RocketChat/Rocket.Chat/pull/11050))
- Users model was not receiving options ([#11129](https://github.com/RocketChat/Rocket.Chat/pull/11129))
- Popover position ([#11113](https://github.com/RocketChat/Rocket.Chat/pull/11113))
- Generated random password visible to the user ([#11096](https://github.com/RocketChat/Rocket.Chat/pull/11096))
- LiveChat appearance changes not being saved ([#11111](https://github.com/RocketChat/Rocket.Chat/pull/11111))
- Confirm password on set new password user profile ([#11095](https://github.com/RocketChat/Rocket.Chat/pull/11095))
- Message_AllowedMaxSize fails for emoji sequences ([#10431](https://github.com/RocketChat/Rocket.Chat/pull/10431) by [@c0dzilla](https://github.com/c0dzilla))
- Can't access the `/account/profile` ([#11089](https://github.com/RocketChat/Rocket.Chat/pull/11089))
- Idle time limit wasn’t working as expected ([#11084](https://github.com/RocketChat/Rocket.Chat/pull/11084))
- Rooms list sorting by activity multiple re-renders and case sensitive sorting alphabetically ([#9959](https://github.com/RocketChat/Rocket.Chat/pull/9959) by [@JoseRenan](https://github.com/JoseRenan) & [@karlprieb](https://github.com/karlprieb))
- Notification not working for group mentions and not respecting ignored users ([#11024](https://github.com/RocketChat/Rocket.Chat/pull/11024))
- Overlapping of search text and cancel search icon (X) ([#10294](https://github.com/RocketChat/Rocket.Chat/pull/10294) by [@taeven](https://github.com/taeven))
- Link previews not being removed from messages after removed on editing ([#11063](https://github.com/RocketChat/Rocket.Chat/pull/11063))
- avoid send presence without login ([#11074](https://github.com/RocketChat/Rocket.Chat/pull/11074))
- Exception in metrics generation ([#11072](https://github.com/RocketChat/Rocket.Chat/pull/11072))
- Build for Sandstorm missing dependence for capnp ([#11056](https://github.com/RocketChat/Rocket.Chat/pull/11056) by [@peterlee0127](https://github.com/peterlee0127))
- flex-tab icons missing ([#11049](https://github.com/RocketChat/Rocket.Chat/pull/11049))
- Update ja.i18n.json ([#11020](https://github.com/RocketChat/Rocket.Chat/pull/11020) by [@noobbbbb](https://github.com/noobbbbb))
- Strange msg when setting room announcement, topic or description to be empty ([#11012](https://github.com/RocketChat/Rocket.Chat/pull/11012) by [@vynmera](https://github.com/vynmera))
- Exception thrown on avatar validation ([#11009](https://github.com/RocketChat/Rocket.Chat/pull/11009))
- Preview of large images not resizing to fit the area and having scrollbars ([#10998](https://github.com/RocketChat/Rocket.Chat/pull/10998) by [@vynmera](https://github.com/vynmera))
- Allow inviting livechat managers to the same LiveChat room ([#10956](https://github.com/RocketChat/Rocket.Chat/pull/10956))
- Cannot read property 'debug' of undefined when trying to use REST API ([#10805](https://github.com/RocketChat/Rocket.Chat/pull/10805) by [@haffla](https://github.com/haffla))
- Icons svg xml structure ([#10771](https://github.com/RocketChat/Rocket.Chat/pull/10771))
- Remove outdated 2FA warning for mobile clients ([#10916](https://github.com/RocketChat/Rocket.Chat/pull/10916))
- Update Sandstorm build config ([#10867](https://github.com/RocketChat/Rocket.Chat/pull/10867) by [@ocdtrekkie](https://github.com/ocdtrekkie))
- "blank messages" on iOS < 11 ([#11221](https://github.com/RocketChat/Rocket.Chat/pull/11221))
- "blank" screen on iOS < 11 ([#11199](https://github.com/RocketChat/Rocket.Chat/pull/11199))
- The process was freezing in some cases when HTTP calls exceeds timeout on integrations ([#11253](https://github.com/RocketChat/Rocket.Chat/pull/11253))
- LDAP was accepting login with empty passwords for certain AD configurations ([#11264](https://github.com/RocketChat/Rocket.Chat/pull/11264))
- Update capnproto dependence for Sandstorm Build ([#11263](https://github.com/RocketChat/Rocket.Chat/pull/11263) by [@peterlee0127](https://github.com/peterlee0127))
- Internal Server Error on first login with CAS integration ([#11257](https://github.com/RocketChat/Rocket.Chat/pull/11257))
- Armhf snap build ([#11268](https://github.com/RocketChat/Rocket.Chat/pull/11268))
- Reaction Toggle was not working when omitting the last parameter from the API (DDP and REST) ([#11276](https://github.com/RocketChat/Rocket.Chat/pull/11276))

<details>
<summary>🔍 Minor changes</summary>

- Merge master into develop & Set version to 0.66.0-develop ([#11277](https://github.com/RocketChat/Rocket.Chat/pull/11277) by [@brylie](https://github.com/brylie) & [@stuartpb](https://github.com/stuartpb))
- Regression: Directory css ([#11206](https://github.com/RocketChat/Rocket.Chat/pull/11206) by [@karlprieb](https://github.com/karlprieb))
- LingoHub based on develop ([#11208](https://github.com/RocketChat/Rocket.Chat/pull/11208))
- IRC Federation: RFC2813 implementation (ngIRCd) ([#10113](https://github.com/RocketChat/Rocket.Chat/pull/10113) by [@cpitman](https://github.com/cpitman) & [@lindoelio](https://github.com/lindoelio))
- Add verification to make sure the user exists in REST  insert object helper ([#11008](https://github.com/RocketChat/Rocket.Chat/pull/11008))
- Regression: Directory user table infinite scroll doesn't working ([#11200](https://github.com/RocketChat/Rocket.Chat/pull/11200) by [@karlprieb](https://github.com/karlprieb))
- [FIX Readme] Nodejs + Python version spicifications ([#11181](https://github.com/RocketChat/Rocket.Chat/pull/11181) by [@mahdiyari](https://github.com/mahdiyari))
- Regression: sorting direct message by asc on favorites group ([#11090](https://github.com/RocketChat/Rocket.Chat/pull/11090))
- Fix PR Docker image creation by splitting in two build jobs ([#11107](https://github.com/RocketChat/Rocket.Chat/pull/11107))
- Update v126.js ([#11103](https://github.com/RocketChat/Rocket.Chat/pull/11103))
- Speed up the build time by removing JSON Minify from i18n package ([#11097](https://github.com/RocketChat/Rocket.Chat/pull/11097))
- Fix Docker image for develop commits ([#11093](https://github.com/RocketChat/Rocket.Chat/pull/11093))
- Build Docker image on CI ([#11076](https://github.com/RocketChat/Rocket.Chat/pull/11076))
- Update issue templates ([#11070](https://github.com/RocketChat/Rocket.Chat/pull/11070))
- LingoHub based on develop ([#11062](https://github.com/RocketChat/Rocket.Chat/pull/11062))
- LingoHub based on develop ([#11054](https://github.com/RocketChat/Rocket.Chat/pull/11054))
- LingoHub based on develop ([#11053](https://github.com/RocketChat/Rocket.Chat/pull/11053))
- LingoHub based on develop ([#11051](https://github.com/RocketChat/Rocket.Chat/pull/11051))
- LingoHub based on develop ([#11045](https://github.com/RocketChat/Rocket.Chat/pull/11045))
- LingoHub based on develop ([#11044](https://github.com/RocketChat/Rocket.Chat/pull/11044))
- LingoHub based on develop ([#11043](https://github.com/RocketChat/Rocket.Chat/pull/11043))
- LingoHub based on develop ([#11042](https://github.com/RocketChat/Rocket.Chat/pull/11042))
- Changed 'confirm password' placeholder text on user registration form ([#9969](https://github.com/RocketChat/Rocket.Chat/pull/9969) by [@kumarnitj](https://github.com/kumarnitj))
- LingoHub based on develop ([#11039](https://github.com/RocketChat/Rocket.Chat/pull/11039))
- LingoHub based on develop ([#11035](https://github.com/RocketChat/Rocket.Chat/pull/11035))
- Update Documentation: README.md ([#10207](https://github.com/RocketChat/Rocket.Chat/pull/10207) by [@rakhi2104](https://github.com/rakhi2104))
- NPM Dependencies Update ([#10913](https://github.com/RocketChat/Rocket.Chat/pull/10913))
- update meteor to 1.6.1 for sandstorm build ([#10131](https://github.com/RocketChat/Rocket.Chat/pull/10131) by [@peterlee0127](https://github.com/peterlee0127))
- Renaming username.username to username.value for clarity ([#10986](https://github.com/RocketChat/Rocket.Chat/pull/10986))
- Fix readme typo ([#5](https://github.com/RocketChat/Rocket.Chat/pull/5))
- Remove wrong and not needed time unit ([#10807](https://github.com/RocketChat/Rocket.Chat/pull/10807) by [@cliffparnitzky](https://github.com/cliffparnitzky))
- Develop sync commits ([#10909](https://github.com/RocketChat/Rocket.Chat/pull/10909) by [@nsuchy](https://github.com/nsuchy))
- Develop sync2 ([#10908](https://github.com/RocketChat/Rocket.Chat/pull/10908) by [@nsuchy](https://github.com/nsuchy))
- Merge master into develop & Set version to 0.66.0-develop ([#10903](https://github.com/RocketChat/Rocket.Chat/pull/10903) by [@nsuchy](https://github.com/nsuchy))
- Regression: Fix directory table loading ([#11223](https://github.com/RocketChat/Rocket.Chat/pull/11223) by [@karlprieb](https://github.com/karlprieb))
- Regression: Fix latest and release-candidate docker images building ([#11215](https://github.com/RocketChat/Rocket.Chat/pull/11215))
- Regression: check username or usersCount on browseChannels ([#11216](https://github.com/RocketChat/Rocket.Chat/pull/11216))
- Regression: Sending message with a mention is not showing to sender ([#11211](https://github.com/RocketChat/Rocket.Chat/pull/11211))
- Regression: Prometheus was not being enabled in some cases ([#11249](https://github.com/RocketChat/Rocket.Chat/pull/11249))
- Regression: Skip operations if no actions on livechat migration ([#11232](https://github.com/RocketChat/Rocket.Chat/pull/11232))
- Regression: Directory sort users, fix null results, text for empty results ([#11224](https://github.com/RocketChat/Rocket.Chat/pull/11224))
- LingoHub based on develop ([#11246](https://github.com/RocketChat/Rocket.Chat/pull/11246))
- Update Meteor to 1.6.1.3 ([#11247](https://github.com/RocketChat/Rocket.Chat/pull/11247))
- New history source format & add Node and NPM versions ([#11237](https://github.com/RocketChat/Rocket.Chat/pull/11237))
- Add Dockerfile with MongoDB ([#10971](https://github.com/RocketChat/Rocket.Chat/pull/10971))
- Regression: sidebar sorting was being wrong in some cases where the rooms records were returned before the subscriptions ([#11273](https://github.com/RocketChat/Rocket.Chat/pull/11273))
- Fix Docker image build on tags ([#11271](https://github.com/RocketChat/Rocket.Chat/pull/11271))

</details>

### 👩‍💻👨‍💻 Contributors 😍

- [@JoseRenan](https://github.com/JoseRenan)
- [@brylie](https://github.com/brylie)
- [@c0dzilla](https://github.com/c0dzilla)
- [@cliffparnitzky](https://github.com/cliffparnitzky)
- [@cpitman](https://github.com/cpitman)
- [@gdelavald](https://github.com/gdelavald)
- [@haffla](https://github.com/haffla)
- [@jonnilundy](https://github.com/jonnilundy)
- [@kable-wilmoth](https://github.com/kable-wilmoth)
- [@karakayasemi](https://github.com/karakayasemi)
- [@karlprieb](https://github.com/karlprieb)
- [@kb0304](https://github.com/kb0304)
- [@kumarnitj](https://github.com/kumarnitj)
- [@lindoelio](https://github.com/lindoelio)
- [@mahdiyari](https://github.com/mahdiyari)
- [@mikaelmello](https://github.com/mikaelmello)
- [@myfonj](https://github.com/myfonj)
- [@noobbbbb](https://github.com/noobbbbb)
- [@nsuchy](https://github.com/nsuchy)
- [@ocdtrekkie](https://github.com/ocdtrekkie)
- [@peterlee0127](https://github.com/peterlee0127)
- [@pitamar](https://github.com/pitamar)
- [@pkgodara](https://github.com/pkgodara)
- [@rakhi2104](https://github.com/rakhi2104)
- [@rw4lll](https://github.com/rw4lll)
- [@saplla](https://github.com/saplla)
- [@stuartpb](https://github.com/stuartpb)
- [@taeven](https://github.com/taeven)
- [@thaiphv](https://github.com/thaiphv)
- [@vynmera](https://github.com/vynmera)

### 👩‍💻👨‍💻 Core Team 🤓

- [@Hudell](https://github.com/Hudell)
- [@MarcosSpessatto](https://github.com/MarcosSpessatto)
- [@alansikora](https://github.com/alansikora)
- [@cardoso](https://github.com/cardoso)
- [@engelgabriel](https://github.com/engelgabriel)
- [@filipealva](https://github.com/filipealva)
- [@geekgonecrazy](https://github.com/geekgonecrazy)
- [@ggazzo](https://github.com/ggazzo)
- [@graywolf336](https://github.com/graywolf336)
- [@rafaelks](https://github.com/rafaelks)
- [@renatobecker](https://github.com/renatobecker)
- [@rodrigok](https://github.com/rodrigok)
- [@sampaiodiego](https://github.com/sampaiodiego)
- [@tassoevan](https://github.com/tassoevan)
- [@timkinnane](https://github.com/timkinnane)

# 0.65.2
`2018-06-16  ·  1 🐛  ·  1 🔍  ·  4 👩‍💻👨‍💻`

### Engine versions
- Node: `8.11.1`
- NPM: `5.6.0`

### 🐛 Bug fixes

- i18n - add semantic markup ([#9534](https://github.com/RocketChat/Rocket.Chat/pull/9534) by [@brylie](https://github.com/brylie))

<details>
<summary>🔍 Minor changes</summary>

- Release 0.65.1 ([#10947](https://github.com/RocketChat/Rocket.Chat/pull/10947))

</details>

### 👩‍💻👨‍💻 Contributors 😍

- [@brylie](https://github.com/brylie)

### 👩‍💻👨‍💻 Core Team 🤓

- [@engelgabriel](https://github.com/engelgabriel)
- [@rodrigok](https://github.com/rodrigok)
- [@sampaiodiego](https://github.com/sampaiodiego)

# 0.65.1
`2018-05-30  ·  5 🐛  ·  3 👩‍💻👨‍💻`

### Engine versions
- Node: `8.11.1`
- NPM: `5.6.0`

### 🐛 Bug fixes

- Livechat not loading ([#10940](https://github.com/RocketChat/Rocket.Chat/pull/10940))
- Application crashing on startup when trying to log errors to `exceptions` channel ([#10934](https://github.com/RocketChat/Rocket.Chat/pull/10934))
- Incomplete email notification link ([#10928](https://github.com/RocketChat/Rocket.Chat/pull/10928))
- Image lazy load was breaking attachments ([#10904](https://github.com/RocketChat/Rocket.Chat/pull/10904))
- Leave room wasn't working as expected ([#10851](https://github.com/RocketChat/Rocket.Chat/pull/10851))

### 👩‍💻👨‍💻 Core Team 🤓

- [@ggazzo](https://github.com/ggazzo)
- [@rodrigok](https://github.com/rodrigok)
- [@sampaiodiego](https://github.com/sampaiodiego)

# 0.65.0
`2018-05-28  ·  13 🎉  ·  16 🐛  ·  15 🔍  ·  25 👩‍💻👨‍💻`

### Engine versions
- Node: `8.11.1`
- NPM: `5.6.0`

### 🎉 New features

- Implement a local password policy ([#9857](https://github.com/RocketChat/Rocket.Chat/pull/9857))
- Options to enable/disable each Livechat registration form field ([#10584](https://github.com/RocketChat/Rocket.Chat/pull/10584))
- Return the result of the `/me` endpoint within the result of the `/login` endpoint ([#10677](https://github.com/RocketChat/Rocket.Chat/pull/10677))
- Lazy load image attachments ([#10608](https://github.com/RocketChat/Rocket.Chat/pull/10608) by [@karlprieb](https://github.com/karlprieb))
- View pinned message's attachment ([#10214](https://github.com/RocketChat/Rocket.Chat/pull/10214) by [@c0dzilla](https://github.com/c0dzilla) & [@karlprieb](https://github.com/karlprieb))
- Add REST API endpoint `users.getUsernameSuggestion` to get username suggestion ([#10702](https://github.com/RocketChat/Rocket.Chat/pull/10702))
- REST API endpoint `settings` now allow set colors and trigger actions ([#10488](https://github.com/RocketChat/Rocket.Chat/pull/10488) by [@ThomasRoehl](https://github.com/ThomasRoehl))
- Add REST endpoint `subscriptions.unread` to mark messages as unread ([#10778](https://github.com/RocketChat/Rocket.Chat/pull/10778))
- REST API endpoint `/me` now returns all the settings, including the default values ([#10662](https://github.com/RocketChat/Rocket.Chat/pull/10662))
- Now is possible to access files using header authorization (`x-user-id` and `x-auth-token`) ([#10741](https://github.com/RocketChat/Rocket.Chat/pull/10741))
- Add REST API endpoints `channels.counters`, `groups.counters and `im.counters` ([#9679](https://github.com/RocketChat/Rocket.Chat/pull/9679) by [@xbolshe](https://github.com/xbolshe))
- Add REST API endpoints `channels.setCustomFields` and `groups.setCustomFields` ([#9733](https://github.com/RocketChat/Rocket.Chat/pull/9733) by [@xbolshe](https://github.com/xbolshe))
- Add permission `view-broadcast-member-list` ([#10753](https://github.com/RocketChat/Rocket.Chat/pull/10753))

### 🐛 Bug fixes

- Livechat managers were not being able to send messages in some cases ([#10663](https://github.com/RocketChat/Rocket.Chat/pull/10663))
- Livechat settings not appearing correctly ([#10612](https://github.com/RocketChat/Rocket.Chat/pull/10612))
- Enabling `Collapse Embedded Media by Default` was hiding replies and quotes ([#10427](https://github.com/RocketChat/Rocket.Chat/pull/10427) by [@c0dzilla](https://github.com/c0dzilla))
- Missing option to disable/enable System Messages ([#10704](https://github.com/RocketChat/Rocket.Chat/pull/10704))
- Remove outdated translations of Internal Hubot's description of Scripts to Load that were pointing to a non existent address ([#10448](https://github.com/RocketChat/Rocket.Chat/pull/10448))
- UI was not disabling the actions when users has had no permissions to create channels or add users to rooms ([#10564](https://github.com/RocketChat/Rocket.Chat/pull/10564) by [@cfunkles](https://github.com/cfunkles) & [@chuckAtCataworx](https://github.com/chuckAtCataworx))
- Private settings were not being cleared from client cache in some cases ([#10625](https://github.com/RocketChat/Rocket.Chat/pull/10625))
- Internal Error when requesting user data download ([#10837](https://github.com/RocketChat/Rocket.Chat/pull/10837))
- Broadcast channels were showing reply button for deleted messages and generating wrong reply links some times ([#10835](https://github.com/RocketChat/Rocket.Chat/pull/10835))
- User's preference `Unread on Top` wasn't working for LiveChat rooms ([#10734](https://github.com/RocketChat/Rocket.Chat/pull/10734))
- Cancel button wasn't working while uploading file ([#10715](https://github.com/RocketChat/Rocket.Chat/pull/10715) by [@Mr-Gryphon](https://github.com/Mr-Gryphon) & [@karlprieb](https://github.com/karlprieb))
- Missing pagination fields in the response of REST /directory endpoint ([#10840](https://github.com/RocketChat/Rocket.Chat/pull/10840))
- Layout badge cutting on unread messages for long names ([#10846](https://github.com/RocketChat/Rocket.Chat/pull/10846) by [@kos4live](https://github.com/kos4live))
- Slack-Bridge bug when migrating to 0.64.1 ([#10875](https://github.com/RocketChat/Rocket.Chat/pull/10875))
- Horizontally align items in preview message ([#10883](https://github.com/RocketChat/Rocket.Chat/pull/10883) by [@gdelavald](https://github.com/gdelavald))
- The first users was not set as admin some times ([#10878](https://github.com/RocketChat/Rocket.Chat/pull/10878))

<details>
<summary>🔍 Minor changes</summary>

- Release 0.65.0 ([#10893](https://github.com/RocketChat/Rocket.Chat/pull/10893) by [@Sameesunkaria](https://github.com/Sameesunkaria) & [@erhan-](https://github.com/erhan-) & [@gdelavald](https://github.com/gdelavald) & [@karlprieb](https://github.com/karlprieb) & [@peccu](https://github.com/peccu) & [@winterstefan](https://github.com/winterstefan))
- Apps: Command Previews, Message and Room Removal Events ([#10822](https://github.com/RocketChat/Rocket.Chat/pull/10822))
- Develop sync ([#10815](https://github.com/RocketChat/Rocket.Chat/pull/10815) by [@nsuchy](https://github.com/nsuchy))
- Major dependencies update ([#10661](https://github.com/RocketChat/Rocket.Chat/pull/10661))
- Prevent setup wizard redirects ([#10811](https://github.com/RocketChat/Rocket.Chat/pull/10811))
- Fix: Regression in REST API endpoint `/me`  ([#10833](https://github.com/RocketChat/Rocket.Chat/pull/10833))
- Regression: Fix email notification preference not showing correct selected value ([#10847](https://github.com/RocketChat/Rocket.Chat/pull/10847))
- Apps: Command previews are clickable & Apps Framework is controlled via a setting ([#10853](https://github.com/RocketChat/Rocket.Chat/pull/10853))
- Regression: Make settings `Site_Name` and `Language` public again ([#10848](https://github.com/RocketChat/Rocket.Chat/pull/10848))
- Fix: Clarify the wording of the release issue template ([#10520](https://github.com/RocketChat/Rocket.Chat/pull/10520))
- Fix: Regression on users avatar in admin pages ([#10836](https://github.com/RocketChat/Rocket.Chat/pull/10836))
- Fix: Manage apps layout was a bit confuse ([#10882](https://github.com/RocketChat/Rocket.Chat/pull/10882) by [@gdelavald](https://github.com/gdelavald))
- LingoHub based on develop ([#10886](https://github.com/RocketChat/Rocket.Chat/pull/10886))
- Fix: Regression Lazyload fix shuffle avatars ([#10887](https://github.com/RocketChat/Rocket.Chat/pull/10887))
- Fix: typo on error message for push token API ([#10857](https://github.com/RocketChat/Rocket.Chat/pull/10857))

</details>

### 👩‍💻👨‍💻 Contributors 😍

- [@Mr-Gryphon](https://github.com/Mr-Gryphon)
- [@Sameesunkaria](https://github.com/Sameesunkaria)
- [@ThomasRoehl](https://github.com/ThomasRoehl)
- [@c0dzilla](https://github.com/c0dzilla)
- [@cfunkles](https://github.com/cfunkles)
- [@chuckAtCataworx](https://github.com/chuckAtCataworx)
- [@erhan-](https://github.com/erhan-)
- [@gdelavald](https://github.com/gdelavald)
- [@karlprieb](https://github.com/karlprieb)
- [@kos4live](https://github.com/kos4live)
- [@nsuchy](https://github.com/nsuchy)
- [@peccu](https://github.com/peccu)
- [@winterstefan](https://github.com/winterstefan)
- [@xbolshe](https://github.com/xbolshe)

### 👩‍💻👨‍💻 Core Team 🤓

- [@Hudell](https://github.com/Hudell)
- [@MarcosSpessatto](https://github.com/MarcosSpessatto)
- [@cardoso](https://github.com/cardoso)
- [@engelgabriel](https://github.com/engelgabriel)
- [@geekgonecrazy](https://github.com/geekgonecrazy)
- [@ggazzo](https://github.com/ggazzo)
- [@graywolf336](https://github.com/graywolf336)
- [@rafaelks](https://github.com/rafaelks)
- [@renatobecker](https://github.com/renatobecker)
- [@rodrigok](https://github.com/rodrigok)
- [@sampaiodiego](https://github.com/sampaiodiego)

# 0.64.2
`2018-05-18  ·  8 🎉  ·  16 🐛  ·  31 🔍  ·  13 👩‍💻👨‍💻`

### Engine versions
- Node: `8.11.1`
- NPM: `5.6.0`

### 🎉 New features

- Add REST endpoints `channels.roles` & `groups.roles` ([#10607](https://github.com/RocketChat/Rocket.Chat/pull/10607))
- Add more options for Wordpress OAuth configuration ([#10724](https://github.com/RocketChat/Rocket.Chat/pull/10724))
- Setup Wizard ([#10523](https://github.com/RocketChat/Rocket.Chat/pull/10523) by [@karlprieb](https://github.com/karlprieb))
- Improvements to notifications logic ([#10686](https://github.com/RocketChat/Rocket.Chat/pull/10686))
- Add REST endpoints `channels.roles` & `groups.roles` ([#10607](https://github.com/RocketChat/Rocket.Chat/pull/10607))
- Add more options for Wordpress OAuth configuration ([#10724](https://github.com/RocketChat/Rocket.Chat/pull/10724))
- Setup Wizard ([#10523](https://github.com/RocketChat/Rocket.Chat/pull/10523) by [@karlprieb](https://github.com/karlprieb))
- Improvements to notifications logic ([#10686](https://github.com/RocketChat/Rocket.Chat/pull/10686))

### 🐛 Bug fixes

- Not escaping special chars on mentions ([#10793](https://github.com/RocketChat/Rocket.Chat/pull/10793) by [@erhan-](https://github.com/erhan-))
- Send a message when muted returns inconsistent result in chat.sendMessage ([#10720](https://github.com/RocketChat/Rocket.Chat/pull/10720))
- Regression: Empty content on announcement modal ([#10733](https://github.com/RocketChat/Rocket.Chat/pull/10733) by [@gdelavald](https://github.com/gdelavald))
- Missing attachment description when Rocket.Chat Apps were enabled ([#10705](https://github.com/RocketChat/Rocket.Chat/pull/10705))
- Improve desktop notification formatting ([#10445](https://github.com/RocketChat/Rocket.Chat/pull/10445) by [@Sameesunkaria](https://github.com/Sameesunkaria))
- Message box emoji icon was flickering when typing a text ([#10678](https://github.com/RocketChat/Rocket.Chat/pull/10678) by [@gdelavald](https://github.com/gdelavald))
- Channel owner was being set as muted when creating a read-only channel ([#10665](https://github.com/RocketChat/Rocket.Chat/pull/10665))
- SAML wasn't working correctly when running multiple instances ([#10681](https://github.com/RocketChat/Rocket.Chat/pull/10681))
- Send a message when muted returns inconsistent result in chat.sendMessage ([#10720](https://github.com/RocketChat/Rocket.Chat/pull/10720))
- Regression: Empty content on announcement modal ([#10733](https://github.com/RocketChat/Rocket.Chat/pull/10733) by [@gdelavald](https://github.com/gdelavald))
- Missing attachment description when Rocket.Chat Apps were enabled ([#10705](https://github.com/RocketChat/Rocket.Chat/pull/10705))
- Improve desktop notification formatting ([#10445](https://github.com/RocketChat/Rocket.Chat/pull/10445) by [@Sameesunkaria](https://github.com/Sameesunkaria))
- Message box emoji icon was flickering when typing a text ([#10678](https://github.com/RocketChat/Rocket.Chat/pull/10678) by [@gdelavald](https://github.com/gdelavald))
- Channel owner was being set as muted when creating a read-only channel ([#10665](https://github.com/RocketChat/Rocket.Chat/pull/10665))
- SAML wasn't working correctly when running multiple instances ([#10681](https://github.com/RocketChat/Rocket.Chat/pull/10681))
- Not escaping special chars on mentions ([#10793](https://github.com/RocketChat/Rocket.Chat/pull/10793) by [@erhan-](https://github.com/erhan-))

<details>
<summary>🔍 Minor changes</summary>

- Release 0.64.2 ([#10812](https://github.com/RocketChat/Rocket.Chat/pull/10812) by [@Sameesunkaria](https://github.com/Sameesunkaria) & [@erhan-](https://github.com/erhan-) & [@gdelavald](https://github.com/gdelavald) & [@karlprieb](https://github.com/karlprieb) & [@peccu](https://github.com/peccu) & [@winterstefan](https://github.com/winterstefan))
- Prometheus: Add metric to track hooks time ([#10798](https://github.com/RocketChat/Rocket.Chat/pull/10798))
- Regression: Autorun of wizard was not destroyed after completion ([#10802](https://github.com/RocketChat/Rocket.Chat/pull/10802))
- Prometheus: Fix notification metric ([#10803](https://github.com/RocketChat/Rocket.Chat/pull/10803))
- Regression: Fix wrong wizard field name ([#10804](https://github.com/RocketChat/Rocket.Chat/pull/10804))
- Prometheus: Improve metric names ([#10789](https://github.com/RocketChat/Rocket.Chat/pull/10789))
- Improvement to push notifications on direct messages ([#10788](https://github.com/RocketChat/Rocket.Chat/pull/10788))
- Better metric for notifications ([#10786](https://github.com/RocketChat/Rocket.Chat/pull/10786))
- Add badge back to push notifications ([#10779](https://github.com/RocketChat/Rocket.Chat/pull/10779))
- Wizard improvements ([#10776](https://github.com/RocketChat/Rocket.Chat/pull/10776))
- Add setting and expose prometheus on port 9100 ([#10766](https://github.com/RocketChat/Rocket.Chat/pull/10766))
- Regression: Fix notifications for direct messages ([#10760](https://github.com/RocketChat/Rocket.Chat/pull/10760))
- More improvements on send notifications logic ([#10736](https://github.com/RocketChat/Rocket.Chat/pull/10736))
- LingoHub based on develop ([#10691](https://github.com/RocketChat/Rocket.Chat/pull/10691))
- Add `npm run postinstall` into example build script ([#10524](https://github.com/RocketChat/Rocket.Chat/pull/10524) by [@peccu](https://github.com/peccu))
- Correct links in README file ([#10674](https://github.com/RocketChat/Rocket.Chat/pull/10674) by [@winterstefan](https://github.com/winterstefan))
- More improvements on send notifications logic ([#10736](https://github.com/RocketChat/Rocket.Chat/pull/10736))
- LingoHub based on develop ([#10691](https://github.com/RocketChat/Rocket.Chat/pull/10691))
- Add `npm run postinstall` into example build script ([#10524](https://github.com/RocketChat/Rocket.Chat/pull/10524) by [@peccu](https://github.com/peccu))
- Correct links in README file ([#10674](https://github.com/RocketChat/Rocket.Chat/pull/10674) by [@winterstefan](https://github.com/winterstefan))
- Prometheus: Improve metric names ([#10789](https://github.com/RocketChat/Rocket.Chat/pull/10789))
- Improvement to push notifications on direct messages ([#10788](https://github.com/RocketChat/Rocket.Chat/pull/10788))
- Better metric for notifications ([#10786](https://github.com/RocketChat/Rocket.Chat/pull/10786))
- Add badge back to push notifications ([#10779](https://github.com/RocketChat/Rocket.Chat/pull/10779))
- Wizard improvements ([#10776](https://github.com/RocketChat/Rocket.Chat/pull/10776))
- Add setting and expose prometheus on port 9100 ([#10766](https://github.com/RocketChat/Rocket.Chat/pull/10766))
- Regression: Fix notifications for direct messages ([#10760](https://github.com/RocketChat/Rocket.Chat/pull/10760))
- Prometheus: Add metric to track hooks time ([#10798](https://github.com/RocketChat/Rocket.Chat/pull/10798))
- Regression: Autorun of wizard was not destroyed after completion ([#10802](https://github.com/RocketChat/Rocket.Chat/pull/10802))
- Prometheus: Fix notification metric ([#10803](https://github.com/RocketChat/Rocket.Chat/pull/10803))
- Regression: Fix wrong wizard field name ([#10804](https://github.com/RocketChat/Rocket.Chat/pull/10804))

</details>

### 👩‍💻👨‍💻 Contributors 😍

- [@Sameesunkaria](https://github.com/Sameesunkaria)
- [@erhan-](https://github.com/erhan-)
- [@gdelavald](https://github.com/gdelavald)
- [@karlprieb](https://github.com/karlprieb)
- [@peccu](https://github.com/peccu)
- [@winterstefan](https://github.com/winterstefan)

### 👩‍💻👨‍💻 Core Team 🤓

- [@Hudell](https://github.com/Hudell)
- [@MarcosSpessatto](https://github.com/MarcosSpessatto)
- [@cardoso](https://github.com/cardoso)
- [@engelgabriel](https://github.com/engelgabriel)
- [@rafaelks](https://github.com/rafaelks)
- [@rodrigok](https://github.com/rodrigok)
- [@sampaiodiego](https://github.com/sampaiodiego)

# 0.64.1
`2018-05-03  ·  1 🎉  ·  2 🐛  ·  4 🔍  ·  5 👩‍💻👨‍💻`

### Engine versions
- Node: `8.11.1`
- NPM: `5.6.0`

### 🎉 New features

- Store the last sent message to show bellow the room's name by default ([#10597](https://github.com/RocketChat/Rocket.Chat/pull/10597))

### 🐛 Bug fixes

- E-mails were hidden some information ([#10615](https://github.com/RocketChat/Rocket.Chat/pull/10615))
- Regression on 0.64.0 was freezing the application when posting some URLs ([#10627](https://github.com/RocketChat/Rocket.Chat/pull/10627))

<details>
<summary>🔍 Minor changes</summary>

- Release 0.64.1 ([#10660](https://github.com/RocketChat/Rocket.Chat/pull/10660) by [@saplla](https://github.com/saplla))
- Support passing extra connection options to the Mongo driver ([#10529](https://github.com/RocketChat/Rocket.Chat/pull/10529) by [@saplla](https://github.com/saplla))
- Regression: Updating an App on multi-instance servers wasn't working ([#10611](https://github.com/RocketChat/Rocket.Chat/pull/10611))
- Dependencies update ([#10648](https://github.com/RocketChat/Rocket.Chat/pull/10648))

</details>

### 👩‍💻👨‍💻 Contributors 😍

- [@saplla](https://github.com/saplla)

### 👩‍💻👨‍💻 Core Team 🤓

- [@engelgabriel](https://github.com/engelgabriel)
- [@graywolf336](https://github.com/graywolf336)
- [@rodrigok](https://github.com/rodrigok)
- [@sampaiodiego](https://github.com/sampaiodiego)

# 0.64.0
`2018-04-28  ·  2 ️️️⚠️  ·  18 🎉  ·  44 🐛  ·  31 🔍  ·  30 👩‍💻👨‍💻`

### Engine versions
- Node: `8.11.1`
- NPM: `5.6.0`

### ⚠️ BREAKING CHANGES

- Validate incoming message schema ([#9922](https://github.com/RocketChat/Rocket.Chat/pull/9922))
- The property "settings" is no longer available to regular users via rest api ([#10411](https://github.com/RocketChat/Rocket.Chat/pull/10411))

### 🎉 New features

- Option to mute group mentions (@all and @here) ([#10502](https://github.com/RocketChat/Rocket.Chat/pull/10502))
- GDPR - Right to access and Data Portability ([#9906](https://github.com/RocketChat/Rocket.Chat/pull/9906))
- Broadcast Channels ([#9950](https://github.com/RocketChat/Rocket.Chat/pull/9950))
- Option to ignore users on channels ([#10517](https://github.com/RocketChat/Rocket.Chat/pull/10517) by [@gdelavald](https://github.com/gdelavald) & [@karlprieb](https://github.com/karlprieb))
- Search Provider Framework ([#10110](https://github.com/RocketChat/Rocket.Chat/pull/10110) by [@tkurz](https://github.com/tkurz))
- REST API endpoint `/directory` ([#10442](https://github.com/RocketChat/Rocket.Chat/pull/10442))
- Body of the payload on an incoming webhook is included on the request object ([#10259](https://github.com/RocketChat/Rocket.Chat/pull/10259))
- REST endpoint to recover forgotten password ([#10371](https://github.com/RocketChat/Rocket.Chat/pull/10371))
- REST endpoint to report messages ([#10354](https://github.com/RocketChat/Rocket.Chat/pull/10354))
- Livechat setting to customize ended conversation message ([#10108](https://github.com/RocketChat/Rocket.Chat/pull/10108))
- Twilio MMS support for LiveChat integration ([#7964](https://github.com/RocketChat/Rocket.Chat/pull/7964) by [@t3hchipmunk](https://github.com/t3hchipmunk))
- REST API endpoint `rooms.favorite` to favorite and unfavorite rooms ([#10342](https://github.com/RocketChat/Rocket.Chat/pull/10342))
- Add internal API to handle room announcements ([#10396](https://github.com/RocketChat/Rocket.Chat/pull/10396) by [@gdelavald](https://github.com/gdelavald))
- Add message preview when quoting another message ([#10437](https://github.com/RocketChat/Rocket.Chat/pull/10437) by [@gdelavald](https://github.com/gdelavald))
- Prevent the browser to autocomplete some setting fields ([#10439](https://github.com/RocketChat/Rocket.Chat/pull/10439) by [@gdelavald](https://github.com/gdelavald))
- Shows user's real name on autocomplete popup ([#10444](https://github.com/RocketChat/Rocket.Chat/pull/10444) by [@gdelavald](https://github.com/gdelavald))
- Automatically trigger Redhat registry build when tagging new release ([#10414](https://github.com/RocketChat/Rocket.Chat/pull/10414))
- Add information regarding Zapier and Bots to the integrations page ([#10574](https://github.com/RocketChat/Rocket.Chat/pull/10574))

### 🐛 Bug fixes

- Missing "Administration" menu for users with some administration permissions ([#10551](https://github.com/RocketChat/Rocket.Chat/pull/10551) by [@kaiiiiiiiii](https://github.com/kaiiiiiiiii))
- Member list search with no results ([#10599](https://github.com/RocketChat/Rocket.Chat/pull/10599))
- Integrations with room data not having the usernames filled in ([#10576](https://github.com/RocketChat/Rocket.Chat/pull/10576))
- Add user object to responses in /*.files Rest endpoints ([#10480](https://github.com/RocketChat/Rocket.Chat/pull/10480))
- Missing user data on files uploaded through the API ([#10473](https://github.com/RocketChat/Rocket.Chat/pull/10473))
- Rename method to clean history of messages ([#10498](https://github.com/RocketChat/Rocket.Chat/pull/10498))
- REST spotlight API wasn't allowing searches with # and @ ([#10410](https://github.com/RocketChat/Rocket.Chat/pull/10410))
- Dropdown elements were using old styles ([#10482](https://github.com/RocketChat/Rocket.Chat/pull/10482) by [@kaiiiiiiiii](https://github.com/kaiiiiiiiii))
- Directory sort and column sizes were wrong ([#10403](https://github.com/RocketChat/Rocket.Chat/pull/10403) by [@karlprieb](https://github.com/karlprieb))
- REST API OAuth services endpoint were missing fields and flag to indicate custom services ([#10299](https://github.com/RocketChat/Rocket.Chat/pull/10299))
- Error messages weren't been displayed when email verification fails ([#10446](https://github.com/RocketChat/Rocket.Chat/pull/10446) by [@karlprieb](https://github.com/karlprieb))
- Wrong column positions in the directory search for users ([#10454](https://github.com/RocketChat/Rocket.Chat/pull/10454) by [@karlprieb](https://github.com/karlprieb) & [@lunaticmonk](https://github.com/lunaticmonk))
- Custom fields was misaligned in registration form ([#10463](https://github.com/RocketChat/Rocket.Chat/pull/10463) by [@dschuan](https://github.com/dschuan))
- Unique identifier file not really being unique ([#10341](https://github.com/RocketChat/Rocket.Chat/pull/10341) by [@abernix](https://github.com/abernix))
- Empty panel after changing a user's username ([#10404](https://github.com/RocketChat/Rocket.Chat/pull/10404))
- Russian translation of "False" ([#10418](https://github.com/RocketChat/Rocket.Chat/pull/10418) by [@strangerintheq](https://github.com/strangerintheq))
- Links being embedded inside of blockquotes ([#10496](https://github.com/RocketChat/Rocket.Chat/pull/10496) by [@gdelavald](https://github.com/gdelavald))
- The 'channel.messages' REST API Endpoint error ([#10485](https://github.com/RocketChat/Rocket.Chat/pull/10485))
- Button on user info contextual bar scrolling with the content ([#10358](https://github.com/RocketChat/Rocket.Chat/pull/10358) by [@karlprieb](https://github.com/karlprieb) & [@okaybroda](https://github.com/okaybroda))
- "Idle Time Limit" using milliseconds instead of seconds ([#9824](https://github.com/RocketChat/Rocket.Chat/pull/9824) by [@kaiiiiiiiii](https://github.com/kaiiiiiiiii))
- Missing i18n translation key for "Unread" ([#10387](https://github.com/RocketChat/Rocket.Chat/pull/10387))
- Owner unable to delete channel or group from APIs ([#9729](https://github.com/RocketChat/Rocket.Chat/pull/9729) by [@c0dzilla](https://github.com/c0dzilla))
- Livechat translation files being ignored ([#10369](https://github.com/RocketChat/Rocket.Chat/pull/10369))
- Missing page "not found" ([#6673](https://github.com/RocketChat/Rocket.Chat/pull/6673) by [@Prakharsvnit](https://github.com/Prakharsvnit) & [@karlprieb](https://github.com/karlprieb))
- "Highlight Words" wasn't working with more than one word ([#10083](https://github.com/RocketChat/Rocket.Chat/pull/10083) by [@gdelavald](https://github.com/gdelavald) & [@nemaniarjun](https://github.com/nemaniarjun))
- Missing "Administration" menu for user with manage-emoji permission ([#10171](https://github.com/RocketChat/Rocket.Chat/pull/10171) by [@c0dzilla](https://github.com/c0dzilla) & [@karlprieb](https://github.com/karlprieb))
- Message view mode setting was missing at user's preferences  ([#10395](https://github.com/RocketChat/Rocket.Chat/pull/10395) by [@kaiiiiiiiii](https://github.com/kaiiiiiiiii) & [@karlprieb](https://github.com/karlprieb))
- Profile image was not being shown in user's directory search ([#10399](https://github.com/RocketChat/Rocket.Chat/pull/10399) by [@karlprieb](https://github.com/karlprieb) & [@lunaticmonk](https://github.com/lunaticmonk))
- Wrong positioning of popover when using RTL languages ([#10428](https://github.com/RocketChat/Rocket.Chat/pull/10428) by [@karlprieb](https://github.com/karlprieb))
- Messages was grouping wrong some times when server is slow ([#10472](https://github.com/RocketChat/Rocket.Chat/pull/10472) by [@gdelavald](https://github.com/gdelavald) & [@karlprieb](https://github.com/karlprieb))
- GitLab authentication scope was too open, reduced to read only access ([#10225](https://github.com/RocketChat/Rocket.Chat/pull/10225))
- Renaming agent's username within Livechat's department ([#10344](https://github.com/RocketChat/Rocket.Chat/pull/10344))
- Missing RocketApps input types ([#10394](https://github.com/RocketChat/Rocket.Chat/pull/10394) by [@karlprieb](https://github.com/karlprieb))
- Livechat desktop notifications not being displayed ([#10221](https://github.com/RocketChat/Rocket.Chat/pull/10221))
- Autocomplete list when inviting a user was partial hidden ([#10409](https://github.com/RocketChat/Rocket.Chat/pull/10409) by [@karlprieb](https://github.com/karlprieb))
- Remove a user from the user's list when creating a new channel removes the wrong user ([#10423](https://github.com/RocketChat/Rocket.Chat/pull/10423) by [@gdelavald](https://github.com/gdelavald) & [@karlprieb](https://github.com/karlprieb))
- Room's name was cutting instead of having ellipses on sidebar ([#10430](https://github.com/RocketChat/Rocket.Chat/pull/10430))
- Button to delete rooms by the owners wasn't appearing ([#10438](https://github.com/RocketChat/Rocket.Chat/pull/10438) by [@karlprieb](https://github.com/karlprieb))
- Updated OpenShift Template to take an Image as a Param ([#9946](https://github.com/RocketChat/Rocket.Chat/pull/9946) by [@christianh814](https://github.com/christianh814))
- Incoming integrations being able to trigger an empty message with a GET ([#9576](https://github.com/RocketChat/Rocket.Chat/pull/9576))
- Snaps installations are breaking on avatar requests ([#10390](https://github.com/RocketChat/Rocket.Chat/pull/10390))
- Wordpress oAuth authentication wasn't behaving correctly ([#10550](https://github.com/RocketChat/Rocket.Chat/pull/10550) by [@kaiiiiiiiii](https://github.com/kaiiiiiiiii))
- Switch buttons were cutting in RTL mode ([#10558](https://github.com/RocketChat/Rocket.Chat/pull/10558))
- Stop Firefox announcement overflowing viewport ([#10503](https://github.com/RocketChat/Rocket.Chat/pull/10503) by [@brendangadd](https://github.com/brendangadd))

<details>
<summary>🔍 Minor changes</summary>

- Release 0.64.0 ([#10613](https://github.com/RocketChat/Rocket.Chat/pull/10613) by [@christianh814](https://github.com/christianh814) & [@gdelavald](https://github.com/gdelavald) & [@tttt-conan](https://github.com/tttt-conan))
- Regression: Various search provider fixes ([#10591](https://github.com/RocketChat/Rocket.Chat/pull/10591) by [@tkurz](https://github.com/tkurz))
- Regression: /api/v1/settings.oauth not sending needed info for SAML & CAS ([#10596](https://github.com/RocketChat/Rocket.Chat/pull/10596))
- Regression: Apps and Livechats not getting along well with each other ([#10598](https://github.com/RocketChat/Rocket.Chat/pull/10598))
- Development: Add Visual Studio Code debugging configuration ([#10586](https://github.com/RocketChat/Rocket.Chat/pull/10586))
- Included missing lib for migrations ([#10532](https://github.com/RocketChat/Rocket.Chat/pull/10532))
- Develop sync ([#10505](https://github.com/RocketChat/Rocket.Chat/pull/10505) by [@nsuchy](https://github.com/nsuchy))
- Fix: Remove "secret" from REST endpoint /settings.oauth response ([#10513](https://github.com/RocketChat/Rocket.Chat/pull/10513))
- [OTHER] More Listeners for Apps & Utilize Promises inside Apps ([#10335](https://github.com/RocketChat/Rocket.Chat/pull/10335))
- [OTHER] Develop sync ([#10487](https://github.com/RocketChat/Rocket.Chat/pull/10487))
- Change Docker-Compose to use mmapv1 storage engine for mongo ([#10336](https://github.com/RocketChat/Rocket.Chat/pull/10336))
- Add some missing translations ([#10435](https://github.com/RocketChat/Rocket.Chat/pull/10435) by [@gdelavald](https://github.com/gdelavald))
- [OTHER] Removed the developer warning on the rest api ([#10441](https://github.com/RocketChat/Rocket.Chat/pull/10441))
- Fix and improve vietnamese translation ([#10397](https://github.com/RocketChat/Rocket.Chat/pull/10397) by [@TDiNguyen](https://github.com/TDiNguyen) & [@tttt-conan](https://github.com/tttt-conan))
- Use Node 8.9 for CI build ([#10405](https://github.com/RocketChat/Rocket.Chat/pull/10405))
- Update allowed labels for bot ([#10360](https://github.com/RocketChat/Rocket.Chat/pull/10360))
- Remove @core team mention from Pull Request template ([#10384](https://github.com/RocketChat/Rocket.Chat/pull/10384))
- New issue template for *Release Process* ([#10234](https://github.com/RocketChat/Rocket.Chat/pull/10234))
- Master into Develop Branch Sync ([#10376](https://github.com/RocketChat/Rocket.Chat/pull/10376))
- LingoHub based on develop ([#10545](https://github.com/RocketChat/Rocket.Chat/pull/10545))
- Regression: Revert announcement structure ([#10544](https://github.com/RocketChat/Rocket.Chat/pull/10544) by [@gdelavald](https://github.com/gdelavald))
- Regression: Upload was not working ([#10543](https://github.com/RocketChat/Rocket.Chat/pull/10543))
- Deps update ([#10549](https://github.com/RocketChat/Rocket.Chat/pull/10549))
- Regression: /api/v1/settings.oauth not returning clientId for Twitter ([#10560](https://github.com/RocketChat/Rocket.Chat/pull/10560))
- Regression: Webhooks breaking due to restricted test ([#10555](https://github.com/RocketChat/Rocket.Chat/pull/10555))
- Regression: Rooms and Apps weren't playing nice with each other ([#10559](https://github.com/RocketChat/Rocket.Chat/pull/10559))
- Regression: Fix announcement bar being displayed without content ([#10554](https://github.com/RocketChat/Rocket.Chat/pull/10554) by [@gdelavald](https://github.com/gdelavald))
- Regression: Inconsistent response of settings.oauth endpoint ([#10553](https://github.com/RocketChat/Rocket.Chat/pull/10553))
- Regression: Remove added mentions on quote/reply ([#10571](https://github.com/RocketChat/Rocket.Chat/pull/10571) by [@gdelavald](https://github.com/gdelavald))
- Regression: Attachments and fields incorrectly failing on validation ([#10573](https://github.com/RocketChat/Rocket.Chat/pull/10573))
- Regression: Rocket.Chat App author link opens in same window ([#10575](https://github.com/RocketChat/Rocket.Chat/pull/10575) by [@kaiiiiiiiii](https://github.com/kaiiiiiiiii))

</details>

### 👩‍💻👨‍💻 Contributors 😍

- [@Prakharsvnit](https://github.com/Prakharsvnit)
- [@TDiNguyen](https://github.com/TDiNguyen)
- [@abernix](https://github.com/abernix)
- [@brendangadd](https://github.com/brendangadd)
- [@c0dzilla](https://github.com/c0dzilla)
- [@christianh814](https://github.com/christianh814)
- [@dschuan](https://github.com/dschuan)
- [@gdelavald](https://github.com/gdelavald)
- [@kaiiiiiiiii](https://github.com/kaiiiiiiiii)
- [@karlprieb](https://github.com/karlprieb)
- [@lunaticmonk](https://github.com/lunaticmonk)
- [@nemaniarjun](https://github.com/nemaniarjun)
- [@nsuchy](https://github.com/nsuchy)
- [@okaybroda](https://github.com/okaybroda)
- [@strangerintheq](https://github.com/strangerintheq)
- [@t3hchipmunk](https://github.com/t3hchipmunk)
- [@tkurz](https://github.com/tkurz)
- [@tttt-conan](https://github.com/tttt-conan)

### 👩‍💻👨‍💻 Core Team 🤓

- [@Hudell](https://github.com/Hudell)
- [@MarcosSpessatto](https://github.com/MarcosSpessatto)
- [@TwizzyDizzy](https://github.com/TwizzyDizzy)
- [@cardoso](https://github.com/cardoso)
- [@engelgabriel](https://github.com/engelgabriel)
- [@geekgonecrazy](https://github.com/geekgonecrazy)
- [@ggazzo](https://github.com/ggazzo)
- [@graywolf336](https://github.com/graywolf336)
- [@rafaelks](https://github.com/rafaelks)
- [@renatobecker](https://github.com/renatobecker)
- [@rodrigok](https://github.com/rodrigok)
- [@sampaiodiego](https://github.com/sampaiodiego)

# 0.63.3
`2018-04-18  ·  1 🔍  ·  2 👩‍💻👨‍💻`

### Engine versions
- Node: `8.11.1`
- NPM: `5.6.0`

<details>
<summary>🔍 Minor changes</summary>

- Release 0.63.3 ([#10504](https://github.com/RocketChat/Rocket.Chat/pull/10504))

</details>

### 👩‍💻👨‍💻 Core Team 🤓

- [@graywolf336](https://github.com/graywolf336)
- [@rafaelks](https://github.com/rafaelks)

# 0.63.2
`2018-04-17  ·  2 🔍  ·  2 👩‍💻👨‍💻`

### Engine versions
- Node: `8.11.1`
- NPM: `5.6.0`

<details>
<summary>🔍 Minor changes</summary>

- Release 0.63.2 ([#10476](https://github.com/RocketChat/Rocket.Chat/pull/10476))
- add redhat dockerfile to master ([#10408](https://github.com/RocketChat/Rocket.Chat/pull/10408))

</details>

### 👩‍💻👨‍💻 Core Team 🤓

- [@geekgonecrazy](https://github.com/geekgonecrazy)
- [@graywolf336](https://github.com/graywolf336)

# 0.63.1
`2018-04-07  ·  1 🔍  ·  7 👩‍💻👨‍💻`

### Engine versions
- Node: `8.11.1`
- NPM: `5.6.0`

<details>
<summary>🔍 Minor changes</summary>

- Release 0.63.1 ([#10374](https://github.com/RocketChat/Rocket.Chat/pull/10374) by [@TechyPeople](https://github.com/TechyPeople) & [@kaiiiiiiiii](https://github.com/kaiiiiiiiii) & [@tttt-conan](https://github.com/tttt-conan))

</details>

### 👩‍💻👨‍💻 Contributors 😍

- [@TechyPeople](https://github.com/TechyPeople)
- [@kaiiiiiiiii](https://github.com/kaiiiiiiiii)
- [@tttt-conan](https://github.com/tttt-conan)

### 👩‍💻👨‍💻 Core Team 🤓

- [@geekgonecrazy](https://github.com/geekgonecrazy)
- [@graywolf336](https://github.com/graywolf336)
- [@rodrigok](https://github.com/rodrigok)
- [@sampaiodiego](https://github.com/sampaiodiego)

# 0.63.0
`2018-04-04  ·  1 ️️️⚠️  ·  18 🎉  ·  30 🐛  ·  20 🔍  ·  24 👩‍💻👨‍💻`

### Engine versions
- Node: `8.11.1`
- NPM: `5.6.0`

### ⚠️ BREAKING CHANGES

- Removed Private History Route ([#10103](https://github.com/RocketChat/Rocket.Chat/pull/10103))

### 🎉 New features

- Improve history generation ([#10319](https://github.com/RocketChat/Rocket.Chat/pull/10319))
- Interface to install and manage RocketChat Apps (alpha) ([#10246](https://github.com/RocketChat/Rocket.Chat/pull/10246))
- Livechat messages rest APIs ([#10054](https://github.com/RocketChat/Rocket.Chat/pull/10054) by [@hmagarotto](https://github.com/hmagarotto))
- Endpoint to retrieve message read receipts ([#9907](https://github.com/RocketChat/Rocket.Chat/pull/9907))
- Add option to login via REST using Facebook and Twitter tokens ([#9816](https://github.com/RocketChat/Rocket.Chat/pull/9816))
- Add REST endpoint to get the list of custom emojis ([#9629](https://github.com/RocketChat/Rocket.Chat/pull/9629))
- GDPR Right to be forgotten/erased ([#9947](https://github.com/RocketChat/Rocket.Chat/pull/9947))
- Added endpoint to retrieve mentions of a channel ([#10105](https://github.com/RocketChat/Rocket.Chat/pull/10105))
- Add leave public channel & leave private channel permissions ([#9584](https://github.com/RocketChat/Rocket.Chat/pull/9584) by [@kb0304](https://github.com/kb0304))
- Added GET/POST channels.notifications ([#10128](https://github.com/RocketChat/Rocket.Chat/pull/10128))
- Reply preview ([#10086](https://github.com/RocketChat/Rocket.Chat/pull/10086) by [@ubarsaiyan](https://github.com/ubarsaiyan))
- Support for agent's phone field ([#10123](https://github.com/RocketChat/Rocket.Chat/pull/10123))
- Added endpoint to get the list of available oauth services ([#10144](https://github.com/RocketChat/Rocket.Chat/pull/10144))
- REST API method to set room's announcement (channels.setAnnouncement) ([#9742](https://github.com/RocketChat/Rocket.Chat/pull/9742) by [@TopHattedCat](https://github.com/TopHattedCat))
- Audio recording as mp3 and better ui for recording ([#9726](https://github.com/RocketChat/Rocket.Chat/pull/9726) by [@kb0304](https://github.com/kb0304))
- Setting to configure max delta for 2fa ([#9732](https://github.com/RocketChat/Rocket.Chat/pull/9732))
- Livechat webhook request on message ([#9870](https://github.com/RocketChat/Rocket.Chat/pull/9870) by [@hmagarotto](https://github.com/hmagarotto))
- Announcement bar color wasn't using color from theming variables ([#9367](https://github.com/RocketChat/Rocket.Chat/pull/9367) by [@cyclops24](https://github.com/cyclops24) & [@karlprieb](https://github.com/karlprieb))

### 🐛 Bug fixes

- Audio Message UI fixes ([#10303](https://github.com/RocketChat/Rocket.Chat/pull/10303) by [@kb0304](https://github.com/kb0304))
- "View All Members" button inside channel's "User Info" is over sized ([#10012](https://github.com/RocketChat/Rocket.Chat/pull/10012) by [@karlprieb](https://github.com/karlprieb))
- Apostrophe-containing URL misparsed" ([#10242](https://github.com/RocketChat/Rocket.Chat/pull/10242))
- user status on sidenav ([#10222](https://github.com/RocketChat/Rocket.Chat/pull/10222))
- Dynamic CSS script isn't working on older browsers ([#10152](https://github.com/RocketChat/Rocket.Chat/pull/10152) by [@karlprieb](https://github.com/karlprieb))
- Extended view mode on sidebar ([#10160](https://github.com/RocketChat/Rocket.Chat/pull/10160) by [@karlprieb](https://github.com/karlprieb))
- Cannot answer to a livechat as a manager if agent has not answered yet ([#10082](https://github.com/RocketChat/Rocket.Chat/pull/10082) by [@kb0304](https://github.com/kb0304))
- User status missing on user info ([#9866](https://github.com/RocketChat/Rocket.Chat/pull/9866) by [@lunaticmonk](https://github.com/lunaticmonk))
- Name of files in file upload list cuts down at bottom due to overflow ([#9672](https://github.com/RocketChat/Rocket.Chat/pull/9672) by [@lunaticmonk](https://github.com/lunaticmonk))
- No pattern for user's status text capitalization ([#9783](https://github.com/RocketChat/Rocket.Chat/pull/9783) by [@lunaticmonk](https://github.com/lunaticmonk))
- Apostrophe-containing URL misparsed ([#9739](https://github.com/RocketChat/Rocket.Chat/pull/9739) by [@lunaticmonk](https://github.com/lunaticmonk))
- Popover divs don't scroll if they overflow the viewport ([#9860](https://github.com/RocketChat/Rocket.Chat/pull/9860) by [@Joe-mcgee](https://github.com/Joe-mcgee))
- Reactions not working on mobile ([#10104](https://github.com/RocketChat/Rocket.Chat/pull/10104))
- Broken video call accept dialog ([#9872](https://github.com/RocketChat/Rocket.Chat/pull/9872) by [@ramrami](https://github.com/ramrami))
- Wrong switch button border color ([#10081](https://github.com/RocketChat/Rocket.Chat/pull/10081) by [@kb0304](https://github.com/kb0304))
- Nextcloud as custom oauth provider wasn't mapping data correctly ([#10090](https://github.com/RocketChat/Rocket.Chat/pull/10090))
- Missing sidebar default options on admin ([#10016](https://github.com/RocketChat/Rocket.Chat/pull/10016) by [@karlprieb](https://github.com/karlprieb))
- Able to react with invalid emoji ([#8667](https://github.com/RocketChat/Rocket.Chat/pull/8667) by [@mutdmour](https://github.com/mutdmour))
- User preferences can't be saved when roles are hidden in admin settings ([#10051](https://github.com/RocketChat/Rocket.Chat/pull/10051))
- Browser was auto-filling values when editing another user profile ([#9932](https://github.com/RocketChat/Rocket.Chat/pull/9932) by [@kaiiiiiiiii](https://github.com/kaiiiiiiiii))
- Avatar input was accepting not supported image types ([#10011](https://github.com/RocketChat/Rocket.Chat/pull/10011) by [@karlprieb](https://github.com/karlprieb))
- Initial loading feedback was missing ([#10028](https://github.com/RocketChat/Rocket.Chat/pull/10028) by [@karlprieb](https://github.com/karlprieb))
- File had redirect delay when using external storage services and no option to proxy only avatars ([#10272](https://github.com/RocketChat/Rocket.Chat/pull/10272))
- Missing pt-BR translations ([#10262](https://github.com/RocketChat/Rocket.Chat/pull/10262))
- /me REST endpoint was missing user roles and preferences ([#10240](https://github.com/RocketChat/Rocket.Chat/pull/10240))
- Unable to mention after newline in message ([#10078](https://github.com/RocketChat/Rocket.Chat/pull/10078) by [@c0dzilla](https://github.com/c0dzilla))
- Wrong pagination information on /api/v1/channels.members ([#10224](https://github.com/RocketChat/Rocket.Chat/pull/10224))
- Inline code following a url leads to autolinking of code with url ([#10163](https://github.com/RocketChat/Rocket.Chat/pull/10163) by [@c0dzilla](https://github.com/c0dzilla))
- Incoming Webhooks were missing the raw content ([#10258](https://github.com/RocketChat/Rocket.Chat/pull/10258))
- Missing Translation Key on Reactions ([#10270](https://github.com/RocketChat/Rocket.Chat/pull/10270) by [@bernardoetrevisan](https://github.com/bernardoetrevisan))

<details>
<summary>🔍 Minor changes</summary>

- Release 0.63.0 ([#10324](https://github.com/RocketChat/Rocket.Chat/pull/10324) by [@Joe-mcgee](https://github.com/Joe-mcgee) & [@TopHattedCat](https://github.com/TopHattedCat) & [@hmagarotto](https://github.com/hmagarotto) & [@kaiiiiiiiii](https://github.com/kaiiiiiiiii) & [@karlprieb](https://github.com/karlprieb) & [@kb0304](https://github.com/kb0304) & [@lunaticmonk](https://github.com/lunaticmonk) & [@ramrami](https://github.com/ramrami))
- Fix: Reaction endpoint/api only working with regular emojis ([#10323](https://github.com/RocketChat/Rocket.Chat/pull/10323))
- Bump snap version to include security fix ([#10313](https://github.com/RocketChat/Rocket.Chat/pull/10313))
- Update Meteor to 1.6.1.1 ([#10314](https://github.com/RocketChat/Rocket.Chat/pull/10314))
- LingoHub based on develop ([#10243](https://github.com/RocketChat/Rocket.Chat/pull/10243))
- Rename migration name on 108 to match file name ([#10237](https://github.com/RocketChat/Rocket.Chat/pull/10237))
- Fix typo for Nextcloud login ([#10159](https://github.com/RocketChat/Rocket.Chat/pull/10159))
- Add a few listener supports for the Rocket.Chat Apps ([#10154](https://github.com/RocketChat/Rocket.Chat/pull/10154))
- Add forums as a place to suggest, discuss and upvote features ([#10148](https://github.com/RocketChat/Rocket.Chat/pull/10148) by [@SeanPackham](https://github.com/SeanPackham))
- Fix tests breaking randomly ([#10065](https://github.com/RocketChat/Rocket.Chat/pull/10065))
- [OTHER] Reactivate all tests ([#10036](https://github.com/RocketChat/Rocket.Chat/pull/10036))
- [OTHER] Reactivate API tests ([#9844](https://github.com/RocketChat/Rocket.Chat/pull/9844) by [@karlprieb](https://github.com/karlprieb))
- Start 0.63.0-develop / develop sync from master ([#9985](https://github.com/RocketChat/Rocket.Chat/pull/9985))
- Fix: Renaming channels.notifications Get/Post endpoints ([#10257](https://github.com/RocketChat/Rocket.Chat/pull/10257))
- Fix caddy download link to pull from github ([#10260](https://github.com/RocketChat/Rocket.Chat/pull/10260))
- Fix: possible errors on rocket.chat side of the apps ([#10252](https://github.com/RocketChat/Rocket.Chat/pull/10252))
- Fix snap install. Remove execstack from sharp, and bypass grpc error ([#10015](https://github.com/RocketChat/Rocket.Chat/pull/10015))
- Fix: inputs for rocketchat apps ([#10274](https://github.com/RocketChat/Rocket.Chat/pull/10274))
- Fix: chat.react api not accepting previous emojis ([#10290](https://github.com/RocketChat/Rocket.Chat/pull/10290))
- Fix: Scroll on content page ([#10300](https://github.com/RocketChat/Rocket.Chat/pull/10300))

</details>

### 👩‍💻👨‍💻 Contributors 😍

- [@Joe-mcgee](https://github.com/Joe-mcgee)
- [@SeanPackham](https://github.com/SeanPackham)
- [@TopHattedCat](https://github.com/TopHattedCat)
- [@bernardoetrevisan](https://github.com/bernardoetrevisan)
- [@c0dzilla](https://github.com/c0dzilla)
- [@cyclops24](https://github.com/cyclops24)
- [@hmagarotto](https://github.com/hmagarotto)
- [@kaiiiiiiiii](https://github.com/kaiiiiiiiii)
- [@karlprieb](https://github.com/karlprieb)
- [@kb0304](https://github.com/kb0304)
- [@lunaticmonk](https://github.com/lunaticmonk)
- [@mutdmour](https://github.com/mutdmour)
- [@ramrami](https://github.com/ramrami)
- [@ubarsaiyan](https://github.com/ubarsaiyan)

### 👩‍💻👨‍💻 Core Team 🤓

- [@Hudell](https://github.com/Hudell)
- [@MarcosSpessatto](https://github.com/MarcosSpessatto)
- [@engelgabriel](https://github.com/engelgabriel)
- [@geekgonecrazy](https://github.com/geekgonecrazy)
- [@ggazzo](https://github.com/ggazzo)
- [@graywolf336](https://github.com/graywolf336)
- [@pierreozoux](https://github.com/pierreozoux)
- [@renatobecker](https://github.com/renatobecker)
- [@rodrigok](https://github.com/rodrigok)
- [@sampaiodiego](https://github.com/sampaiodiego)

# 0.62.2
`2018-03-09  ·  6 🐛  ·  1 🔍  ·  4 👩‍💻👨‍💻`

### Engine versions
- Node: `8.9.4`
- NPM: `5.6.0`

### 🐛 Bug fixes

- Slack Import reports `invalid import file type` due to a call to BSON.native() which is now doesn't exist ([#10071](https://github.com/RocketChat/Rocket.Chat/pull/10071) by [@trongthanh](https://github.com/trongthanh))
- Verified property of user is always set to false if not supplied ([#9719](https://github.com/RocketChat/Rocket.Chat/pull/9719))
- Update preferences of users with settings: null was crashing the server ([#10076](https://github.com/RocketChat/Rocket.Chat/pull/10076))
- REST API: Can't list all public channels when user has permission `view-joined-room` ([#10009](https://github.com/RocketChat/Rocket.Chat/pull/10009))
- Message editing is crashing the server when read receipts are enabled ([#10061](https://github.com/RocketChat/Rocket.Chat/pull/10061))
- Download links was duplicating Sub Paths ([#10029](https://github.com/RocketChat/Rocket.Chat/pull/10029))

<details>
<summary>🔍 Minor changes</summary>

- Release 0.62.2 ([#10087](https://github.com/RocketChat/Rocket.Chat/pull/10087))

</details>

### 👩‍💻👨‍💻 Contributors 😍

- [@trongthanh](https://github.com/trongthanh)

### 👩‍💻👨‍💻 Core Team 🤓

- [@MarcosSpessatto](https://github.com/MarcosSpessatto)
- [@rodrigok](https://github.com/rodrigok)
- [@sampaiodiego](https://github.com/sampaiodiego)

# 0.62.1
`2018-03-03  ·  4 🐛  ·  1 🔍  ·  4 👩‍💻👨‍💻`

### Engine versions
- Node: `8.9.4`
- NPM: `5.6.0`

### 🐛 Bug fixes

- Delete user without username was removing direct rooms of all users ([#9986](https://github.com/RocketChat/Rocket.Chat/pull/9986))
- New channel page on medium size screens ([#9988](https://github.com/RocketChat/Rocket.Chat/pull/9988) by [@karlprieb](https://github.com/karlprieb))
- Empty sidenav when sorting by activity and there is a subscription without room ([#9960](https://github.com/RocketChat/Rocket.Chat/pull/9960))
- Two factor authentication modal was not showing ([#9982](https://github.com/RocketChat/Rocket.Chat/pull/9982))

<details>
<summary>🔍 Minor changes</summary>

- Release 0.62.1 ([#9989](https://github.com/RocketChat/Rocket.Chat/pull/9989))

</details>

### 👩‍💻👨‍💻 Contributors 😍

- [@karlprieb](https://github.com/karlprieb)

### 👩‍💻👨‍💻 Core Team 🤓

- [@ggazzo](https://github.com/ggazzo)
- [@rodrigok](https://github.com/rodrigok)
- [@sampaiodiego](https://github.com/sampaiodiego)

# 0.62.0
`2018-02-27  ·  1 ️️️⚠️  ·  24 🎉  ·  29 🐛  ·  26 🔍  ·  39 👩‍💻👨‍💻`

### Engine versions
- Node: `8.9.4`
- NPM: `5.6.0`

### ⚠️ BREAKING CHANGES

- Remove Graphics/Image Magick support ([#9711](https://github.com/RocketChat/Rocket.Chat/pull/9711))

### 🎉 New features

- Version update check ([#9793](https://github.com/RocketChat/Rocket.Chat/pull/9793))
- General alert banner ([#9778](https://github.com/RocketChat/Rocket.Chat/pull/9778))
- Browse more channels / Directory ([#9642](https://github.com/RocketChat/Rocket.Chat/pull/9642) by [@karlprieb](https://github.com/karlprieb))
- Add user settings / preferences API endpoint ([#9457](https://github.com/RocketChat/Rocket.Chat/pull/9457) by [@jgtoriginal](https://github.com/jgtoriginal))
- New sidebar layout ([#9608](https://github.com/RocketChat/Rocket.Chat/pull/9608) by [@karlprieb](https://github.com/karlprieb))
- Message read receipts ([#9717](https://github.com/RocketChat/Rocket.Chat/pull/9717))
- Alert admins when user requires approval & alert users when the account is approved/activated/deactivated ([#7098](https://github.com/RocketChat/Rocket.Chat/pull/7098) by [@luisfn](https://github.com/luisfn))
- Allow configuration of SAML logout behavior ([#9527](https://github.com/RocketChat/Rocket.Chat/pull/9527))
- Internal hubot support for Direct Messages and Private Groups ([#8933](https://github.com/RocketChat/Rocket.Chat/pull/8933) by [@ramrami](https://github.com/ramrami))
- Improved default welcome message ([#9298](https://github.com/RocketChat/Rocket.Chat/pull/9298) by [@HammyHavoc](https://github.com/HammyHavoc))
- Makes shield icon configurable ([#9746](https://github.com/RocketChat/Rocket.Chat/pull/9746) by [@c0dzilla](https://github.com/c0dzilla))
- Global message search (beta: disabled by default) ([#9687](https://github.com/RocketChat/Rocket.Chat/pull/9687) by [@cyberhck](https://github.com/cyberhck) & [@savikko](https://github.com/savikko))
- Allow sounds when conversation is focused ([#9312](https://github.com/RocketChat/Rocket.Chat/pull/9312) by [@RationalCoding](https://github.com/RationalCoding))
- API to fetch permissions & user roles ([#9519](https://github.com/RocketChat/Rocket.Chat/pull/9519))
- REST API to use Spotlight ([#9509](https://github.com/RocketChat/Rocket.Chat/pull/9509))
- Option to proxy files and avatars through the server ([#9699](https://github.com/RocketChat/Rocket.Chat/pull/9699))
- Allow request avatar placeholders as PNG or JPG instead of SVG ([#8193](https://github.com/RocketChat/Rocket.Chat/pull/8193) by [@lindoelio](https://github.com/lindoelio))
- Image preview as 32x32 base64 jpeg ([#9218](https://github.com/RocketChat/Rocket.Chat/pull/9218) by [@jorgeluisrezende](https://github.com/jorgeluisrezende))
- New REST API to mark channel as read ([#9507](https://github.com/RocketChat/Rocket.Chat/pull/9507))
- Add route to get user shield/badge ([#9549](https://github.com/RocketChat/Rocket.Chat/pull/9549) by [@kb0304](https://github.com/kb0304))
- GraphQL API ([#8158](https://github.com/RocketChat/Rocket.Chat/pull/8158) by [@kamilkisiela](https://github.com/kamilkisiela))
- Livestream tab ([#9255](https://github.com/RocketChat/Rocket.Chat/pull/9255) by [@gdelavald](https://github.com/gdelavald))
- Add documentation requirement to PRs ([#9658](https://github.com/RocketChat/Rocket.Chat/pull/9658) by [@SeanPackham](https://github.com/SeanPackham))
- Request mongoDB version in github issue template ([#9807](https://github.com/RocketChat/Rocket.Chat/pull/9807))

### 🐛 Bug fixes

- Typo on french translation for "Open" ([#9934](https://github.com/RocketChat/Rocket.Chat/pull/9934) by [@sizrar](https://github.com/sizrar))
- Wrong behavior of rooms info's *Read Only* and *Collaborative* buttons ([#9665](https://github.com/RocketChat/Rocket.Chat/pull/9665) by [@karlprieb](https://github.com/karlprieb))
- Close button on file upload bar was not working ([#9662](https://github.com/RocketChat/Rocket.Chat/pull/9662) by [@karlprieb](https://github.com/karlprieb))
- Chrome 64 breaks jitsi-meet iframe ([#9560](https://github.com/RocketChat/Rocket.Chat/pull/9560) by [@speedy01](https://github.com/speedy01))
- Harmonize channel-related actions ([#9697](https://github.com/RocketChat/Rocket.Chat/pull/9697))
- Custom emoji was cropping sometimes ([#9676](https://github.com/RocketChat/Rocket.Chat/pull/9676) by [@anu-007](https://github.com/anu-007))
- Show custom room types icon in channel header ([#9696](https://github.com/RocketChat/Rocket.Chat/pull/9696))
- 'Query' support for channels.list.joined, groups.list, groups.listAll, im.list ([#9424](https://github.com/RocketChat/Rocket.Chat/pull/9424) by [@xbolshe](https://github.com/xbolshe))
- DeprecationWarning: prom-client ... when starting Rocket Chat server ([#9747](https://github.com/RocketChat/Rocket.Chat/pull/9747) by [@jgtoriginal](https://github.com/jgtoriginal))
- API to retrive rooms was returning empty objects ([#9737](https://github.com/RocketChat/Rocket.Chat/pull/9737))
- Chat Message Reactions REST API End Point ([#9487](https://github.com/RocketChat/Rocket.Chat/pull/9487) by [@jgtoriginal](https://github.com/jgtoriginal))
- Messages can't be quoted sometimes ([#9720](https://github.com/RocketChat/Rocket.Chat/pull/9720))
- GitLab OAuth does not work when GitLab’s URL ends with slash ([#9716](https://github.com/RocketChat/Rocket.Chat/pull/9716))
- Close Livechat conversation by visitor not working in version 0.61.0 ([#9714](https://github.com/RocketChat/Rocket.Chat/pull/9714))
- Formal pronouns and some small mistakes in German texts ([#9067](https://github.com/RocketChat/Rocket.Chat/pull/9067) by [@AmShaegar13](https://github.com/AmShaegar13))
- Facebook integration in livechat not working on version 0.61.0 ([#9640](https://github.com/RocketChat/Rocket.Chat/pull/9640))
- Weird rendering of emojis at sidebar when `last message` is activated ([#9623](https://github.com/RocketChat/Rocket.Chat/pull/9623))
- Rest API helpers only applying to v1 ([#9520](https://github.com/RocketChat/Rocket.Chat/pull/9520))
- Desktop notification not showing when avatar came from external storage service ([#9639](https://github.com/RocketChat/Rocket.Chat/pull/9639))
- Missing link Site URLs in enrollment e-mails ([#9454](https://github.com/RocketChat/Rocket.Chat/pull/9454) by [@kemitchell](https://github.com/kemitchell))
- Missing string 'Username_already_exist' on the accountProfile page ([#9610](https://github.com/RocketChat/Rocket.Chat/pull/9610) by [@lunaticmonk](https://github.com/lunaticmonk))
- SVG avatars are not been displayed correctly when load in non HTML containers ([#9570](https://github.com/RocketChat/Rocket.Chat/pull/9570))
- Livechat is not working when running in a sub path ([#9599](https://github.com/RocketChat/Rocket.Chat/pull/9599))
- Not receiving sound notifications in rooms created by new LiveChats ([#9802](https://github.com/RocketChat/Rocket.Chat/pull/9802))
- Silence the update check error message ([#9858](https://github.com/RocketChat/Rocket.Chat/pull/9858))
- Parsing messages with multiple markdown matches ignore some tokens ([#9884](https://github.com/RocketChat/Rocket.Chat/pull/9884) by [@c0dzilla](https://github.com/c0dzilla))
- Importers no longer working due to the FileUpload changes ([#9850](https://github.com/RocketChat/Rocket.Chat/pull/9850))
- Misplaced "Save Changes" button in user account panel ([#9888](https://github.com/RocketChat/Rocket.Chat/pull/9888) by [@kaiiiiiiiii](https://github.com/kaiiiiiiiii))
- Snap build was failing ([#9879](https://github.com/RocketChat/Rocket.Chat/pull/9879))

<details>
<summary>🔍 Minor changes</summary>

- Release 0.62.0 ([#9935](https://github.com/RocketChat/Rocket.Chat/pull/9935))
- Regression: Fix livechat queue link ([#9928](https://github.com/RocketChat/Rocket.Chat/pull/9928) by [@karlprieb](https://github.com/karlprieb))
- Regression: Directory now list default channel ([#9931](https://github.com/RocketChat/Rocket.Chat/pull/9931) by [@karlprieb](https://github.com/karlprieb))
- Improve link handling for attachments ([#9908](https://github.com/RocketChat/Rocket.Chat/pull/9908))
- Regression: Misplaced language dropdown in user preferences panel ([#9883](https://github.com/RocketChat/Rocket.Chat/pull/9883) by [@kaiiiiiiiii](https://github.com/kaiiiiiiiii))
- Fix RHCC image path for OpenShift and default to the current namespace. ([#9901](https://github.com/RocketChat/Rocket.Chat/pull/9901) by [@jsm84](https://github.com/jsm84))
- Sync from Master ([#9796](https://github.com/RocketChat/Rocket.Chat/pull/9796) by [@HammyHavoc](https://github.com/HammyHavoc))
- [OTHER] Rocket.Chat Apps ([#9666](https://github.com/RocketChat/Rocket.Chat/pull/9666))
- Move NRR package to inside the project and convert from CoffeeScript ([#9753](https://github.com/RocketChat/Rocket.Chat/pull/9753))
- Update to meteor 1.6.1 ([#9546](https://github.com/RocketChat/Rocket.Chat/pull/9546))
- Regression: Avatar now open account related options ([#9843](https://github.com/RocketChat/Rocket.Chat/pull/9843) by [@karlprieb](https://github.com/karlprieb))
- Regression: Open search using ctrl/cmd + p and ctrl/cmd + k ([#9837](https://github.com/RocketChat/Rocket.Chat/pull/9837) by [@karlprieb](https://github.com/karlprieb))
- Regression: Search bar is now full width ([#9839](https://github.com/RocketChat/Rocket.Chat/pull/9839) by [@karlprieb](https://github.com/karlprieb))
- Dependencies update ([#9811](https://github.com/RocketChat/Rocket.Chat/pull/9811))
- Fix: Custom fields not showing on user info panel ([#9821](https://github.com/RocketChat/Rocket.Chat/pull/9821))
- Regression: Page was not respecting the window height on Firefox ([#9804](https://github.com/RocketChat/Rocket.Chat/pull/9804))
- Update bot-config.yml ([#9784](https://github.com/RocketChat/Rocket.Chat/pull/9784))
- Develop fix sync from master ([#9797](https://github.com/RocketChat/Rocket.Chat/pull/9797))
- Regression: Change create channel icon ([#9851](https://github.com/RocketChat/Rocket.Chat/pull/9851) by [@karlprieb](https://github.com/karlprieb))
- Regression: Fix channel icons on safari ([#9852](https://github.com/RocketChat/Rocket.Chat/pull/9852) by [@karlprieb](https://github.com/karlprieb))
- Regression: Fix admin/user settings item text ([#9845](https://github.com/RocketChat/Rocket.Chat/pull/9845) by [@karlprieb](https://github.com/karlprieb))
- Regression: Improve sidebar filter ([#9905](https://github.com/RocketChat/Rocket.Chat/pull/9905) by [@karlprieb](https://github.com/karlprieb))
- [OTHER] Fix Apps not working on multi-instance deployments ([#9902](https://github.com/RocketChat/Rocket.Chat/pull/9902))
- [Fix] Not Translated Phrases ([#9877](https://github.com/RocketChat/Rocket.Chat/pull/9877) by [@bernardoetrevisan](https://github.com/bernardoetrevisan))
- Regression: Overlapping header in user profile panel ([#9889](https://github.com/RocketChat/Rocket.Chat/pull/9889) by [@kaiiiiiiiii](https://github.com/kaiiiiiiiii))
- Regression: sort on room's list not working correctly ([#9897](https://github.com/RocketChat/Rocket.Chat/pull/9897))

</details>

### 👩‍💻👨‍💻 Contributors 😍

- [@AmShaegar13](https://github.com/AmShaegar13)
- [@HammyHavoc](https://github.com/HammyHavoc)
- [@RationalCoding](https://github.com/RationalCoding)
- [@SeanPackham](https://github.com/SeanPackham)
- [@anu-007](https://github.com/anu-007)
- [@bernardoetrevisan](https://github.com/bernardoetrevisan)
- [@c0dzilla](https://github.com/c0dzilla)
- [@cyberhck](https://github.com/cyberhck)
- [@gdelavald](https://github.com/gdelavald)
- [@jgtoriginal](https://github.com/jgtoriginal)
- [@jorgeluisrezende](https://github.com/jorgeluisrezende)
- [@jsm84](https://github.com/jsm84)
- [@kaiiiiiiiii](https://github.com/kaiiiiiiiii)
- [@kamilkisiela](https://github.com/kamilkisiela)
- [@karlprieb](https://github.com/karlprieb)
- [@kb0304](https://github.com/kb0304)
- [@kemitchell](https://github.com/kemitchell)
- [@lindoelio](https://github.com/lindoelio)
- [@luisfn](https://github.com/luisfn)
- [@lunaticmonk](https://github.com/lunaticmonk)
- [@ramrami](https://github.com/ramrami)
- [@savikko](https://github.com/savikko)
- [@sizrar](https://github.com/sizrar)
- [@speedy01](https://github.com/speedy01)
- [@xbolshe](https://github.com/xbolshe)

### 👩‍💻👨‍💻 Core Team 🤓

- [@JSzaszvari](https://github.com/JSzaszvari)
- [@MarcosSpessatto](https://github.com/MarcosSpessatto)
- [@MartinSchoeler](https://github.com/MartinSchoeler)
- [@TwizzyDizzy](https://github.com/TwizzyDizzy)
- [@engelgabriel](https://github.com/engelgabriel)
- [@filipedelimabrito](https://github.com/filipedelimabrito)
- [@geekgonecrazy](https://github.com/geekgonecrazy)
- [@ggazzo](https://github.com/ggazzo)
- [@graywolf336](https://github.com/graywolf336)
- [@mrsimpson](https://github.com/mrsimpson)
- [@rafaelks](https://github.com/rafaelks)
- [@renatobecker](https://github.com/renatobecker)
- [@rodrigok](https://github.com/rodrigok)
- [@sampaiodiego](https://github.com/sampaiodiego)

# 0.61.2
`2018-02-20  ·  3 🐛  ·  1 🔍  ·  3 👩‍💻👨‍💻`

### Engine versions
- Node: `8.9.3`
- NPM: `5.5.1`

### 🐛 Bug fixes

- Livechat issues on external queue and lead capture ([#9750](https://github.com/RocketChat/Rocket.Chat/pull/9750))
- Emoji rendering on last message ([#9776](https://github.com/RocketChat/Rocket.Chat/pull/9776))
- Livechat conversation not receiving messages when start without form ([#9772](https://github.com/RocketChat/Rocket.Chat/pull/9772))

<details>
<summary>🔍 Minor changes</summary>

- Release 0.61.2 ([#9786](https://github.com/RocketChat/Rocket.Chat/pull/9786))

</details>

### 👩‍💻👨‍💻 Core Team 🤓

- [@ggazzo](https://github.com/ggazzo)
- [@rodrigok](https://github.com/rodrigok)
- [@sampaiodiego](https://github.com/sampaiodiego)

# 0.61.1
`2018-02-14  ·  1 🔍  ·  1 👩‍💻👨‍💻`

### Engine versions
- Node: `8.9.3`
- NPM: `5.5.1`

<details>
<summary>🔍 Minor changes</summary>

- Release 0.61.1 ([#9721](https://github.com/RocketChat/Rocket.Chat/pull/9721))

</details>

### 👩‍💻👨‍💻 Core Team 🤓

- [@rodrigok](https://github.com/rodrigok)

# 0.61.0
`2018-01-27  ·  1 ️️️⚠️  ·  11 🎉  ·  13 🐛  ·  8 🔍  ·  15 👩‍💻👨‍💻`

### Engine versions
- Node: `8.9.3`
- NPM: `5.5.1`

### ⚠️ BREAKING CHANGES

- Decouple livechat visitors from regular users ([#9048](https://github.com/RocketChat/Rocket.Chat/pull/9048))

### 🎉 New features

- Contextual Bar Redesign ([#8411](https://github.com/RocketChat/Rocket.Chat/pull/8411) by [@karlprieb](https://github.com/karlprieb))
- Update documentation: provide example for multiple basedn ([#9442](https://github.com/RocketChat/Rocket.Chat/pull/9442) by [@rndmh3ro](https://github.com/rndmh3ro))
- Sidebar menu option to mark room as unread ([#9216](https://github.com/RocketChat/Rocket.Chat/pull/9216) by [@karlprieb](https://github.com/karlprieb))
- Add mention-here permission #7631 ([#9228](https://github.com/RocketChat/Rocket.Chat/pull/9228) by [@ryjones](https://github.com/ryjones))
- Indicate the Self DM room ([#9234](https://github.com/RocketChat/Rocket.Chat/pull/9234))
- new layout for emojipicker ([#9245](https://github.com/RocketChat/Rocket.Chat/pull/9245) by [@karlprieb](https://github.com/karlprieb))
- add /home link to sidenav footer logo ([#9366](https://github.com/RocketChat/Rocket.Chat/pull/9366) by [@cyclops24](https://github.com/cyclops24))
- Livechat extract lead data from message ([#9135](https://github.com/RocketChat/Rocket.Chat/pull/9135))
- Add impersonate option for livechat triggers ([#9107](https://github.com/RocketChat/Rocket.Chat/pull/9107))
- Add support to external livechat queue service provider ([#9053](https://github.com/RocketChat/Rocket.Chat/pull/9053))
- Contextual bar mail messages ([#9510](https://github.com/RocketChat/Rocket.Chat/pull/9510) by [@karlprieb](https://github.com/karlprieb))

### 🐛 Bug fixes

- [i18n] add room type translation support for room-changed-privacy message ([#9369](https://github.com/RocketChat/Rocket.Chat/pull/9369) by [@cyclops24](https://github.com/cyclops24))
- Fix livechat register form ([#9452](https://github.com/RocketChat/Rocket.Chat/pull/9452))
- Fix livechat build ([#9451](https://github.com/RocketChat/Rocket.Chat/pull/9451))
- Fix closing livechat inquiry ([#9164](https://github.com/RocketChat/Rocket.Chat/pull/9164))
- Slash command 'unarchive' throws exception if the channel does not exist  ([#9435](https://github.com/RocketChat/Rocket.Chat/pull/9435) by [@ramrami](https://github.com/ramrami))
- Slash command 'archive' throws exception if the channel does not exist ([#9428](https://github.com/RocketChat/Rocket.Chat/pull/9428) by [@ramrami](https://github.com/ramrami))
- Subscriptions not removed when removing user ([#9432](https://github.com/RocketChat/Rocket.Chat/pull/9432))
- Highlight setting not working correctly ([#9364](https://github.com/RocketChat/Rocket.Chat/pull/9364) by [@cyclops24](https://github.com/cyclops24))
- File access not working when passing credentials via querystring ([#9264](https://github.com/RocketChat/Rocket.Chat/pull/9264))
- Contextual bar redesign ([#9481](https://github.com/RocketChat/Rocket.Chat/pull/9481) by [@gdelavald](https://github.com/gdelavald) & [@karlprieb](https://github.com/karlprieb))
- mention-here is missing i18n text #9455 ([#9456](https://github.com/RocketChat/Rocket.Chat/pull/9456) by [@ryjones](https://github.com/ryjones))
- Fix livechat visitor edit ([#9506](https://github.com/RocketChat/Rocket.Chat/pull/9506))
- large names on userinfo, and admin user bug on users with no usernames ([#9493](https://github.com/RocketChat/Rocket.Chat/pull/9493) by [@gdelavald](https://github.com/gdelavald))

<details>
<summary>🔍 Minor changes</summary>

- Release 0.61.0 ([#9533](https://github.com/RocketChat/Rocket.Chat/pull/9533) by [@karlprieb](https://github.com/karlprieb) & [@ryjones](https://github.com/ryjones))
- Add community bot ([#9439](https://github.com/RocketChat/Rocket.Chat/pull/9439))
- Use correct version of Mailparser module ([#9356](https://github.com/RocketChat/Rocket.Chat/pull/9356))
- Develop sync - Bump version to 0.61.0-develop ([#9260](https://github.com/RocketChat/Rocket.Chat/pull/9260) by [@cpitman](https://github.com/cpitman) & [@karlprieb](https://github.com/karlprieb))
- [Fix] oauth not working because of email array ([#9173](https://github.com/RocketChat/Rocket.Chat/pull/9173))
- [DOCS] Update the links of our Mobile Apps in Features topic ([#9469](https://github.com/RocketChat/Rocket.Chat/pull/9469))
- Update license ([#9490](https://github.com/RocketChat/Rocket.Chat/pull/9490))
- Prevent NPM package-lock inside livechat ([#9504](https://github.com/RocketChat/Rocket.Chat/pull/9504))

</details>

### 👩‍💻👨‍💻 Contributors 😍

- [@cpitman](https://github.com/cpitman)
- [@cyclops24](https://github.com/cyclops24)
- [@gdelavald](https://github.com/gdelavald)
- [@karlprieb](https://github.com/karlprieb)
- [@ramrami](https://github.com/ramrami)
- [@rndmh3ro](https://github.com/rndmh3ro)
- [@ryjones](https://github.com/ryjones)

### 👩‍💻👨‍💻 Core Team 🤓

- [@MartinSchoeler](https://github.com/MartinSchoeler)
- [@engelgabriel](https://github.com/engelgabriel)
- [@frdmn](https://github.com/frdmn)
- [@geekgonecrazy](https://github.com/geekgonecrazy)
- [@ggazzo](https://github.com/ggazzo)
- [@rafaelks](https://github.com/rafaelks)
- [@rodrigok](https://github.com/rodrigok)
- [@sampaiodiego](https://github.com/sampaiodiego)

# 0.60.4
`2018-01-10  ·  5 🐛  ·  2 🔍  ·  3 👩‍💻👨‍💻`

### Engine versions
- Node: `8.9.3`
- NPM: `5.5.1`

### 🐛 Bug fixes

- LDAP TLS not working in some cases ([#9343](https://github.com/RocketChat/Rocket.Chat/pull/9343))
- popover on safari for iOS ([#9328](https://github.com/RocketChat/Rocket.Chat/pull/9328) by [@karlprieb](https://github.com/karlprieb))
- announcement hyperlink color ([#9330](https://github.com/RocketChat/Rocket.Chat/pull/9330) by [@karlprieb](https://github.com/karlprieb))
- Deleting message with store last message not removing ([#9335](https://github.com/RocketChat/Rocket.Chat/pull/9335))
- last message cutting on bottom ([#9345](https://github.com/RocketChat/Rocket.Chat/pull/9345) by [@karlprieb](https://github.com/karlprieb))

<details>
<summary>🔍 Minor changes</summary>

- Release 0.60.4 ([#9377](https://github.com/RocketChat/Rocket.Chat/pull/9377))
- Update Marked dependecy to 0.3.9 ([#9346](https://github.com/RocketChat/Rocket.Chat/pull/9346))

</details>

### 👩‍💻👨‍💻 Contributors 😍

- [@karlprieb](https://github.com/karlprieb)

### 👩‍💻👨‍💻 Core Team 🤓

- [@rodrigok](https://github.com/rodrigok)
- [@sampaiodiego](https://github.com/sampaiodiego)

# 0.60.3
`2018-01-03  ·  6 🐛  ·  5 🔍  ·  3 👩‍💻👨‍💻`

### Engine versions
- Node: `8.9.3`
- NPM: `5.5.1`

### 🐛 Bug fixes

- custom emoji size on sidebar item ([#9314](https://github.com/RocketChat/Rocket.Chat/pull/9314) by [@karlprieb](https://github.com/karlprieb))
- svg render on firefox ([#9311](https://github.com/RocketChat/Rocket.Chat/pull/9311) by [@karlprieb](https://github.com/karlprieb))
- sidebar footer padding ([#9249](https://github.com/RocketChat/Rocket.Chat/pull/9249) by [@karlprieb](https://github.com/karlprieb))
- LDAP/AD is not importing all users ([#9309](https://github.com/RocketChat/Rocket.Chat/pull/9309))
- Wrong position of notifications alert in accounts preference page ([#9289](https://github.com/RocketChat/Rocket.Chat/pull/9289) by [@HammyHavoc](https://github.com/HammyHavoc))
- English Typos ([#9285](https://github.com/RocketChat/Rocket.Chat/pull/9285) by [@HammyHavoc](https://github.com/HammyHavoc))

<details>
<summary>🔍 Minor changes</summary>

- Release 0.60.3 ([#9320](https://github.com/RocketChat/Rocket.Chat/pull/9320) by [@HammyHavoc](https://github.com/HammyHavoc))
- Fix: English language improvements ([#9299](https://github.com/RocketChat/Rocket.Chat/pull/9299) by [@HammyHavoc](https://github.com/HammyHavoc))
- Fix: Change 'Wordpress' to 'WordPress ([#9291](https://github.com/RocketChat/Rocket.Chat/pull/9291) by [@HammyHavoc](https://github.com/HammyHavoc))
- Fix: Improved README.md ([#9290](https://github.com/RocketChat/Rocket.Chat/pull/9290) by [@HammyHavoc](https://github.com/HammyHavoc))
- Fix: README typo ([#9286](https://github.com/RocketChat/Rocket.Chat/pull/9286) by [@HammyHavoc](https://github.com/HammyHavoc))

</details>

### 👩‍💻👨‍💻 Contributors 😍

- [@HammyHavoc](https://github.com/HammyHavoc)
- [@karlprieb](https://github.com/karlprieb)

### 👩‍💻👨‍💻 Core Team 🤓

- [@rodrigok](https://github.com/rodrigok)

# 0.60.2
`2017-12-29  ·  3 🐛  ·  1 🔍  ·  2 👩‍💻👨‍💻`

### Engine versions
- Node: `8.9.3`
- NPM: `5.5.1`

### 🐛 Bug fixes

- Restore translations from other languages ([#9277](https://github.com/RocketChat/Rocket.Chat/pull/9277))
- Remove sweetalert from livechat facebook integration page ([#9274](https://github.com/RocketChat/Rocket.Chat/pull/9274))
- Missing translations ([#9272](https://github.com/RocketChat/Rocket.Chat/pull/9272))

<details>
<summary>🔍 Minor changes</summary>

- Release 0.60.2 ([#9280](https://github.com/RocketChat/Rocket.Chat/pull/9280))

</details>

### 👩‍💻👨‍💻 Core Team 🤓

- [@rodrigok](https://github.com/rodrigok)
- [@sampaiodiego](https://github.com/sampaiodiego)

# 0.60.1
`2017-12-27  ·  1 🐛  ·  1 👩‍💻👨‍💻`

### Engine versions
- Node: `8.9.3`
- NPM: `5.5.1`

### 🐛 Bug fixes

- File access not working when passing credentials via querystring ([#9262](https://github.com/RocketChat/Rocket.Chat/pull/9262))

### 👩‍💻👨‍💻 Core Team 🤓

- [@rodrigok](https://github.com/rodrigok)

# 0.60.0
`2017-12-27  ·  27 🎉  ·  74 🐛  ·  72 🔍  ·  59 👩‍💻👨‍💻`

### Engine versions
- Node: `8.9.3`
- NPM: `5.5.1`

### 🎉 New features

- Allow user's default preferences configuration ([#7285](https://github.com/RocketChat/Rocket.Chat/pull/7285) by [@goiaba](https://github.com/goiaba))
- Add "Favorites" and "Mark as read" options to the room list ([#8915](https://github.com/RocketChat/Rocket.Chat/pull/8915) by [@karlprieb](https://github.com/karlprieb))
- Facebook livechat integration ([#8807](https://github.com/RocketChat/Rocket.Chat/pull/8807))
- Added support for Dataporten's userid-feide scope ([#8902](https://github.com/RocketChat/Rocket.Chat/pull/8902) by [@torgeirl](https://github.com/torgeirl))
- Describe file uploads when notifying by email ([#8924](https://github.com/RocketChat/Rocket.Chat/pull/8924))
- Feature/livechat hide email ([#8149](https://github.com/RocketChat/Rocket.Chat/pull/8149) by [@icosamuel](https://github.com/icosamuel) & [@sarbasamuel](https://github.com/sarbasamuel))
- Sender's name in email notifications. ([#7999](https://github.com/RocketChat/Rocket.Chat/pull/7999) by [@pkgodara](https://github.com/pkgodara))
- Add "real name change" setting ([#8739](https://github.com/RocketChat/Rocket.Chat/pull/8739) by [@AmShaegar13](https://github.com/AmShaegar13))
- Use enter separator rather than comma in highlight preferences + Auto refresh after change highlighted words ([#8433](https://github.com/RocketChat/Rocket.Chat/pull/8433) by [@cyclops24](https://github.com/cyclops24))
- Adds admin option to globally set mobile devices to always be notified regardless of presence status. ([#7641](https://github.com/RocketChat/Rocket.Chat/pull/7641) by [@stalley](https://github.com/stalley))
- Add new API endpoints ([#8947](https://github.com/RocketChat/Rocket.Chat/pull/8947))
- Option to enable/disable auto away and configure timer ([#8029](https://github.com/RocketChat/Rocket.Chat/pull/8029) by [@armand1m](https://github.com/armand1m))
- New Modal component ([#8882](https://github.com/RocketChat/Rocket.Chat/pull/8882) by [@karlprieb](https://github.com/karlprieb))
- Improve room types API and usages ([#9009](https://github.com/RocketChat/Rocket.Chat/pull/9009))
- Room counter sidebar preference ([#8866](https://github.com/RocketChat/Rocket.Chat/pull/8866) by [@karlprieb](https://github.com/karlprieb))
- Save room's last message ([#8979](https://github.com/RocketChat/Rocket.Chat/pull/8979) by [@karlprieb](https://github.com/karlprieb))
- Token Controlled Access channels ([#8060](https://github.com/RocketChat/Rocket.Chat/pull/8060) by [@karlprieb](https://github.com/karlprieb) & [@lindoelio](https://github.com/lindoelio))
- Send category and title fields to iOS push notification ([#8905](https://github.com/RocketChat/Rocket.Chat/pull/8905))
- code to get the updated messages ([#8857](https://github.com/RocketChat/Rocket.Chat/pull/8857))
- Rest API endpoints to list, get, and run commands ([#8531](https://github.com/RocketChat/Rocket.Chat/pull/8531))
- Upgrade Meteor to 1.6 ([#8715](https://github.com/RocketChat/Rocket.Chat/pull/8715) by [@karlprieb](https://github.com/karlprieb))
- Add settings for allow user direct messages to yourself ([#8066](https://github.com/RocketChat/Rocket.Chat/pull/8066) by [@lindoelio](https://github.com/lindoelio))
- Add sweet alert to video call tab ([#8108](https://github.com/RocketChat/Rocket.Chat/pull/8108))
- Displays QR code for manually entering when enabling 2fa ([#8143](https://github.com/RocketChat/Rocket.Chat/pull/8143))
- Add yunohost.org installation method to Readme.md ([#8037](https://github.com/RocketChat/Rocket.Chat/pull/8037) by [@selamanse](https://github.com/selamanse))
- Modal ([#9092](https://github.com/RocketChat/Rocket.Chat/pull/9092) by [@karlprieb](https://github.com/karlprieb))
- Make Custom oauth accept nested usernameField ([#9066](https://github.com/RocketChat/Rocket.Chat/pull/9066))

### 🐛 Bug fixes

- Can't react on Read Only rooms even when enabled ([#8925](https://github.com/RocketChat/Rocket.Chat/pull/8925) by [@karlprieb](https://github.com/karlprieb))
- CAS does not share secrets when operating multiple server instances ([#8654](https://github.com/RocketChat/Rocket.Chat/pull/8654) by [@AmShaegar13](https://github.com/AmShaegar13))
- Snippetted messages not working ([#8937](https://github.com/RocketChat/Rocket.Chat/pull/8937) by [@karlprieb](https://github.com/karlprieb))
- Added afterUserCreated trigger after first CAS login ([#9022](https://github.com/RocketChat/Rocket.Chat/pull/9022) by [@AmShaegar13](https://github.com/AmShaegar13))
- Notification is not sent when a video conference start ([#8828](https://github.com/RocketChat/Rocket.Chat/pull/8828) by [@deepseainside75](https://github.com/deepseainside75) & [@stefanoverducci](https://github.com/stefanoverducci))
- long filename overlaps cancel button in progress bar ([#8868](https://github.com/RocketChat/Rocket.Chat/pull/8868) by [@joesitton](https://github.com/joesitton))
- Changed oembedUrlWidget to prefer og:image and twitter:image over msapplication-TileImage ([#9012](https://github.com/RocketChat/Rocket.Chat/pull/9012) by [@wferris722](https://github.com/wferris722))
- Update insecure moment.js dependency ([#9046](https://github.com/RocketChat/Rocket.Chat/pull/9046) by [@robbyoconnor](https://github.com/robbyoconnor))
- Custom OAuth: Not able to set different token place for routes ([#9034](https://github.com/RocketChat/Rocket.Chat/pull/9034))
- Can't use OAuth login against a Rocket.Chat OAuth server ([#9044](https://github.com/RocketChat/Rocket.Chat/pull/9044))
- Notification sound is not disabling when busy ([#9042](https://github.com/RocketChat/Rocket.Chat/pull/9042))
- Use encodeURI in AmazonS3 contentDisposition file.name to prevent fail ([#9024](https://github.com/RocketChat/Rocket.Chat/pull/9024) by [@paulovitin](https://github.com/paulovitin))
- snap install by setting grpc package used by google/vision to 1.6.6 ([#9029](https://github.com/RocketChat/Rocket.Chat/pull/9029))
- Enable CORS for Restivus ([#8671](https://github.com/RocketChat/Rocket.Chat/pull/8671))
- Importers failing when usernames exists but cases don't match and improve the importer framework's performance ([#8966](https://github.com/RocketChat/Rocket.Chat/pull/8966))
- Error when saving integration with symbol as only trigger ([#9023](https://github.com/RocketChat/Rocket.Chat/pull/9023))
- Sync of non existent field throws exception ([#8006](https://github.com/RocketChat/Rocket.Chat/pull/8006) by [@goiaba](https://github.com/goiaba))
- Autoupdate of CSS does not work when using a prefix ([#8107](https://github.com/RocketChat/Rocket.Chat/pull/8107) by [@Darkneon](https://github.com/Darkneon))
- Contextual errors for this and RegExp declarations in IRC module ([#8656](https://github.com/RocketChat/Rocket.Chat/pull/8656) by [@Pharserror](https://github.com/Pharserror))
- Wrong room counter name ([#9013](https://github.com/RocketChat/Rocket.Chat/pull/9013) by [@karlprieb](https://github.com/karlprieb))
- Message-box autogrow flick ([#8932](https://github.com/RocketChat/Rocket.Chat/pull/8932) by [@karlprieb](https://github.com/karlprieb))
- Don't strip trailing slash on autolinker urls ([#8812](https://github.com/RocketChat/Rocket.Chat/pull/8812) by [@jwilkins](https://github.com/jwilkins))
- Change the unread messages style ([#8883](https://github.com/RocketChat/Rocket.Chat/pull/8883) by [@karlprieb](https://github.com/karlprieb))
- Missing sidebar footer padding ([#8884](https://github.com/RocketChat/Rocket.Chat/pull/8884) by [@karlprieb](https://github.com/karlprieb))
- Long room announcement cut off ([#8907](https://github.com/RocketChat/Rocket.Chat/pull/8907) by [@karlprieb](https://github.com/karlprieb))
- DM email notifications always being sent regardless of account setting ([#8917](https://github.com/RocketChat/Rocket.Chat/pull/8917) by [@ashward](https://github.com/ashward))
- Typo Fix ([#8938](https://github.com/RocketChat/Rocket.Chat/pull/8938) by [@seangeleno](https://github.com/seangeleno))
- Katex markdown link changed ([#8948](https://github.com/RocketChat/Rocket.Chat/pull/8948) by [@mritunjaygoutam12](https://github.com/mritunjaygoutam12))
- if ogImage exists use it over image in oembedUrlWidget ([#9000](https://github.com/RocketChat/Rocket.Chat/pull/9000) by [@satyapramodh](https://github.com/satyapramodh))
- Cannot edit or delete custom sounds ([#8889](https://github.com/RocketChat/Rocket.Chat/pull/8889) by [@ccfang](https://github.com/ccfang))
- Change old 'rocketbot' username to 'InternalHubot_Username' setting ([#8928](https://github.com/RocketChat/Rocket.Chat/pull/8928) by [@ramrami](https://github.com/ramrami))
- Link for channels are not rendering correctly ([#8985](https://github.com/RocketChat/Rocket.Chat/pull/8985) by [@karlprieb](https://github.com/karlprieb))
- Xenforo [BD]API for 'user.user_id; instead of 'id' ([#8968](https://github.com/RocketChat/Rocket.Chat/pull/8968) by [@wesnspace](https://github.com/wesnspace))
- flextab height on smaller screens ([#8994](https://github.com/RocketChat/Rocket.Chat/pull/8994) by [@karlprieb](https://github.com/karlprieb))
- Check for mention-all permission in room scope ([#8931](https://github.com/RocketChat/Rocket.Chat/pull/8931))
- fix emoji package path so they show up correctly in browser ([#8822](https://github.com/RocketChat/Rocket.Chat/pull/8822) by [@ryoshimizu](https://github.com/ryoshimizu))
- Set correct Twitter link ([#8830](https://github.com/RocketChat/Rocket.Chat/pull/8830) by [@jotafeldmann](https://github.com/jotafeldmann))
- User email settings on DM ([#8810](https://github.com/RocketChat/Rocket.Chat/pull/8810) by [@karlprieb](https://github.com/karlprieb))
- i18n'd Resend_verification_mail, username_initials, upload avatar ([#8721](https://github.com/RocketChat/Rocket.Chat/pull/8721) by [@arungalva](https://github.com/arungalva))
- Username clipping on firefox ([#8716](https://github.com/RocketChat/Rocket.Chat/pull/8716) by [@karlprieb](https://github.com/karlprieb))
- Improved grammar and made it clearer to the user ([#8795](https://github.com/RocketChat/Rocket.Chat/pull/8795) by [@HammyHavoc](https://github.com/HammyHavoc))
- Show real name of current user at top of side nav if setting enabled ([#8718](https://github.com/RocketChat/Rocket.Chat/pull/8718))
- Range Slider Value label has bug in RTL ([#8441](https://github.com/RocketChat/Rocket.Chat/pull/8441) by [@cyclops24](https://github.com/cyclops24))
- Add historic chats icon in Livechat ([#8708](https://github.com/RocketChat/Rocket.Chat/pull/8708))
- Sort direct messages by full name if show real names setting enabled ([#8717](https://github.com/RocketChat/Rocket.Chat/pull/8717))
- Improving consistency of UX ([#8796](https://github.com/RocketChat/Rocket.Chat/pull/8796) by [@HammyHavoc](https://github.com/HammyHavoc))
- fixed some typos ([#8787](https://github.com/RocketChat/Rocket.Chat/pull/8787) by [@TheReal1604](https://github.com/TheReal1604))
- Changed all rocket.chat/docs/ to docs.rocket.chat/ ([#8588](https://github.com/RocketChat/Rocket.Chat/pull/8588) by [@RekkyRek](https://github.com/RekkyRek))
- Email verification indicator added ([#7923](https://github.com/RocketChat/Rocket.Chat/pull/7923) by [@aditya19496](https://github.com/aditya19496))
- REST API file upload not respecting size limit ([#9108](https://github.com/RocketChat/Rocket.Chat/pull/9108))
- Creating channels on Firefox ([#9109](https://github.com/RocketChat/Rocket.Chat/pull/9109) by [@karlprieb](https://github.com/karlprieb))
- Some UI problems on 0.60 ([#9095](https://github.com/RocketChat/Rocket.Chat/pull/9095) by [@karlprieb](https://github.com/karlprieb))
- Update rocketchat:streamer to be compatible with previous version ([#9094](https://github.com/RocketChat/Rocket.Chat/pull/9094))
- Importers not recovering when an error occurs ([#9134](https://github.com/RocketChat/Rocket.Chat/pull/9134))
- Do not block room while loading history ([#9121](https://github.com/RocketChat/Rocket.Chat/pull/9121))
- Channel page error ([#9091](https://github.com/RocketChat/Rocket.Chat/pull/9091) by [@ggrish](https://github.com/ggrish))
- Update Rocket.Chat for sandstorm ([#9062](https://github.com/RocketChat/Rocket.Chat/pull/9062) by [@peterlee0127](https://github.com/peterlee0127))
- modal data on enter and modal style for file preview ([#9171](https://github.com/RocketChat/Rocket.Chat/pull/9171) by [@karlprieb](https://github.com/karlprieb))
- show oauth logins when adblock is used ([#9170](https://github.com/RocketChat/Rocket.Chat/pull/9170) by [@karlprieb](https://github.com/karlprieb))
- Last sent message reoccurs in textbox ([#9169](https://github.com/RocketChat/Rocket.Chat/pull/9169))
- Made welcome emails more readable ([#9193](https://github.com/RocketChat/Rocket.Chat/pull/9193) by [@HammyHavoc](https://github.com/HammyHavoc))
- Unread bar position when room have announcement ([#9188](https://github.com/RocketChat/Rocket.Chat/pull/9188) by [@karlprieb](https://github.com/karlprieb))
- Emoji size on last message preview ([#9186](https://github.com/RocketChat/Rocket.Chat/pull/9186) by [@karlprieb](https://github.com/karlprieb))
- Cursor position when reply on safari ([#9185](https://github.com/RocketChat/Rocket.Chat/pull/9185) by [@karlprieb](https://github.com/karlprieb))
- "Use Emoji" preference not working ([#9182](https://github.com/RocketChat/Rocket.Chat/pull/9182) by [@karlprieb](https://github.com/karlprieb))
- make the cross icon on user selection at channel creation page work ([#9176](https://github.com/RocketChat/Rocket.Chat/pull/9176) by [@karlprieb](https://github.com/karlprieb) & [@vitor-nagao](https://github.com/vitor-nagao))
- go to replied message ([#9172](https://github.com/RocketChat/Rocket.Chat/pull/9172) by [@karlprieb](https://github.com/karlprieb))
- channel create scroll on small screens ([#9168](https://github.com/RocketChat/Rocket.Chat/pull/9168) by [@karlprieb](https://github.com/karlprieb))
- Error when user roles is missing or is invalid ([#9040](https://github.com/RocketChat/Rocket.Chat/pull/9040) by [@paulovitin](https://github.com/paulovitin))
- Make mentions and menu icons color darker ([#8922](https://github.com/RocketChat/Rocket.Chat/pull/8922) by [@karlprieb](https://github.com/karlprieb))
- Show modal with announcement ([#9241](https://github.com/RocketChat/Rocket.Chat/pull/9241) by [@karlprieb](https://github.com/karlprieb))
- File upload not working on IE and weird on Chrome ([#9206](https://github.com/RocketChat/Rocket.Chat/pull/9206) by [@karlprieb](https://github.com/karlprieb))
- "Enter usernames" placeholder is cutting in "create channel" view ([#9194](https://github.com/RocketChat/Rocket.Chat/pull/9194) by [@TheReal1604](https://github.com/TheReal1604))
- Move emojipicker css to theme package ([#9243](https://github.com/RocketChat/Rocket.Chat/pull/9243) by [@karlprieb](https://github.com/karlprieb))

<details>
<summary>🔍 Minor changes</summary>

- Release 0.60.0 ([#9259](https://github.com/RocketChat/Rocket.Chat/pull/9259))
- Fix tag build ([#9084](https://github.com/RocketChat/Rocket.Chat/pull/9084))
- Turn off prettyJson if the node environment isn't development ([#9068](https://github.com/RocketChat/Rocket.Chat/pull/9068))
- Fix api regression (exception when deleting user) ([#9049](https://github.com/RocketChat/Rocket.Chat/pull/9049))
- Use real names for user and room in emails ([#7922](https://github.com/RocketChat/Rocket.Chat/pull/7922) by [@danischreiber](https://github.com/danischreiber))
- [MOVE] Move mentions files to client/server ([#8142](https://github.com/RocketChat/Rocket.Chat/pull/8142) by [@vcapretz](https://github.com/vcapretz))
- Update multiple-instance-status package ([#9018](https://github.com/RocketChat/Rocket.Chat/pull/9018))
- Use redhat official image with openshift ([#9007](https://github.com/RocketChat/Rocket.Chat/pull/9007))
- Added d2c.io to deployment ([#8975](https://github.com/RocketChat/Rocket.Chat/pull/8975) by [@mastappl](https://github.com/mastappl))
- LingoHub based on develop ([#8831](https://github.com/RocketChat/Rocket.Chat/pull/8831))
- Fix snap download url ([#8981](https://github.com/RocketChat/Rocket.Chat/pull/8981))
- Add a few dots in readme.md ([#8906](https://github.com/RocketChat/Rocket.Chat/pull/8906) by [@dusta](https://github.com/dusta))
- Changed wording for "Maximum Allowed Message Size" ([#8872](https://github.com/RocketChat/Rocket.Chat/pull/8872) by [@HammyHavoc](https://github.com/HammyHavoc))
- Fix Docker image build ([#8862](https://github.com/RocketChat/Rocket.Chat/pull/8862))
- Fix link to .asc file on S3 ([#8829](https://github.com/RocketChat/Rocket.Chat/pull/8829))
- Bump version to 0.60.0-develop ([#8820](https://github.com/RocketChat/Rocket.Chat/pull/8820) by [@gdelavald](https://github.com/gdelavald) & [@karlprieb](https://github.com/karlprieb))
- Update path for s3 redirect in circle ci ([#8819](https://github.com/RocketChat/Rocket.Chat/pull/8819))
- Remove chatops package ([#8742](https://github.com/RocketChat/Rocket.Chat/pull/8742))
- Removed tmeasday:crypto-md5 ([#8743](https://github.com/RocketChat/Rocket.Chat/pull/8743))
- Update meteor package to 1.8.1 ([#8802](https://github.com/RocketChat/Rocket.Chat/pull/8802))
- Fix typo ([#8705](https://github.com/RocketChat/Rocket.Chat/pull/8705) by [@rmetzler](https://github.com/rmetzler))
- [Fix] Store Outgoing Integration Result as String in Mongo ([#8413](https://github.com/RocketChat/Rocket.Chat/pull/8413) by [@cpitman](https://github.com/cpitman))
- Update DEMO to OPEN links ([#8793](https://github.com/RocketChat/Rocket.Chat/pull/8793))
- Fix Travis CI build ([#8750](https://github.com/RocketChat/Rocket.Chat/pull/8750))
- Updated comments. ([#8719](https://github.com/RocketChat/Rocket.Chat/pull/8719) by [@jasonjyu](https://github.com/jasonjyu))
- Fix community links in readme ([#8589](https://github.com/RocketChat/Rocket.Chat/pull/8589))
- [MOVE] Move favico to client folder ([#8077](https://github.com/RocketChat/Rocket.Chat/pull/8077) by [@vcapretz](https://github.com/vcapretz))
- [MOVE] Move files from emojione to client/server folders ([#8078](https://github.com/RocketChat/Rocket.Chat/pull/8078) by [@vcapretz](https://github.com/vcapretz))
- [MOVE] Move files from slashcommands-unarchive to client/server folders ([#8084](https://github.com/RocketChat/Rocket.Chat/pull/8084) by [@vcapretz](https://github.com/vcapretz))
- [MOVE] Move slashcommands-open to client folder ([#8132](https://github.com/RocketChat/Rocket.Chat/pull/8132) by [@vcapretz](https://github.com/vcapretz))
- [MOVE] Move kick command to client/server folders ([#8135](https://github.com/RocketChat/Rocket.Chat/pull/8135) by [@vcapretz](https://github.com/vcapretz))
- [MOVE] Move join command to client/server folder ([#8136](https://github.com/RocketChat/Rocket.Chat/pull/8136) by [@vcapretz](https://github.com/vcapretz))
- [MOVE] Move inviteall command to client/server folder ([#8137](https://github.com/RocketChat/Rocket.Chat/pull/8137) by [@vcapretz](https://github.com/vcapretz))
- [MOVE] Move invite command to client/server folder ([#8138](https://github.com/RocketChat/Rocket.Chat/pull/8138) by [@vcapretz](https://github.com/vcapretz))
- [MOVE] Move create command to client/server folder ([#8139](https://github.com/RocketChat/Rocket.Chat/pull/8139) by [@vcapretz](https://github.com/vcapretz))
- [MOVE] Move archiveroom command to client/server folders ([#8140](https://github.com/RocketChat/Rocket.Chat/pull/8140) by [@vcapretz](https://github.com/vcapretz))
- [MOVE] Move slackbridge to client/server folders ([#8141](https://github.com/RocketChat/Rocket.Chat/pull/8141) by [@vcapretz](https://github.com/vcapretz))
- [MOVE] Move logger files to client/server folders ([#8150](https://github.com/RocketChat/Rocket.Chat/pull/8150) by [@vcapretz](https://github.com/vcapretz))
- [MOVE] Move timesync files to client/server folders ([#8152](https://github.com/RocketChat/Rocket.Chat/pull/8152) by [@vcapretz](https://github.com/vcapretz))
- Adding: How to Install in WeDeploy ([#8036](https://github.com/RocketChat/Rocket.Chat/pull/8036) by [@thompsonemerson](https://github.com/thompsonemerson))
- Revert "npm deps update" ([#7983](https://github.com/RocketChat/Rocket.Chat/pull/7983))
- npm deps update ([#7969](https://github.com/RocketChat/Rocket.Chat/pull/7969))
- Added RocketChatLauncher (SaaS) ([#6606](https://github.com/RocketChat/Rocket.Chat/pull/6606) by [@designgurudotorg](https://github.com/designgurudotorg))
- Develop sync ([#7866](https://github.com/RocketChat/Rocket.Chat/pull/7866))
- Fix: users listed as online after API login ([#9111](https://github.com/RocketChat/Rocket.Chat/pull/9111))
- Fix regression in api channels.members ([#9110](https://github.com/RocketChat/Rocket.Chat/pull/9110))
- Fix: Clear all unreads modal not closing after confirming ([#9137](https://github.com/RocketChat/Rocket.Chat/pull/9137))
- Fix: Message action quick buttons drops if "new message" divider is being shown ([#9138](https://github.com/RocketChat/Rocket.Chat/pull/9138))
- Fix: Confirmation modals showing `Send` button ([#9136](https://github.com/RocketChat/Rocket.Chat/pull/9136))
- Fix: Multiple unread indicators ([#9120](https://github.com/RocketChat/Rocket.Chat/pull/9120))
- Fix: Messages being displayed in reverse order ([#9144](https://github.com/RocketChat/Rocket.Chat/pull/9144))
- Fix: UI: Descenders of glyphs are cut off ([#9166](https://github.com/RocketChat/Rocket.Chat/pull/9166))
- Fix: Click on channel name - hover area bigger than link area ([#9165](https://github.com/RocketChat/Rocket.Chat/pull/9165))
- Fix: Can’t login using LDAP via REST ([#9162](https://github.com/RocketChat/Rocket.Chat/pull/9162))
- Fix: Unread line ([#9149](https://github.com/RocketChat/Rocket.Chat/pull/9149))
- Fix test without oplog by waiting a successful login on changing users ([#9146](https://github.com/RocketChat/Rocket.Chat/pull/9146))
- Replace postcss-nesting with postcss-nested ([#9200](https://github.com/RocketChat/Rocket.Chat/pull/9200))
- Dependencies Update ([#9197](https://github.com/RocketChat/Rocket.Chat/pull/9197))
- Fix: Rooms and users are using different avatar style ([#9196](https://github.com/RocketChat/Rocket.Chat/pull/9196))
- Typo: German language file ([#9190](https://github.com/RocketChat/Rocket.Chat/pull/9190) by [@TheReal1604](https://github.com/TheReal1604))
- Fix: Snippet name to not showing in snippet list ([#9184](https://github.com/RocketChat/Rocket.Chat/pull/9184) by [@karlprieb](https://github.com/karlprieb))
- Fix/api me only return verified ([#9183](https://github.com/RocketChat/Rocket.Chat/pull/9183))
- Fix: UI: Descenders of glyphs are cut off ([#9181](https://github.com/RocketChat/Rocket.Chat/pull/9181))
- Fix: Unneeded warning in payload of REST API calls ([#9240](https://github.com/RocketChat/Rocket.Chat/pull/9240))
- Fix: Missing option to set user's avatar from a url ([#9229](https://github.com/RocketChat/Rocket.Chat/pull/9229))
- Fix: updating last message on message edit or delete ([#9227](https://github.com/RocketChat/Rocket.Chat/pull/9227))
- Fix: Username find is matching partially ([#9217](https://github.com/RocketChat/Rocket.Chat/pull/9217))
- Fix: Upload access control too distributed ([#9215](https://github.com/RocketChat/Rocket.Chat/pull/9215))
- Do not change room icon color when room is unread ([#9257](https://github.com/RocketChat/Rocket.Chat/pull/9257))
- LingoHub based on develop ([#9256](https://github.com/RocketChat/Rocket.Chat/pull/9256))
- Add curl, its missing on worker nodes so has to be explicitly added ([#9248](https://github.com/RocketChat/Rocket.Chat/pull/9248))
- Fix: Sidebar item on rtl and small devices ([#9247](https://github.com/RocketChat/Rocket.Chat/pull/9247) by [@karlprieb](https://github.com/karlprieb))

</details>

### 👩‍💻👨‍💻 Contributors 😍

- [@AmShaegar13](https://github.com/AmShaegar13)
- [@Darkneon](https://github.com/Darkneon)
- [@HammyHavoc](https://github.com/HammyHavoc)
- [@Pharserror](https://github.com/Pharserror)
- [@RekkyRek](https://github.com/RekkyRek)
- [@TheReal1604](https://github.com/TheReal1604)
- [@aditya19496](https://github.com/aditya19496)
- [@armand1m](https://github.com/armand1m)
- [@arungalva](https://github.com/arungalva)
- [@ashward](https://github.com/ashward)
- [@ccfang](https://github.com/ccfang)
- [@cpitman](https://github.com/cpitman)
- [@cyclops24](https://github.com/cyclops24)
- [@danischreiber](https://github.com/danischreiber)
- [@deepseainside75](https://github.com/deepseainside75)
- [@designgurudotorg](https://github.com/designgurudotorg)
- [@dusta](https://github.com/dusta)
- [@gdelavald](https://github.com/gdelavald)
- [@ggrish](https://github.com/ggrish)
- [@goiaba](https://github.com/goiaba)
- [@icosamuel](https://github.com/icosamuel)
- [@jasonjyu](https://github.com/jasonjyu)
- [@joesitton](https://github.com/joesitton)
- [@jotafeldmann](https://github.com/jotafeldmann)
- [@jwilkins](https://github.com/jwilkins)
- [@karlprieb](https://github.com/karlprieb)
- [@lindoelio](https://github.com/lindoelio)
- [@mastappl](https://github.com/mastappl)
- [@mritunjaygoutam12](https://github.com/mritunjaygoutam12)
- [@paulovitin](https://github.com/paulovitin)
- [@peterlee0127](https://github.com/peterlee0127)
- [@pkgodara](https://github.com/pkgodara)
- [@ramrami](https://github.com/ramrami)
- [@rmetzler](https://github.com/rmetzler)
- [@robbyoconnor](https://github.com/robbyoconnor)
- [@ryoshimizu](https://github.com/ryoshimizu)
- [@sarbasamuel](https://github.com/sarbasamuel)
- [@satyapramodh](https://github.com/satyapramodh)
- [@seangeleno](https://github.com/seangeleno)
- [@selamanse](https://github.com/selamanse)
- [@stalley](https://github.com/stalley)
- [@stefanoverducci](https://github.com/stefanoverducci)
- [@thompsonemerson](https://github.com/thompsonemerson)
- [@torgeirl](https://github.com/torgeirl)
- [@vcapretz](https://github.com/vcapretz)
- [@vitor-nagao](https://github.com/vitor-nagao)
- [@wesnspace](https://github.com/wesnspace)
- [@wferris722](https://github.com/wferris722)

### 👩‍💻👨‍💻 Core Team 🤓

- [@MartinSchoeler](https://github.com/MartinSchoeler)
- [@alexbrazier](https://github.com/alexbrazier)
- [@engelgabriel](https://github.com/engelgabriel)
- [@geekgonecrazy](https://github.com/geekgonecrazy)
- [@ggazzo](https://github.com/ggazzo)
- [@graywolf336](https://github.com/graywolf336)
- [@marceloschmidt](https://github.com/marceloschmidt)
- [@mrsimpson](https://github.com/mrsimpson)
- [@pierreozoux](https://github.com/pierreozoux)
- [@rodrigok](https://github.com/rodrigok)
- [@sampaiodiego](https://github.com/sampaiodiego)

# 0.59.6
`2017-11-29  ·  1 🔍  ·  1 👩‍💻👨‍💻`

### Engine versions
- Node: `4.8.4`
- NPM: `4.6.1`

<details>
<summary>🔍 Minor changes</summary>

- Fix tag build ([#8973](https://github.com/RocketChat/Rocket.Chat/pull/8973))

</details>

### 👩‍💻👨‍💻 Core Team 🤓

- [@sampaiodiego](https://github.com/sampaiodiego)

# 0.59.5
`2017-11-29  ·  1 🔍  ·  1 👩‍💻👨‍💻`

### Engine versions
- Node: `4.8.4`
- NPM: `4.6.1`

<details>
<summary>🔍 Minor changes</summary>

- Fix CircleCI deploy filter ([#8972](https://github.com/RocketChat/Rocket.Chat/pull/8972))

</details>

### 👩‍💻👨‍💻 Core Team 🤓

- [@sampaiodiego](https://github.com/sampaiodiego)

# 0.59.4
`2017-11-29  ·  1 🐛  ·  2 🔍  ·  5 👩‍💻👨‍💻`

### Engine versions
- Node: `4.8.4`
- NPM: `4.6.1`

### 🐛 Bug fixes

- Channel settings buttons ([#8753](https://github.com/RocketChat/Rocket.Chat/pull/8753) by [@karlprieb](https://github.com/karlprieb))

<details>
<summary>🔍 Minor changes</summary>

- Release/0.59.4 ([#8967](https://github.com/RocketChat/Rocket.Chat/pull/8967) by [@cpitman](https://github.com/cpitman) & [@karlprieb](https://github.com/karlprieb))
- Add CircleCI ([#8685](https://github.com/RocketChat/Rocket.Chat/pull/8685))

</details>

### 👩‍💻👨‍💻 Contributors 😍

- [@cpitman](https://github.com/cpitman)
- [@karlprieb](https://github.com/karlprieb)

### 👩‍💻👨‍💻 Core Team 🤓

- [@geekgonecrazy](https://github.com/geekgonecrazy)
- [@rodrigok](https://github.com/rodrigok)
- [@sampaiodiego](https://github.com/sampaiodiego)

# 0.59.3
`2017-10-29  ·  7 🐛  ·  2 🔍  ·  8 👩‍💻👨‍💻`

### Engine versions
- Node: `4.8.4`
- NPM: `4.6.1`

### 🐛 Bug fixes

- AmazonS3: Quote file.name for ContentDisposition for files with commas ([#8593](https://github.com/RocketChat/Rocket.Chat/pull/8593))
- Fix e-mail message forward ([#8645](https://github.com/RocketChat/Rocket.Chat/pull/8645))
- Audio message icon ([#8648](https://github.com/RocketChat/Rocket.Chat/pull/8648) by [@karlprieb](https://github.com/karlprieb))
- Highlighted color height issue ([#8431](https://github.com/RocketChat/Rocket.Chat/pull/8431) by [@cyclops24](https://github.com/cyclops24))
- Update pt-BR translation ([#8655](https://github.com/RocketChat/Rocket.Chat/pull/8655) by [@rodorgas](https://github.com/rodorgas))
- Fix typos ([#8679](https://github.com/RocketChat/Rocket.Chat/pull/8679))
- LDAP not respecting UTF8 characters & Sync Interval not working ([#8691](https://github.com/RocketChat/Rocket.Chat/pull/8691))

<details>
<summary>🔍 Minor changes</summary>

- removing a duplicate line ([#8434](https://github.com/RocketChat/Rocket.Chat/pull/8434) by [@vikaskedia](https://github.com/vikaskedia))
- install grpc package manually to fix snap armhf build ([#8653](https://github.com/RocketChat/Rocket.Chat/pull/8653))

</details>

### 👩‍💻👨‍💻 Contributors 😍

- [@cyclops24](https://github.com/cyclops24)
- [@karlprieb](https://github.com/karlprieb)
- [@rodorgas](https://github.com/rodorgas)
- [@vikaskedia](https://github.com/vikaskedia)

### 👩‍💻👨‍💻 Core Team 🤓

- [@geekgonecrazy](https://github.com/geekgonecrazy)
- [@rodrigok](https://github.com/rodrigok)
- [@sampaiodiego](https://github.com/sampaiodiego)
- [@xenithorb](https://github.com/xenithorb)

# 0.59.2
`2017-10-25  ·  6 🐛  ·  4 👩‍💻👨‍💻`

### Engine versions
- Node: `4.8.4`
- NPM: `4.6.1`

### 🐛 Bug fixes

- Missing scroll at create channel page ([#8637](https://github.com/RocketChat/Rocket.Chat/pull/8637) by [@karlprieb](https://github.com/karlprieb))
- Message popup menu on mobile/cordova ([#8634](https://github.com/RocketChat/Rocket.Chat/pull/8634) by [@karlprieb](https://github.com/karlprieb))
- API channel/group.members not sorting ([#8635](https://github.com/RocketChat/Rocket.Chat/pull/8635))
- LDAP not merging existent users && Wrong id link generation ([#8613](https://github.com/RocketChat/Rocket.Chat/pull/8613))
- encode filename in url to prevent links breaking ([#8551](https://github.com/RocketChat/Rocket.Chat/pull/8551) by [@joesitton](https://github.com/joesitton))
- Fix guest pool inquiry taking ([#8577](https://github.com/RocketChat/Rocket.Chat/pull/8577))

### 👩‍💻👨‍💻 Contributors 😍

- [@joesitton](https://github.com/joesitton)
- [@karlprieb](https://github.com/karlprieb)

### 👩‍💻👨‍💻 Core Team 🤓

- [@rodrigok](https://github.com/rodrigok)
- [@sampaiodiego](https://github.com/sampaiodiego)

# 0.59.1
`2017-10-19  ·  4 🐛  ·  2 👩‍💻👨‍💻`

### Engine versions
- Node: `4.8.4`
- NPM: `4.6.1`

### 🐛 Bug fixes

- Color reset when default value editor is different ([#8543](https://github.com/RocketChat/Rocket.Chat/pull/8543))
- Wrong colors after migration 103 ([#8547](https://github.com/RocketChat/Rocket.Chat/pull/8547))
- LDAP login error regression at 0.59.0 ([#8541](https://github.com/RocketChat/Rocket.Chat/pull/8541))
- Migration 103 wrong converting primrary colors ([#8544](https://github.com/RocketChat/Rocket.Chat/pull/8544))

### 👩‍💻👨‍💻 Core Team 🤓

- [@rodrigok](https://github.com/rodrigok)
- [@sampaiodiego](https://github.com/sampaiodiego)

# 0.59.0
`2017-10-18  ·  24 🎉  ·  116 🐛  ·  50 🔍  ·  44 👩‍💻👨‍💻`

### Engine versions
- Node: `4.8.4`
- NPM: `4.6.1`

### 🎉 New features

- Replace message cog for vertical menu ([#7864](https://github.com/RocketChat/Rocket.Chat/pull/7864) by [@karlprieb](https://github.com/karlprieb))
- block users to mention unknow users ([#7830](https://github.com/RocketChat/Rocket.Chat/pull/7830))
- Allow ldap mapping of customFields ([#7614](https://github.com/RocketChat/Rocket.Chat/pull/7614) by [@goiaba](https://github.com/goiaba))
- Create a standard for our svg icons ([#7853](https://github.com/RocketChat/Rocket.Chat/pull/7853) by [@karlprieb](https://github.com/karlprieb))
- Allows admin to list all groups with API ([#7565](https://github.com/RocketChat/Rocket.Chat/pull/7565) by [@mboudet](https://github.com/mboudet))
- Add markdown parser "marked" ([#7852](https://github.com/RocketChat/Rocket.Chat/pull/7852) by [@nishimaki10](https://github.com/nishimaki10))
- Audio Notification updated in sidebar ([#7817](https://github.com/RocketChat/Rocket.Chat/pull/7817) by [@aditya19496](https://github.com/aditya19496) & [@maarten-v](https://github.com/maarten-v))
- Search users by fields defined by admin ([#7612](https://github.com/RocketChat/Rocket.Chat/pull/7612) by [@goiaba](https://github.com/goiaba))
- Template to show Custom Fields in user info view ([#7688](https://github.com/RocketChat/Rocket.Chat/pull/7688) by [@goiaba](https://github.com/goiaba))
- Add room type as a class to the ul-group of rooms ([#7711](https://github.com/RocketChat/Rocket.Chat/pull/7711) by [@danischreiber](https://github.com/danischreiber))
- Add classes to notification menu so they can be hidden in css ([#7636](https://github.com/RocketChat/Rocket.Chat/pull/7636) by [@danischreiber](https://github.com/danischreiber))
- Adds a Keyboard Shortcut option to the flextab ([#5902](https://github.com/RocketChat/Rocket.Chat/pull/5902) by [@cnash](https://github.com/cnash) & [@karlprieb](https://github.com/karlprieb))
- Integrated personal email gateway (GSoC'17) ([#7342](https://github.com/RocketChat/Rocket.Chat/pull/7342) by [@pkgodara](https://github.com/pkgodara))
- Add tags to uploaded images using Google Cloud Vision API ([#6301](https://github.com/RocketChat/Rocket.Chat/pull/6301) by [@karlprieb](https://github.com/karlprieb))
- Package to render issue numbers into links to an issue tracker. ([#6700](https://github.com/RocketChat/Rocket.Chat/pull/6700) by [@TAdeJong](https://github.com/TAdeJong) & [@TobiasKappe](https://github.com/TobiasKappe))
- Automatically select the first channel ([#7350](https://github.com/RocketChat/Rocket.Chat/pull/7350) by [@antaryami-sahoo](https://github.com/antaryami-sahoo))
- Rocket.Chat UI Redesign ([#7643](https://github.com/RocketChat/Rocket.Chat/pull/7643))
- Upgrade to meteor 1.5.2 ([#8073](https://github.com/RocketChat/Rocket.Chat/pull/8073))
- Enable read only channel creation ([#8260](https://github.com/RocketChat/Rocket.Chat/pull/8260) by [@karlprieb](https://github.com/karlprieb))
- Add RD Station integration to livechat ([#8304](https://github.com/RocketChat/Rocket.Chat/pull/8304))
- Unify unread and mentions badge ([#8361](https://github.com/RocketChat/Rocket.Chat/pull/8361) by [@karlprieb](https://github.com/karlprieb))
- make sidebar item width 100% ([#8362](https://github.com/RocketChat/Rocket.Chat/pull/8362) by [@karlprieb](https://github.com/karlprieb))
- Smaller accountBox ([#8360](https://github.com/RocketChat/Rocket.Chat/pull/8360) by [@karlprieb](https://github.com/karlprieb))
- Setting to disable MarkDown and enable AutoLinker ([#8459](https://github.com/RocketChat/Rocket.Chat/pull/8459))

### 🐛 Bug fixes

- File upload on multi-instances using a path prefix ([#7855](https://github.com/RocketChat/Rocket.Chat/pull/7855) by [@Darkneon](https://github.com/Darkneon))
- Fix migration 100 ([#7863](https://github.com/RocketChat/Rocket.Chat/pull/7863))
- Email message forward error ([#7846](https://github.com/RocketChat/Rocket.Chat/pull/7846))
- Add CSS support for Safari versions > 7 ([#7854](https://github.com/RocketChat/Rocket.Chat/pull/7854))
- Fix black background on transparent avatars ([#7168](https://github.com/RocketChat/Rocket.Chat/pull/7168))
- Google vision NSFW tag ([#7825](https://github.com/RocketChat/Rocket.Chat/pull/7825))
- meteor-accounts-saml issue with ns0,ns1 namespaces, makes it compatible with pysaml2 lib ([#7721](https://github.com/RocketChat/Rocket.Chat/pull/7721) by [@arminfelder](https://github.com/arminfelder))
- Fix new-message button showing on search ([#7823](https://github.com/RocketChat/Rocket.Chat/pull/7823))
- Settings not getting applied from Meteor.settings and process.env  ([#7779](https://github.com/RocketChat/Rocket.Chat/pull/7779) by [@Darkneon](https://github.com/Darkneon))
- scroll on flex-tab ([#7748](https://github.com/RocketChat/Rocket.Chat/pull/7748))
- Dutch translations ([#7815](https://github.com/RocketChat/Rocket.Chat/pull/7815) by [@maarten-v](https://github.com/maarten-v))
- Fix Dutch translation ([#7814](https://github.com/RocketChat/Rocket.Chat/pull/7814) by [@maarten-v](https://github.com/maarten-v))
- Update Snap links ([#7778](https://github.com/RocketChat/Rocket.Chat/pull/7778) by [@MichaelGooden](https://github.com/MichaelGooden))
- Remove redundant "do" in "Are you sure ...?" messages. ([#7809](https://github.com/RocketChat/Rocket.Chat/pull/7809) by [@xurizaemon](https://github.com/xurizaemon))
- Fixed function closure syntax allowing validation emails to be sent. ([#7758](https://github.com/RocketChat/Rocket.Chat/pull/7758) by [@snoozan](https://github.com/snoozan))
- Fix avatar upload fail on Cordova app ([#7656](https://github.com/RocketChat/Rocket.Chat/pull/7656) by [@ccfang](https://github.com/ccfang))
- Make link inside YouTube preview open in new tab ([#7679](https://github.com/RocketChat/Rocket.Chat/pull/7679) by [@1lann](https://github.com/1lann))
- Remove references to non-existent tests ([#7672](https://github.com/RocketChat/Rocket.Chat/pull/7672) by [@Kiran-Rao](https://github.com/Kiran-Rao))
- Example usage of unsubscribe.js ([#7673](https://github.com/RocketChat/Rocket.Chat/pull/7673) by [@Kiran-Rao](https://github.com/Kiran-Rao))
- sidebar paddings ([#7880](https://github.com/RocketChat/Rocket.Chat/pull/7880) by [@karlprieb](https://github.com/karlprieb))
- Adds default search text padding for emoji search ([#7878](https://github.com/RocketChat/Rocket.Chat/pull/7878) by [@gdelavald](https://github.com/gdelavald))
- search results position on sidebar ([#7881](https://github.com/RocketChat/Rocket.Chat/pull/7881) by [@karlprieb](https://github.com/karlprieb))
- hyperlink style on sidebar footer ([#7882](https://github.com/RocketChat/Rocket.Chat/pull/7882) by [@karlprieb](https://github.com/karlprieb))
- popover position on mobile ([#7883](https://github.com/RocketChat/Rocket.Chat/pull/7883) by [@karlprieb](https://github.com/karlprieb))
- message actions over unread bar ([#7885](https://github.com/RocketChat/Rocket.Chat/pull/7885) by [@karlprieb](https://github.com/karlprieb))
- livechat icon ([#7886](https://github.com/RocketChat/Rocket.Chat/pull/7886) by [@karlprieb](https://github.com/karlprieb))
- Makes text action menu width based on content size ([#7887](https://github.com/RocketChat/Rocket.Chat/pull/7887) by [@gdelavald](https://github.com/gdelavald))
- sidebar buttons and badge paddings ([#7888](https://github.com/RocketChat/Rocket.Chat/pull/7888) by [@karlprieb](https://github.com/karlprieb))
- Fix google play logo on repo README ([#7912](https://github.com/RocketChat/Rocket.Chat/pull/7912) by [@luizbills](https://github.com/luizbills))
- Fix livechat toggle UI issue ([#7904](https://github.com/RocketChat/Rocket.Chat/pull/7904))
- Remove break change in Realtime API ([#7895](https://github.com/RocketChat/Rocket.Chat/pull/7895))
- Window exception when parsing Markdown on server ([#7893](https://github.com/RocketChat/Rocket.Chat/pull/7893))
- Text area buttons and layout on mobile  ([#7985](https://github.com/RocketChat/Rocket.Chat/pull/7985))
- Double scroll on 'keyboard shortcuts' menu in sidepanel ([#7927](https://github.com/RocketChat/Rocket.Chat/pull/7927) by [@aditya19496](https://github.com/aditya19496))
- Broken embedded view layout ([#7944](https://github.com/RocketChat/Rocket.Chat/pull/7944) by [@karlprieb](https://github.com/karlprieb))
- Textarea on firefox ([#7986](https://github.com/RocketChat/Rocket.Chat/pull/7986))
- Chat box no longer auto-focuses when typing ([#7984](https://github.com/RocketChat/Rocket.Chat/pull/7984))
- Add padding on messages to allow space to the action buttons ([#7971](https://github.com/RocketChat/Rocket.Chat/pull/7971))
- Small alignment fixes ([#7970](https://github.com/RocketChat/Rocket.Chat/pull/7970))
- Markdown being rendered in code tags ([#7965](https://github.com/RocketChat/Rocket.Chat/pull/7965))
- Fix the status on the members list ([#7963](https://github.com/RocketChat/Rocket.Chat/pull/7963))
- status and active room colors on sidebar ([#7960](https://github.com/RocketChat/Rocket.Chat/pull/7960) by [@karlprieb](https://github.com/karlprieb))
- OTR buttons padding ([#7954](https://github.com/RocketChat/Rocket.Chat/pull/7954) by [@karlprieb](https://github.com/karlprieb))
- username ellipsis on firefox ([#7953](https://github.com/RocketChat/Rocket.Chat/pull/7953) by [@karlprieb](https://github.com/karlprieb))
- Document README.md. Drupal repo out of date ([#7948](https://github.com/RocketChat/Rocket.Chat/pull/7948) by [@Lawri-van-Buel](https://github.com/Lawri-van-Buel))
- Fix placeholders in account profile ([#7945](https://github.com/RocketChat/Rocket.Chat/pull/7945) by [@josiasds](https://github.com/josiasds))
- Broken emoji picker on firefox ([#7943](https://github.com/RocketChat/Rocket.Chat/pull/7943) by [@karlprieb](https://github.com/karlprieb))
- Create channel button on Firefox ([#7942](https://github.com/RocketChat/Rocket.Chat/pull/7942) by [@karlprieb](https://github.com/karlprieb))
- Show leader on first load ([#7712](https://github.com/RocketChat/Rocket.Chat/pull/7712) by [@danischreiber](https://github.com/danischreiber))
- Vertical menu on flex-tab ([#7988](https://github.com/RocketChat/Rocket.Chat/pull/7988) by [@karlprieb](https://github.com/karlprieb))
- Invisible leader bar on hover ([#8048](https://github.com/RocketChat/Rocket.Chat/pull/8048))
- Prevent autotranslate tokens race condition ([#8046](https://github.com/RocketChat/Rocket.Chat/pull/8046))
- copy to clipboard and update clipboard.js library ([#8039](https://github.com/RocketChat/Rocket.Chat/pull/8039) by [@karlprieb](https://github.com/karlprieb))
- message-box autogrow ([#8019](https://github.com/RocketChat/Rocket.Chat/pull/8019) by [@karlprieb](https://github.com/karlprieb))
- search results height ([#8018](https://github.com/RocketChat/Rocket.Chat/pull/8018) by [@gdelavald](https://github.com/gdelavald) & [@karlprieb](https://github.com/karlprieb))
- room icon on header ([#8017](https://github.com/RocketChat/Rocket.Chat/pull/8017) by [@karlprieb](https://github.com/karlprieb))
- Hide scrollbar on login page if not necessary ([#8014](https://github.com/RocketChat/Rocket.Chat/pull/8014))
- Error when translating message ([#8001](https://github.com/RocketChat/Rocket.Chat/pull/8001))
- Recent emojis not updated when adding via text ([#7998](https://github.com/RocketChat/Rocket.Chat/pull/7998))
- [PL] Polish translation ([#7989](https://github.com/RocketChat/Rocket.Chat/pull/7989) by [@Rzeszow](https://github.com/Rzeszow))
- Fix email on mention ([#7754](https://github.com/RocketChat/Rocket.Chat/pull/7754))
- RTL ([#8112](https://github.com/RocketChat/Rocket.Chat/pull/8112))
- Dynamic popover ([#8101](https://github.com/RocketChat/Rocket.Chat/pull/8101) by [@karlprieb](https://github.com/karlprieb))
- Settings description not showing ([#8122](https://github.com/RocketChat/Rocket.Chat/pull/8122))
- Fix setting user avatar on LDAP login ([#8099](https://github.com/RocketChat/Rocket.Chat/pull/8099))
- Not sending email to mentioned users with unchanged preference ([#8059](https://github.com/RocketChat/Rocket.Chat/pull/8059))
- Scroll on messagebox ([#8047](https://github.com/RocketChat/Rocket.Chat/pull/8047))
- Allow unknown file types if no allowed whitelist has been set (#7074) ([#8172](https://github.com/RocketChat/Rocket.Chat/pull/8172) by [@TriPhoenix](https://github.com/TriPhoenix))
- Issue #8166 where empty analytics setting breaks to load Piwik script ([#8167](https://github.com/RocketChat/Rocket.Chat/pull/8167) by [@ruKurz](https://github.com/ruKurz))
- Sidebar and RTL alignments ([#8154](https://github.com/RocketChat/Rocket.Chat/pull/8154) by [@karlprieb](https://github.com/karlprieb))
- "*.members" rest api being useless and only returning usernames ([#8147](https://github.com/RocketChat/Rocket.Chat/pull/8147))
- Fix iframe login API response (issue #8145) ([#8146](https://github.com/RocketChat/Rocket.Chat/pull/8146) by [@astax-t](https://github.com/astax-t))
- Text area lost text when page reloads ([#8159](https://github.com/RocketChat/Rocket.Chat/pull/8159))
- Fix new room sound being played too much ([#8144](https://github.com/RocketChat/Rocket.Chat/pull/8144))
- Add admin audio preferences translations ([#8094](https://github.com/RocketChat/Rocket.Chat/pull/8094))
- Leave and hide buttons was removed ([#8213](https://github.com/RocketChat/Rocket.Chat/pull/8213) by [@karlprieb](https://github.com/karlprieb))
- Incorrect URL for login terms when using prefix ([#8211](https://github.com/RocketChat/Rocket.Chat/pull/8211) by [@Darkneon](https://github.com/Darkneon))
- User avatar in DM list. ([#8210](https://github.com/RocketChat/Rocket.Chat/pull/8210))
- Scrollbar not using new style ([#8190](https://github.com/RocketChat/Rocket.Chat/pull/8190))
- sidenav colors, hide and leave, create channel on safari ([#8257](https://github.com/RocketChat/Rocket.Chat/pull/8257) by [@karlprieb](https://github.com/karlprieb))
- make sidebar item animation fast ([#8262](https://github.com/RocketChat/Rocket.Chat/pull/8262) by [@karlprieb](https://github.com/karlprieb))
- RTL on reply ([#8261](https://github.com/RocketChat/Rocket.Chat/pull/8261) by [@karlprieb](https://github.com/karlprieb))
- clipboard and permalink on new popover ([#8259](https://github.com/RocketChat/Rocket.Chat/pull/8259) by [@karlprieb](https://github.com/karlprieb))
- sidenav mentions on hover ([#8252](https://github.com/RocketChat/Rocket.Chat/pull/8252) by [@karlprieb](https://github.com/karlprieb))
- Api groups.files is always returning empty ([#8241](https://github.com/RocketChat/Rocket.Chat/pull/8241))
- Case insensitive SAML email check ([#8216](https://github.com/RocketChat/Rocket.Chat/pull/8216) by [@arminfelder](https://github.com/arminfelder))
- Execute meteor reset on TRAVIS_TAG builds ([#8310](https://github.com/RocketChat/Rocket.Chat/pull/8310))
- Call buttons with wrong margin on RTL ([#8307](https://github.com/RocketChat/Rocket.Chat/pull/8307) by [@karlprieb](https://github.com/karlprieb))
- Emoji Picker hidden for reactions in RTL ([#8300](https://github.com/RocketChat/Rocket.Chat/pull/8300) by [@karlprieb](https://github.com/karlprieb))
- Amin menu not showing all items & File list breaking line ([#8299](https://github.com/RocketChat/Rocket.Chat/pull/8299) by [@karlprieb](https://github.com/karlprieb))
- TypeError: Cannot read property 't' of undefined ([#8298](https://github.com/RocketChat/Rocket.Chat/pull/8298))
- Wrong file name when upload to AWS S3 ([#8296](https://github.com/RocketChat/Rocket.Chat/pull/8296))
- Check attachments is defined before accessing first element ([#8295](https://github.com/RocketChat/Rocket.Chat/pull/8295) by [@Darkneon](https://github.com/Darkneon))
- Missing placeholder translations ([#8286](https://github.com/RocketChat/Rocket.Chat/pull/8286))
- fix color on unread messages ([#8282](https://github.com/RocketChat/Rocket.Chat/pull/8282))
- "Cancel button" on modal in RTL in Firefox 55 ([#8278](https://github.com/RocketChat/Rocket.Chat/pull/8278) by [@cyclops24](https://github.com/cyclops24))
- Attachment icons alignment in LTR and RTL ([#8271](https://github.com/RocketChat/Rocket.Chat/pull/8271) by [@cyclops24](https://github.com/cyclops24))
- [i18n] My Profile & README.md links ([#8270](https://github.com/RocketChat/Rocket.Chat/pull/8270) by [@Rzeszow](https://github.com/Rzeszow))
- some placeholder and phrase traslation fix ([#8269](https://github.com/RocketChat/Rocket.Chat/pull/8269) by [@cyclops24](https://github.com/cyclops24))
- "Channel Setting" buttons alignment in RTL ([#8266](https://github.com/RocketChat/Rocket.Chat/pull/8266) by [@cyclops24](https://github.com/cyclops24))
- Removing pipe and commas from custom emojis (#8168) ([#8237](https://github.com/RocketChat/Rocket.Chat/pull/8237) by [@matheusml](https://github.com/matheusml))
- After deleting the room, cache is not synchronizing ([#8314](https://github.com/RocketChat/Rocket.Chat/pull/8314) by [@szluohua](https://github.com/szluohua))
- Remove sidebar header on admin embedded version ([#8334](https://github.com/RocketChat/Rocket.Chat/pull/8334) by [@karlprieb](https://github.com/karlprieb))
- Email Subjects not being sent ([#8317](https://github.com/RocketChat/Rocket.Chat/pull/8317))
- Put delete action on another popover group ([#8315](https://github.com/RocketChat/Rocket.Chat/pull/8315) by [@karlprieb](https://github.com/karlprieb))
- Mention unread indicator was removed ([#8316](https://github.com/RocketChat/Rocket.Chat/pull/8316))
- Various LDAP issues & Missing pagination ([#8372](https://github.com/RocketChat/Rocket.Chat/pull/8372))
- remove accountBox from admin menu ([#8358](https://github.com/RocketChat/Rocket.Chat/pull/8358) by [@karlprieb](https://github.com/karlprieb))
- Missing i18n translations ([#8357](https://github.com/RocketChat/Rocket.Chat/pull/8357))
- Sidebar item menu position in RTL ([#8397](https://github.com/RocketChat/Rocket.Chat/pull/8397) by [@cyclops24](https://github.com/cyclops24))
- disabled katex tooltip on messageBox ([#8386](https://github.com/RocketChat/Rocket.Chat/pull/8386))
- LDAP memory issues when pagination is not available ([#8457](https://github.com/RocketChat/Rocket.Chat/pull/8457))
- Uncessary route reload break some routes ([#8514](https://github.com/RocketChat/Rocket.Chat/pull/8514))
- Invalid Code message for password protected channel ([#8491](https://github.com/RocketChat/Rocket.Chat/pull/8491))
- Wrong message when reseting password and 2FA is enabled ([#8489](https://github.com/RocketChat/Rocket.Chat/pull/8489))
- Do not send joinCode field to clients ([#8527](https://github.com/RocketChat/Rocket.Chat/pull/8527))

<details>
<summary>🔍 Minor changes</summary>

- Merge 0.58.4 to master ([#8420](https://github.com/RocketChat/Rocket.Chat/pull/8420))
- 0.58.3 ([#8335](https://github.com/RocketChat/Rocket.Chat/pull/8335))
- Mobile sidenav ([#7865](https://github.com/RocketChat/Rocket.Chat/pull/7865))
- npm deps update ([#7842](https://github.com/RocketChat/Rocket.Chat/pull/7842))
- LingoHub based on develop ([#7803](https://github.com/RocketChat/Rocket.Chat/pull/7803))
- Additions to the REST API ([#7793](https://github.com/RocketChat/Rocket.Chat/pull/7793))
- npm deps update ([#7755](https://github.com/RocketChat/Rocket.Chat/pull/7755))
- FIX: Error when starting local development environment ([#7728](https://github.com/RocketChat/Rocket.Chat/pull/7728) by [@rdebeasi](https://github.com/rdebeasi))
- Remove CircleCI ([#7739](https://github.com/RocketChat/Rocket.Chat/pull/7739))
- Meteor packages and npm dependencies update ([#7677](https://github.com/RocketChat/Rocket.Chat/pull/7677))
- [MOVE] Client folder rocketchat-colors ([#7664](https://github.com/RocketChat/Rocket.Chat/pull/7664) by [@Kiran-Rao](https://github.com/Kiran-Rao))
- [MOVE] Client folder rocketchat-custom-oauth ([#7665](https://github.com/RocketChat/Rocket.Chat/pull/7665) by [@Kiran-Rao](https://github.com/Kiran-Rao))
- [MOVE] Client folder rocketchat-tooltip ([#7666](https://github.com/RocketChat/Rocket.Chat/pull/7666) by [@Kiran-Rao](https://github.com/Kiran-Rao))
- [MOVE] Client folder rocketchat-autolinker ([#7667](https://github.com/RocketChat/Rocket.Chat/pull/7667) by [@Kiran-Rao](https://github.com/Kiran-Rao))
- [MOVE] Client folder rocketchat-cas ([#7668](https://github.com/RocketChat/Rocket.Chat/pull/7668) by [@Kiran-Rao](https://github.com/Kiran-Rao))
- [MOVE] Client folder rocketchat-highlight-words ([#7669](https://github.com/RocketChat/Rocket.Chat/pull/7669) by [@Kiran-Rao](https://github.com/Kiran-Rao))
- [MOVE] Client folder rocketchat-custom-sounds ([#7670](https://github.com/RocketChat/Rocket.Chat/pull/7670) by [@Kiran-Rao](https://github.com/Kiran-Rao))
- [MOVE] Client folder rocketchat-emoji ([#7671](https://github.com/RocketChat/Rocket.Chat/pull/7671) by [@Kiran-Rao](https://github.com/Kiran-Rao))
- Fix typo in generated URI ([#7661](https://github.com/RocketChat/Rocket.Chat/pull/7661) by [@Rohlik](https://github.com/Rohlik))
- Bump version to 0.59.0-develop ([#7625](https://github.com/RocketChat/Rocket.Chat/pull/7625))
- implemented new page-loader animated icon ([#2](https://github.com/RocketChat/Rocket.Chat/pull/2))
- Hide flex-tab close button ([#7894](https://github.com/RocketChat/Rocket.Chat/pull/7894) by [@karlprieb](https://github.com/karlprieb))
- Update BlackDuck URL ([#7941](https://github.com/RocketChat/Rocket.Chat/pull/7941))
- [DOCS] Add native mobile app links into README and update button images ([#7909](https://github.com/RocketChat/Rocket.Chat/pull/7909))
- Remove unnecessary returns in cors common ([#8054](https://github.com/RocketChat/Rocket.Chat/pull/8054) by [@Kiran-Rao](https://github.com/Kiran-Rao))
- npm deps update ([#8197](https://github.com/RocketChat/Rocket.Chat/pull/8197))
- Fix more rtl issues ([#8194](https://github.com/RocketChat/Rocket.Chat/pull/8194) by [@karlprieb](https://github.com/karlprieb))
- readme-file: fix broken link ([#8253](https://github.com/RocketChat/Rocket.Chat/pull/8253) by [@vcapretz](https://github.com/vcapretz))
- Disable perfect scrollbar ([#8244](https://github.com/RocketChat/Rocket.Chat/pull/8244))
- Fix `leave and hide` click, color and position ([#8243](https://github.com/RocketChat/Rocket.Chat/pull/8243) by [@karlprieb](https://github.com/karlprieb))
- Deps update ([#8273](https://github.com/RocketChat/Rocket.Chat/pull/8273))
- Update meteor to 1.5.2.2-rc.0 ([#8355](https://github.com/RocketChat/Rocket.Chat/pull/8355))
- [FIX-RC] Mobile file upload not working ([#8331](https://github.com/RocketChat/Rocket.Chat/pull/8331) by [@karlprieb](https://github.com/karlprieb))
- LingoHub based on develop ([#8375](https://github.com/RocketChat/Rocket.Chat/pull/8375))
- Update Meteor to 1.5.2.2 ([#8364](https://github.com/RocketChat/Rocket.Chat/pull/8364))
- Sync translations from LingoHub ([#8363](https://github.com/RocketChat/Rocket.Chat/pull/8363))
- Remove field `lastActivity` from subscription data ([#8345](https://github.com/RocketChat/Rocket.Chat/pull/8345))
- Fix: Account menu position on RTL ([#8416](https://github.com/RocketChat/Rocket.Chat/pull/8416) by [@karlprieb](https://github.com/karlprieb))
- Fix: Missing LDAP option to show internal logs ([#8417](https://github.com/RocketChat/Rocket.Chat/pull/8417))
- Fix: Missing LDAP reconnect setting ([#8414](https://github.com/RocketChat/Rocket.Chat/pull/8414))
- Add i18n Title to snippet messages ([#8394](https://github.com/RocketChat/Rocket.Chat/pull/8394))
- Fix: Missing settings to configure LDAP size and page limits ([#8398](https://github.com/RocketChat/Rocket.Chat/pull/8398))
- Improve markdown parser code ([#8451](https://github.com/RocketChat/Rocket.Chat/pull/8451))
- Change artifact path ([#8515](https://github.com/RocketChat/Rocket.Chat/pull/8515))
- Color variables migration ([#8463](https://github.com/RocketChat/Rocket.Chat/pull/8463) by [@karlprieb](https://github.com/karlprieb))
- Fix: Change password not working in new UI ([#8516](https://github.com/RocketChat/Rocket.Chat/pull/8516))
- Enable AutoLinker back ([#8490](https://github.com/RocketChat/Rocket.Chat/pull/8490))
- Fix artifact path ([#8518](https://github.com/RocketChat/Rocket.Chat/pull/8518))
- Fix high CPU load when sending messages on large rooms (regression) ([#8520](https://github.com/RocketChat/Rocket.Chat/pull/8520))
- Improve room sync speed ([#8529](https://github.com/RocketChat/Rocket.Chat/pull/8529))

</details>

### 👩‍💻👨‍💻 Contributors 😍

- [@1lann](https://github.com/1lann)
- [@Darkneon](https://github.com/Darkneon)
- [@Kiran-Rao](https://github.com/Kiran-Rao)
- [@Lawri-van-Buel](https://github.com/Lawri-van-Buel)
- [@MichaelGooden](https://github.com/MichaelGooden)
- [@Rohlik](https://github.com/Rohlik)
- [@Rzeszow](https://github.com/Rzeszow)
- [@TAdeJong](https://github.com/TAdeJong)
- [@TobiasKappe](https://github.com/TobiasKappe)
- [@TriPhoenix](https://github.com/TriPhoenix)
- [@aditya19496](https://github.com/aditya19496)
- [@antaryami-sahoo](https://github.com/antaryami-sahoo)
- [@arminfelder](https://github.com/arminfelder)
- [@astax-t](https://github.com/astax-t)
- [@ccfang](https://github.com/ccfang)
- [@cnash](https://github.com/cnash)
- [@cyclops24](https://github.com/cyclops24)
- [@danischreiber](https://github.com/danischreiber)
- [@gdelavald](https://github.com/gdelavald)
- [@goiaba](https://github.com/goiaba)
- [@josiasds](https://github.com/josiasds)
- [@karlprieb](https://github.com/karlprieb)
- [@luizbills](https://github.com/luizbills)
- [@maarten-v](https://github.com/maarten-v)
- [@matheusml](https://github.com/matheusml)
- [@mboudet](https://github.com/mboudet)
- [@nishimaki10](https://github.com/nishimaki10)
- [@pkgodara](https://github.com/pkgodara)
- [@rdebeasi](https://github.com/rdebeasi)
- [@ruKurz](https://github.com/ruKurz)
- [@snoozan](https://github.com/snoozan)
- [@szluohua](https://github.com/szluohua)
- [@vcapretz](https://github.com/vcapretz)
- [@xurizaemon](https://github.com/xurizaemon)

### 👩‍💻👨‍💻 Core Team 🤓

- [@MartinSchoeler](https://github.com/MartinSchoeler)
- [@alexbrazier](https://github.com/alexbrazier)
- [@engelgabriel](https://github.com/engelgabriel)
- [@geekgonecrazy](https://github.com/geekgonecrazy)
- [@ggazzo](https://github.com/ggazzo)
- [@graywolf336](https://github.com/graywolf336)
- [@marceloschmidt](https://github.com/marceloschmidt)
- [@rafaelks](https://github.com/rafaelks)
- [@rodrigok](https://github.com/rodrigok)
- [@sampaiodiego](https://github.com/sampaiodiego)

# 0.58.4
`2017-10-05`

### Engine versions
- Node: `4.8.4`
- NPM: `4.6.1`

# 0.58.2
`2017-08-22  ·  1 🔍  ·  2 👩‍💻👨‍💻`

### Engine versions
- Node: `4.8.4`
- NPM: `4.6.1`

<details>
<summary>🔍 Minor changes</summary>

- Release 0.58.2 ([#7841](https://github.com/RocketChat/Rocket.Chat/pull/7841) by [@snoozan](https://github.com/snoozan))

</details>

### 👩‍💻👨‍💻 Contributors 😍

- [@snoozan](https://github.com/snoozan)

### 👩‍💻👨‍💻 Core Team 🤓

- [@geekgonecrazy](https://github.com/geekgonecrazy)

# 0.58.1
`2017-08-17  ·  1 🐛  ·  1 🔍  ·  2 👩‍💻👨‍💻`

### Engine versions
- Node: `4.8.4`
- NPM: `4.6.1`

### 🐛 Bug fixes

- Fix flex tab not opening and getting offscreen ([#7781](https://github.com/RocketChat/Rocket.Chat/pull/7781))

<details>
<summary>🔍 Minor changes</summary>

- Release 0.58.1 ([#7782](https://github.com/RocketChat/Rocket.Chat/pull/7782))

</details>

### 👩‍💻👨‍💻 Core Team 🤓

- [@MartinSchoeler](https://github.com/MartinSchoeler)
- [@rodrigok](https://github.com/rodrigok)

# 0.58.0
`2017-08-16  ·  1 ️️️⚠️  ·  26 🎉  ·  33 🐛  ·  18 🔍  ·  32 👩‍💻👨‍💻`

### Engine versions
- Node: `4.8.4`
- NPM: `4.6.1`

### ⚠️ BREAKING CHANGES

- Remove Sandstorm login method ([#7556](https://github.com/RocketChat/Rocket.Chat/pull/7556))

### 🎉 New features

- Allow special chars on room names ([#7595](https://github.com/RocketChat/Rocket.Chat/pull/7595))
- Add admin and user setting for notifications #4339 ([#7479](https://github.com/RocketChat/Rocket.Chat/pull/7479) by [@stalley](https://github.com/stalley))
- Edit user permissions ([#7309](https://github.com/RocketChat/Rocket.Chat/pull/7309))
- Adding support for piwik sub domain settings ([#7324](https://github.com/RocketChat/Rocket.Chat/pull/7324) by [@ruKurz](https://github.com/ruKurz))
- Add setting to change User Agent of OEmbed calls ([#6753](https://github.com/RocketChat/Rocket.Chat/pull/6753) by [@AhmetS](https://github.com/AhmetS))
- Configurable Volume for Notifications #6087 ([#7517](https://github.com/RocketChat/Rocket.Chat/pull/7517) by [@lindoelio](https://github.com/lindoelio))
- Add customFields in rooms/get method ([#6564](https://github.com/RocketChat/Rocket.Chat/pull/6564) by [@borsden](https://github.com/borsden))
- Option to select unread count style ([#7589](https://github.com/RocketChat/Rocket.Chat/pull/7589))
- Show different shape for alert numbers when have mentions ([#7580](https://github.com/RocketChat/Rocket.Chat/pull/7580))
- Add reaction to the last message when get the shortcut +: ([#7569](https://github.com/RocketChat/Rocket.Chat/pull/7569) by [@danilomiranda](https://github.com/danilomiranda))
- Show emojis and file uploads on notifications ([#7559](https://github.com/RocketChat/Rocket.Chat/pull/7559))
- Closes tab bar on mobile when leaving room ([#7561](https://github.com/RocketChat/Rocket.Chat/pull/7561) by [@gdelavald](https://github.com/gdelavald))
- Adds preference to one-click-to-direct-message and basic functionality ([#7564](https://github.com/RocketChat/Rocket.Chat/pull/7564) by [@gdelavald](https://github.com/gdelavald))
- Search users also by email in toolbar ([#7334](https://github.com/RocketChat/Rocket.Chat/pull/7334) by [@shahar3012](https://github.com/shahar3012))
- Do not rate limit bots on createDirectMessage ([#7326](https://github.com/RocketChat/Rocket.Chat/pull/7326) by [@jangmarker](https://github.com/jangmarker))
- Allow channel property in the integrations returned content ([#7214](https://github.com/RocketChat/Rocket.Chat/pull/7214))
- Add room type identifier to room list header ([#7520](https://github.com/RocketChat/Rocket.Chat/pull/7520) by [@danischreiber](https://github.com/danischreiber))
- Room type and recipient data for global event ([#7523](https://github.com/RocketChat/Rocket.Chat/pull/7523) by [@danischreiber](https://github.com/danischreiber))
- Show room leader at top of chat when user scrolls down. Set and unset leader as admin. ([#7526](https://github.com/RocketChat/Rocket.Chat/pull/7526) by [@danischreiber](https://github.com/danischreiber))
- Add toolbar buttons for iframe API ([#7525](https://github.com/RocketChat/Rocket.Chat/pull/7525))
- Add close button to flex tabs ([#7529](https://github.com/RocketChat/Rocket.Chat/pull/7529))
- Update meteor to 1.5.1 ([#7496](https://github.com/RocketChat/Rocket.Chat/pull/7496))
- flex-tab now is side by side with message list ([#7448](https://github.com/RocketChat/Rocket.Chat/pull/7448) by [@karlprieb](https://github.com/karlprieb))
- Option to select unread count behavior ([#7477](https://github.com/RocketChat/Rocket.Chat/pull/7477))
- Add healthchecks in OpenShift templates ([#7184](https://github.com/RocketChat/Rocket.Chat/pull/7184) by [@jfchevrette](https://github.com/jfchevrette))
- Add unread options for direct messages ([#7658](https://github.com/RocketChat/Rocket.Chat/pull/7658))

### 🐛 Bug fixes

- Error when updating message with an empty attachment array ([#7624](https://github.com/RocketChat/Rocket.Chat/pull/7624))
- Uploading an unknown file type erroring out ([#7623](https://github.com/RocketChat/Rocket.Chat/pull/7623))
- Error when acessing settings before ready ([#7622](https://github.com/RocketChat/Rocket.Chat/pull/7622))
- Message box on safari ([#7621](https://github.com/RocketChat/Rocket.Chat/pull/7621))
- The username not being allowed to be passed into the user.setAvatar ([#7620](https://github.com/RocketChat/Rocket.Chat/pull/7620))
- Fix Custom Fields Crashing on Register ([#7617](https://github.com/RocketChat/Rocket.Chat/pull/7617))
- Fix admin room list show the correct i18n type ([#7582](https://github.com/RocketChat/Rocket.Chat/pull/7582) by [@ccfang](https://github.com/ccfang))
- URL parse error fix for issue #7169 ([#7538](https://github.com/RocketChat/Rocket.Chat/pull/7538) by [@satyapramodh](https://github.com/satyapramodh))
- User avatar image background ([#7572](https://github.com/RocketChat/Rocket.Chat/pull/7572))
- Look for livechat visitor IP address on X-Forwarded-For header ([#7554](https://github.com/RocketChat/Rocket.Chat/pull/7554))
- Revert emojione package version upgrade ([#7557](https://github.com/RocketChat/Rocket.Chat/pull/7557))
- Stop logging mentions object to console ([#7562](https://github.com/RocketChat/Rocket.Chat/pull/7562) by [@gdelavald](https://github.com/gdelavald))
- Fix hiding flex-tab on embedded view ([#7486](https://github.com/RocketChat/Rocket.Chat/pull/7486))
- Fix emoji picker translations ([#7195](https://github.com/RocketChat/Rocket.Chat/pull/7195))
- Issue #7365: added check for the existence of a parameter in the CAS URL ([#7471](https://github.com/RocketChat/Rocket.Chat/pull/7471) by [@wsw70](https://github.com/wsw70))
- Fix Word Placement Anywhere on WebHooks ([#7392](https://github.com/RocketChat/Rocket.Chat/pull/7392))
- Prevent new room status from playing when user status changes ([#7487](https://github.com/RocketChat/Rocket.Chat/pull/7487))
- url click events in the cordova app open in external browser or not at all ([#7205](https://github.com/RocketChat/Rocket.Chat/pull/7205) by [@flaviogrossi](https://github.com/flaviogrossi))
- sweetalert alignment on mobile ([#7404](https://github.com/RocketChat/Rocket.Chat/pull/7404) by [@karlprieb](https://github.com/karlprieb))
- Sweet-Alert modal popup position on mobile devices ([#7376](https://github.com/RocketChat/Rocket.Chat/pull/7376) by [@Oliver84](https://github.com/Oliver84))
- Update node-engine in Snap to latest v4 LTS relase: 4.8.3 ([#7355](https://github.com/RocketChat/Rocket.Chat/pull/7355) by [@al3x](https://github.com/al3x))
- Remove warning about 2FA support being unavailable in mobile apps ([#7354](https://github.com/RocketChat/Rocket.Chat/pull/7354) by [@al3x](https://github.com/al3x))
- Fix geolocation button ([#7322](https://github.com/RocketChat/Rocket.Chat/pull/7322))
- Fix Block Delete Message After (n) Minutes ([#7207](https://github.com/RocketChat/Rocket.Chat/pull/7207))
- Use I18n on "File Uploaded" ([#7199](https://github.com/RocketChat/Rocket.Chat/pull/7199))
- Fix error on image preview due to undefined description|title  ([#7187](https://github.com/RocketChat/Rocket.Chat/pull/7187))
- Fix messagebox growth ([#7629](https://github.com/RocketChat/Rocket.Chat/pull/7629))
- Wrong render of snippet’s name ([#7630](https://github.com/RocketChat/Rocket.Chat/pull/7630))
- Fix room load on first hit ([#7687](https://github.com/RocketChat/Rocket.Chat/pull/7687))
- Markdown noopener/noreferrer: use correct HTML attribute ([#7644](https://github.com/RocketChat/Rocket.Chat/pull/7644) by [@jangmarker](https://github.com/jangmarker))
- Wrong email subject when "All Messages" setting enabled ([#7639](https://github.com/RocketChat/Rocket.Chat/pull/7639))
- Csv importer: work with more problematic data ([#7456](https://github.com/RocketChat/Rocket.Chat/pull/7456) by [@reist](https://github.com/reist))
- make flex-tab visible again when reduced width ([#7738](https://github.com/RocketChat/Rocket.Chat/pull/7738))

<details>
<summary>🔍 Minor changes</summary>

- Release 0.58.0 ([#7752](https://github.com/RocketChat/Rocket.Chat/pull/7752) by [@flaviogrossi](https://github.com/flaviogrossi) & [@jangmarker](https://github.com/jangmarker) & [@karlprieb](https://github.com/karlprieb) & [@ryoshimizu](https://github.com/ryoshimizu))
- Sync Master with 0.57.3 ([#7690](https://github.com/RocketChat/Rocket.Chat/pull/7690))
- Add missing parts of `one click to direct message` ([#7608](https://github.com/RocketChat/Rocket.Chat/pull/7608))
- LingoHub based on develop ([#7613](https://github.com/RocketChat/Rocket.Chat/pull/7613))
- Improve link parser using tokens ([#7615](https://github.com/RocketChat/Rocket.Chat/pull/7615))
- Improve login error messages ([#7616](https://github.com/RocketChat/Rocket.Chat/pull/7616))
- LingoHub based on develop ([#7594](https://github.com/RocketChat/Rocket.Chat/pull/7594))
- Improve room leader ([#7578](https://github.com/RocketChat/Rocket.Chat/pull/7578))
- Develop sync ([#7590](https://github.com/RocketChat/Rocket.Chat/pull/7590))
- [Fix] Don't save user to DB when a custom field is invalid ([#7513](https://github.com/RocketChat/Rocket.Chat/pull/7513) by [@Darkneon](https://github.com/Darkneon))
- Develop sync ([#7500](https://github.com/RocketChat/Rocket.Chat/pull/7500) by [@thinkeridea](https://github.com/thinkeridea))
- Better Issue Template ([#7492](https://github.com/RocketChat/Rocket.Chat/pull/7492))
- Add helm chart kubernetes deployment ([#6340](https://github.com/RocketChat/Rocket.Chat/pull/6340))
- Develop sync ([#7363](https://github.com/RocketChat/Rocket.Chat/pull/7363))
- Escape error messages ([#7308](https://github.com/RocketChat/Rocket.Chat/pull/7308))
- update meteor to 1.5.0 ([#7287](https://github.com/RocketChat/Rocket.Chat/pull/7287))
- [New] Add instance id to response headers ([#7211](https://github.com/RocketChat/Rocket.Chat/pull/7211))
- Only use "File Uploaded" prefix on files ([#7652](https://github.com/RocketChat/Rocket.Chat/pull/7652))

</details>

### 👩‍💻👨‍💻 Contributors 😍

- [@AhmetS](https://github.com/AhmetS)
- [@Darkneon](https://github.com/Darkneon)
- [@Oliver84](https://github.com/Oliver84)
- [@al3x](https://github.com/al3x)
- [@borsden](https://github.com/borsden)
- [@ccfang](https://github.com/ccfang)
- [@danilomiranda](https://github.com/danilomiranda)
- [@danischreiber](https://github.com/danischreiber)
- [@flaviogrossi](https://github.com/flaviogrossi)
- [@gdelavald](https://github.com/gdelavald)
- [@jangmarker](https://github.com/jangmarker)
- [@jfchevrette](https://github.com/jfchevrette)
- [@karlprieb](https://github.com/karlprieb)
- [@lindoelio](https://github.com/lindoelio)
- [@reist](https://github.com/reist)
- [@ruKurz](https://github.com/ruKurz)
- [@ryoshimizu](https://github.com/ryoshimizu)
- [@satyapramodh](https://github.com/satyapramodh)
- [@shahar3012](https://github.com/shahar3012)
- [@stalley](https://github.com/stalley)
- [@thinkeridea](https://github.com/thinkeridea)
- [@wsw70](https://github.com/wsw70)

### 👩‍💻👨‍💻 Core Team 🤓

- [@JSzaszvari](https://github.com/JSzaszvari)
- [@MartinSchoeler](https://github.com/MartinSchoeler)
- [@engelgabriel](https://github.com/engelgabriel)
- [@filipedelimabrito](https://github.com/filipedelimabrito)
- [@geekgonecrazy](https://github.com/geekgonecrazy)
- [@ggazzo](https://github.com/ggazzo)
- [@graywolf336](https://github.com/graywolf336)
- [@pierreozoux](https://github.com/pierreozoux)
- [@rodrigok](https://github.com/rodrigok)
- [@sampaiodiego](https://github.com/sampaiodiego)

# 0.57.4
`2017-10-05  ·  3 🐛  ·  2 👩‍💻👨‍💻`

### Engine versions
- Node: `4.8.2`
- NPM: `4.5.0`

### 🐛 Bug fixes

- Slack import failing and not being able to be restarted ([#8390](https://github.com/RocketChat/Rocket.Chat/pull/8390))
- Duplicate code in rest api letting in a few bugs with the rest api ([#8408](https://github.com/RocketChat/Rocket.Chat/pull/8408))
- Add needed dependency for snaps ([#8389](https://github.com/RocketChat/Rocket.Chat/pull/8389))

### 👩‍💻👨‍💻 Core Team 🤓

- [@geekgonecrazy](https://github.com/geekgonecrazy)
- [@graywolf336](https://github.com/graywolf336)

# 0.57.3
`2017-08-08  ·  8 🐛  ·  1 🔍  ·  7 👩‍💻👨‍💻`

### Engine versions
- Node: `4.8.2`
- NPM: `4.5.0`

### 🐛 Bug fixes

- Modernize rate limiting of sendMessage ([#7325](https://github.com/RocketChat/Rocket.Chat/pull/7325) by [@jangmarker](https://github.com/jangmarker))
- custom soundEdit.html ([#7390](https://github.com/RocketChat/Rocket.Chat/pull/7390) by [@rasos](https://github.com/rasos))
- Use UTF8 setting for /create command ([#7394](https://github.com/RocketChat/Rocket.Chat/pull/7394))
- file upload broken when running in subdirectory https://github.com… ([#7395](https://github.com/RocketChat/Rocket.Chat/pull/7395) by [@ryoshimizu](https://github.com/ryoshimizu))
- Fix Anonymous User ([#7444](https://github.com/RocketChat/Rocket.Chat/pull/7444))
- Missing eventName in unUser ([#7533](https://github.com/RocketChat/Rocket.Chat/pull/7533) by [@Darkneon](https://github.com/Darkneon))
- Fix Join Channel Without Preview Room Permission ([#7535](https://github.com/RocketChat/Rocket.Chat/pull/7535))
- Improve build script example ([#7555](https://github.com/RocketChat/Rocket.Chat/pull/7555))

<details>
<summary>🔍 Minor changes</summary>

- [Fix] Users and Channels list not respecting permissions ([#7212](https://github.com/RocketChat/Rocket.Chat/pull/7212))

</details>

### 👩‍💻👨‍💻 Contributors 😍

- [@Darkneon](https://github.com/Darkneon)
- [@jangmarker](https://github.com/jangmarker)
- [@rasos](https://github.com/rasos)
- [@ryoshimizu](https://github.com/ryoshimizu)

### 👩‍💻👨‍💻 Core Team 🤓

- [@MartinSchoeler](https://github.com/MartinSchoeler)
- [@graywolf336](https://github.com/graywolf336)
- [@sampaiodiego](https://github.com/sampaiodiego)

# 0.57.2
`2017-07-14  ·  6 🐛  ·  3 👩‍💻👨‍💻`

### Engine versions
- Node: `4.8.2`
- NPM: `4.5.0`

### 🐛 Bug fixes

- Fix Emails in User Admin View ([#7431](https://github.com/RocketChat/Rocket.Chat/pull/7431))
- Always set LDAP properties on login ([#7472](https://github.com/RocketChat/Rocket.Chat/pull/7472))
- Fix Unread Bar Disappearing ([#7403](https://github.com/RocketChat/Rocket.Chat/pull/7403))
- Fix file upload on Slack import ([#7469](https://github.com/RocketChat/Rocket.Chat/pull/7469))
- Fix Private Channel List Submit ([#7432](https://github.com/RocketChat/Rocket.Chat/pull/7432))
- S3 uploads not working for custom URLs ([#7443](https://github.com/RocketChat/Rocket.Chat/pull/7443))

### 👩‍💻👨‍💻 Core Team 🤓

- [@MartinSchoeler](https://github.com/MartinSchoeler)
- [@rodrigok](https://github.com/rodrigok)
- [@sampaiodiego](https://github.com/sampaiodiego)

# 0.57.1
`2017-07-05  ·  1 🐛  ·  2 👩‍💻👨‍💻`

### Engine versions
- Node: `4.8.2`
- NPM: `4.5.0`

### 🐛 Bug fixes

- Fix migration of avatars from version 0.57.0 ([#7428](https://github.com/RocketChat/Rocket.Chat/pull/7428))

### 👩‍💻👨‍💻 Core Team 🤓

- [@rodrigok](https://github.com/rodrigok)
- [@sampaiodiego](https://github.com/sampaiodiego)

# 0.57.0
`2017-07-03  ·  1 ️️️⚠️  ·  10 🎉  ·  44 🐛  ·  30 🔍  ·  25 👩‍💻👨‍💻`

### Engine versions
- Node: `4.8.2`
- NPM: `4.5.0`

### ⚠️ BREAKING CHANGES

- Internal hubot does not load hubot-scripts anymore, it loads scripts from custom folders ([#7095](https://github.com/RocketChat/Rocket.Chat/pull/7095))

### 🎉 New features

- New avatar storage types ([#6788](https://github.com/RocketChat/Rocket.Chat/pull/6788))
- Show full name in mentions if use full name setting enabled ([#6690](https://github.com/RocketChat/Rocket.Chat/pull/6690))
- Increase unread message count on @here mention ([#7059](https://github.com/RocketChat/Rocket.Chat/pull/7059))
- API method and REST Endpoint for getting a single message by id ([#7085](https://github.com/RocketChat/Rocket.Chat/pull/7085))
- Migration to add <html> tags to email header and footer ([#7080](https://github.com/RocketChat/Rocket.Chat/pull/7080))
- postcss parser and cssnext implementation ([#6982](https://github.com/RocketChat/Rocket.Chat/pull/6982))
- Start running unit tests ([#6605](https://github.com/RocketChat/Rocket.Chat/pull/6605))
- Make channel/group delete call answer to roomName ([#6857](https://github.com/RocketChat/Rocket.Chat/pull/6857) by [@reist](https://github.com/reist))
- Feature/delete any message permission ([#6919](https://github.com/RocketChat/Rocket.Chat/pull/6919) by [@phutchins](https://github.com/phutchins))
- Force use of MongoDB for spotlight queries ([#7311](https://github.com/RocketChat/Rocket.Chat/pull/7311))

### 🐛 Bug fixes

- Message being displayed unescaped ([#7379](https://github.com/RocketChat/Rocket.Chat/pull/7379) by [@gdelavald](https://github.com/gdelavald))
- Fix highlightjs bug ([#6991](https://github.com/RocketChat/Rocket.Chat/pull/6991))
- do only store password if LDAP_Login_Fallback is on ([#7030](https://github.com/RocketChat/Rocket.Chat/pull/7030) by [@pmb0](https://github.com/pmb0))
- fix bug in preview image ([#7121](https://github.com/RocketChat/Rocket.Chat/pull/7121))
- Fix the failing tests  ([#7094](https://github.com/RocketChat/Rocket.Chat/pull/7094))
- Add option to ignore TLS in SMTP server settings ([#7084](https://github.com/RocketChat/Rocket.Chat/pull/7084) by [@colin-campbell](https://github.com/colin-campbell))
- Add support for carriage return in markdown code blocks ([#7072](https://github.com/RocketChat/Rocket.Chat/pull/7072) by [@jm-factorin](https://github.com/jm-factorin))
- Parse HTML on admin setting's descriptions ([#7014](https://github.com/RocketChat/Rocket.Chat/pull/7014))
- edit button on firefox ([#7105](https://github.com/RocketChat/Rocket.Chat/pull/7105))
- Fix missing CSS files on production builds ([#7104](https://github.com/RocketChat/Rocket.Chat/pull/7104))
- clipboard (permalink, copy, pin, star buttons) ([#7103](https://github.com/RocketChat/Rocket.Chat/pull/7103))
- Fixed typo hmtl -> html ([#7092](https://github.com/RocketChat/Rocket.Chat/pull/7092) by [@jautero](https://github.com/jautero))
- Add <html> and </html> to header and footer ([#7025](https://github.com/RocketChat/Rocket.Chat/pull/7025) by [@ExTechOp](https://github.com/ExTechOp))
- Prevent Ctrl key on message field from reloading messages list ([#7033](https://github.com/RocketChat/Rocket.Chat/pull/7033))
- New screen sharing Chrome extension checking method ([#7044](https://github.com/RocketChat/Rocket.Chat/pull/7044))
- Improve Tests ([#7049](https://github.com/RocketChat/Rocket.Chat/pull/7049))
- Fix avatar upload via users.setAvatar REST endpoint ([#7045](https://github.com/RocketChat/Rocket.Chat/pull/7045))
- Sidenav roomlist ([#7023](https://github.com/RocketChat/Rocket.Chat/pull/7023))
- video message recording dialog is shown in an incorrect position ([#7012](https://github.com/RocketChat/Rocket.Chat/pull/7012) by [@flaviogrossi](https://github.com/flaviogrossi))
- Remove room from roomPick setting ([#6912](https://github.com/RocketChat/Rocket.Chat/pull/6912))
- Parse markdown links last ([#6997](https://github.com/RocketChat/Rocket.Chat/pull/6997))
- overlapping text for users-typing-message ([#6999](https://github.com/RocketChat/Rocket.Chat/pull/6999) by [@darkv](https://github.com/darkv))
- Updating Incoming Integration Post As Field Not Allowed ([#6903](https://github.com/RocketChat/Rocket.Chat/pull/6903))
- Fix error handling for non-valid avatar URL ([#6972](https://github.com/RocketChat/Rocket.Chat/pull/6972))
- SAML: Only set KeyDescriptor when non empty ([#6961](https://github.com/RocketChat/Rocket.Chat/pull/6961) by [@sathieu](https://github.com/sathieu))
- Fix the other tests failing due chimp update ([#6986](https://github.com/RocketChat/Rocket.Chat/pull/6986))
- Fix badge counter on iOS push notifications ([#6950](https://github.com/RocketChat/Rocket.Chat/pull/6950))
- Fix login with Meteor saving an object as email address ([#6974](https://github.com/RocketChat/Rocket.Chat/pull/6974))
- Check that username is not in the room when being muted / unmuted ([#6840](https://github.com/RocketChat/Rocket.Chat/pull/6840) by [@matthewshirley](https://github.com/matthewshirley))
- Use AWS Signature Version 4 signed URLs for uploads ([#6947](https://github.com/RocketChat/Rocket.Chat/pull/6947))
- Bugs in `isUserFromParams` helper ([#6904](https://github.com/RocketChat/Rocket.Chat/pull/6904) by [@abrom](https://github.com/abrom))
- Allow image insert from slack through slackbridge ([#6910](https://github.com/RocketChat/Rocket.Chat/pull/6910))
- Slackbridge text replacements ([#6913](https://github.com/RocketChat/Rocket.Chat/pull/6913))
- Fix all reactions having the same username ([#7157](https://github.com/RocketChat/Rocket.Chat/pull/7157))
- Fix editing others messages ([#7200](https://github.com/RocketChat/Rocket.Chat/pull/7200))
- Fix oembed previews not being shown ([#7208](https://github.com/RocketChat/Rocket.Chat/pull/7208))
- "requirePasswordChange" property not being saved when set to false ([#7209](https://github.com/RocketChat/Rocket.Chat/pull/7209))
- Removing the kadira package install from example build script. ([#7160](https://github.com/RocketChat/Rocket.Chat/pull/7160))
- Fix user's customFields not being saved correctly ([#7358](https://github.com/RocketChat/Rocket.Chat/pull/7358))
- Improve avatar migration ([#7352](https://github.com/RocketChat/Rocket.Chat/pull/7352))
- Fix jump to unread button ([#7320](https://github.com/RocketChat/Rocket.Chat/pull/7320))
- click on image in a message ([#7345](https://github.com/RocketChat/Rocket.Chat/pull/7345))
- Proxy upload to correct instance ([#7304](https://github.com/RocketChat/Rocket.Chat/pull/7304))
- Fix Secret Url ([#7321](https://github.com/RocketChat/Rocket.Chat/pull/7321))

<details>
<summary>🔍 Minor changes</summary>

- add server methods getRoomNameById ([#7102](https://github.com/RocketChat/Rocket.Chat/pull/7102) by [@thinkeridea](https://github.com/thinkeridea))
- Convert hipchat importer to js ([#7146](https://github.com/RocketChat/Rocket.Chat/pull/7146))
- Convert file unsubscribe.coffee to js ([#7145](https://github.com/RocketChat/Rocket.Chat/pull/7145))
- Convert oauth2-server-config package  to js ([#7017](https://github.com/RocketChat/Rocket.Chat/pull/7017))
- Convert irc package to js ([#7022](https://github.com/RocketChat/Rocket.Chat/pull/7022))
- Ldap: User_Data_FieldMap description ([#7055](https://github.com/RocketChat/Rocket.Chat/pull/7055) by [@bbrauns](https://github.com/bbrauns))
- Remove Useless Jasmine Tests  ([#7062](https://github.com/RocketChat/Rocket.Chat/pull/7062))
- converted rocketchat-importer ([#7018](https://github.com/RocketChat/Rocket.Chat/pull/7018))
- LingoHub based on develop ([#7114](https://github.com/RocketChat/Rocket.Chat/pull/7114))
- Convert Livechat from Coffeescript to JavaScript ([#7096](https://github.com/RocketChat/Rocket.Chat/pull/7096))
- Rocketchat ui3 ([#7006](https://github.com/RocketChat/Rocket.Chat/pull/7006))
- converted rocketchat-ui coffee to js part 2 ([#6836](https://github.com/RocketChat/Rocket.Chat/pull/6836))
- LingoHub based on develop ([#7005](https://github.com/RocketChat/Rocket.Chat/pull/7005))
- rocketchat-lib[4] coffee to js ([#6735](https://github.com/RocketChat/Rocket.Chat/pull/6735))
- rocketchat-importer-slack coffee to js ([#6987](https://github.com/RocketChat/Rocket.Chat/pull/6987))
- Convert ui-admin package to js ([#6911](https://github.com/RocketChat/Rocket.Chat/pull/6911))
- Rocketchat ui message ([#6914](https://github.com/RocketChat/Rocket.Chat/pull/6914))
- [New] LDAP: Use variables in User_Data_FieldMap for name mapping ([#6921](https://github.com/RocketChat/Rocket.Chat/pull/6921) by [@bbrauns](https://github.com/bbrauns))
- Convert meteor-autocomplete package to js ([#6936](https://github.com/RocketChat/Rocket.Chat/pull/6936))
- Convert Ui Account Package to Js ([#6795](https://github.com/RocketChat/Rocket.Chat/pull/6795))
- LingoHub based on develop ([#6978](https://github.com/RocketChat/Rocket.Chat/pull/6978))
- fix the crashing tests ([#6976](https://github.com/RocketChat/Rocket.Chat/pull/6976))
- Convert WebRTC Package to Js ([#6775](https://github.com/RocketChat/Rocket.Chat/pull/6775))
- Remove missing CoffeeScript dependencies ([#7154](https://github.com/RocketChat/Rocket.Chat/pull/7154))
- Switch logic of artifact name ([#7158](https://github.com/RocketChat/Rocket.Chat/pull/7158))
- Fix the Zapier oAuth return url to the new one ([#7215](https://github.com/RocketChat/Rocket.Chat/pull/7215))
- Fix the admin oauthApps view not working ([#7196](https://github.com/RocketChat/Rocket.Chat/pull/7196))
- Fix forbidden error on setAvatar REST endpoint ([#7159](https://github.com/RocketChat/Rocket.Chat/pull/7159))
- Fix the admin oauthApps view not working ([#7196](https://github.com/RocketChat/Rocket.Chat/pull/7196))
- Fix mobile avatars ([#7177](https://github.com/RocketChat/Rocket.Chat/pull/7177))

</details>

### 👩‍💻👨‍💻 Contributors 😍

- [@ExTechOp](https://github.com/ExTechOp)
- [@abrom](https://github.com/abrom)
- [@bbrauns](https://github.com/bbrauns)
- [@colin-campbell](https://github.com/colin-campbell)
- [@darkv](https://github.com/darkv)
- [@flaviogrossi](https://github.com/flaviogrossi)
- [@gdelavald](https://github.com/gdelavald)
- [@jautero](https://github.com/jautero)
- [@jm-factorin](https://github.com/jm-factorin)
- [@matthewshirley](https://github.com/matthewshirley)
- [@phutchins](https://github.com/phutchins)
- [@pmb0](https://github.com/pmb0)
- [@reist](https://github.com/reist)
- [@sathieu](https://github.com/sathieu)
- [@thinkeridea](https://github.com/thinkeridea)

### 👩‍💻👨‍💻 Core Team 🤓

- [@JSzaszvari](https://github.com/JSzaszvari)
- [@MartinSchoeler](https://github.com/MartinSchoeler)
- [@alexbrazier](https://github.com/alexbrazier)
- [@engelgabriel](https://github.com/engelgabriel)
- [@geekgonecrazy](https://github.com/geekgonecrazy)
- [@ggazzo](https://github.com/ggazzo)
- [@graywolf336](https://github.com/graywolf336)
- [@marceloschmidt](https://github.com/marceloschmidt)
- [@rodrigok](https://github.com/rodrigok)
- [@sampaiodiego](https://github.com/sampaiodiego)

# 0.56.0
`2017-05-15  ·  11 🎉  ·  19 🐛  ·  19 🔍  ·  19 👩‍💻👨‍💻`

### Engine versions
- Node: `4.8.2`
- NPM: `4.5.0`

### 🎉 New features

- Add a pointer cursor to message images ([#6881](https://github.com/RocketChat/Rocket.Chat/pull/6881))
- Make channels.info accept roomName, just like groups.info ([#6827](https://github.com/RocketChat/Rocket.Chat/pull/6827) by [@reist](https://github.com/reist))
- Option to allow to signup as anonymous ([#6797](https://github.com/RocketChat/Rocket.Chat/pull/6797))
- create a method 'create token' ([#6807](https://github.com/RocketChat/Rocket.Chat/pull/6807))
- Add option on Channel Settings: Hide Notifications and Hide Unread Room Status (#2707, #2143) ([#5373](https://github.com/RocketChat/Rocket.Chat/pull/5373))
- Remove lesshat ([#6722](https://github.com/RocketChat/Rocket.Chat/pull/6722) by [@karlprieb](https://github.com/karlprieb))
- Use tokenSentVia parameter for clientid/secret to token endpoint ([#6692](https://github.com/RocketChat/Rocket.Chat/pull/6692) by [@intelradoux](https://github.com/intelradoux))
- Add a setting to not run outgoing integrations on message edits ([#6615](https://github.com/RocketChat/Rocket.Chat/pull/6615))
- Improve CI/Docker build/release ([#6938](https://github.com/RocketChat/Rocket.Chat/pull/6938))
- Add SMTP settings for Protocol and Pool ([#6940](https://github.com/RocketChat/Rocket.Chat/pull/6940))
- Show info about multiple instances at admin page ([#6953](https://github.com/RocketChat/Rocket.Chat/pull/6953))

### 🐛 Bug fixes

- start/unstar message ([#6861](https://github.com/RocketChat/Rocket.Chat/pull/6861))
- Added helper for testing if the current user matches the params ([#6845](https://github.com/RocketChat/Rocket.Chat/pull/6845) by [@abrom](https://github.com/abrom))
- REST API user.update throwing error due to rate limiting ([#6796](https://github.com/RocketChat/Rocket.Chat/pull/6796))
- fix german translation ([#6790](https://github.com/RocketChat/Rocket.Chat/pull/6790) by [@sscholl](https://github.com/sscholl))
- Improve and correct Iframe Integration help text ([#6793](https://github.com/RocketChat/Rocket.Chat/pull/6793))
- Quoted and replied messages not retaining the original message's alias ([#6800](https://github.com/RocketChat/Rocket.Chat/pull/6800))
- Fix iframe wise issues ([#6798](https://github.com/RocketChat/Rocket.Chat/pull/6798))
- Incorrect error message when creating channel ([#6747](https://github.com/RocketChat/Rocket.Chat/pull/6747) by [@gdelavald](https://github.com/gdelavald))
- Hides nav buttons when selecting own profile ([#6760](https://github.com/RocketChat/Rocket.Chat/pull/6760) by [@gdelavald](https://github.com/gdelavald))
- Search full name on client side ([#6767](https://github.com/RocketChat/Rocket.Chat/pull/6767))
- Sort by real name if use real name setting is enabled ([#6758](https://github.com/RocketChat/Rocket.Chat/pull/6758))
- CSV importer: require that there is some data in the zip, not ALL data ([#6768](https://github.com/RocketChat/Rocket.Chat/pull/6768) by [@reist](https://github.com/reist))
- Archiving Direct Messages ([#6737](https://github.com/RocketChat/Rocket.Chat/pull/6737))
- Fix Caddy by forcing go 1.7 as needed by one of caddy's dependencies ([#6721](https://github.com/RocketChat/Rocket.Chat/pull/6721))
- Users status on main menu always offline ([#6896](https://github.com/RocketChat/Rocket.Chat/pull/6896))
- Not showing unread count on electron app’s icon ([#6923](https://github.com/RocketChat/Rocket.Chat/pull/6923))
- Compile CSS color variables ([#6939](https://github.com/RocketChat/Rocket.Chat/pull/6939))
- Remove spaces from env PORT and INSTANCE_IP ([#6955](https://github.com/RocketChat/Rocket.Chat/pull/6955))
- make channels.create API check for create-c ([#6968](https://github.com/RocketChat/Rocket.Chat/pull/6968) by [@reist](https://github.com/reist))

<details>
<summary>🔍 Minor changes</summary>

- [New] Snap arm support ([#6842](https://github.com/RocketChat/Rocket.Chat/pull/6842))
- Meteor update ([#6858](https://github.com/RocketChat/Rocket.Chat/pull/6858))
- Converted rocketchat-lib 3 ([#6672](https://github.com/RocketChat/Rocket.Chat/pull/6672))
- Convert Message-Star Package to js  ([#6781](https://github.com/RocketChat/Rocket.Chat/pull/6781))
- Convert Mailer Package to Js ([#6780](https://github.com/RocketChat/Rocket.Chat/pull/6780))
- LingoHub based on develop ([#6816](https://github.com/RocketChat/Rocket.Chat/pull/6816))
- Missing useful fields in admin user list #5110 ([#6804](https://github.com/RocketChat/Rocket.Chat/pull/6804) by [@vlogic](https://github.com/vlogic))
- Convert Katex Package to Js ([#6671](https://github.com/RocketChat/Rocket.Chat/pull/6671))
- Convert Oembed Package to Js ([#6688](https://github.com/RocketChat/Rocket.Chat/pull/6688))
- Convert Mentions-Flextab Package to Js ([#6689](https://github.com/RocketChat/Rocket.Chat/pull/6689))
- Anonymous use ([#5986](https://github.com/RocketChat/Rocket.Chat/pull/5986))
- Breaking long URLS to prevent overflow ([#6368](https://github.com/RocketChat/Rocket.Chat/pull/6368) by [@robertdown](https://github.com/robertdown))
- Rocketchat lib2 ([#6593](https://github.com/RocketChat/Rocket.Chat/pull/6593))
- disable proxy configuration ([#6654](https://github.com/RocketChat/Rocket.Chat/pull/6654) by [@glehmann](https://github.com/glehmann))
- Convert markdown to js ([#6694](https://github.com/RocketChat/Rocket.Chat/pull/6694) by [@ehkasper](https://github.com/ehkasper))
- LingoHub based on develop ([#6715](https://github.com/RocketChat/Rocket.Chat/pull/6715))
- meteor update to 1.4.4 ([#6706](https://github.com/RocketChat/Rocket.Chat/pull/6706))
- LingoHub based on develop ([#6703](https://github.com/RocketChat/Rocket.Chat/pull/6703))
- [Fix] Error when trying to show preview of undefined filetype ([#6935](https://github.com/RocketChat/Rocket.Chat/pull/6935))

</details>

### 👩‍💻👨‍💻 Contributors 😍

- [@abrom](https://github.com/abrom)
- [@ehkasper](https://github.com/ehkasper)
- [@gdelavald](https://github.com/gdelavald)
- [@glehmann](https://github.com/glehmann)
- [@intelradoux](https://github.com/intelradoux)
- [@karlprieb](https://github.com/karlprieb)
- [@reist](https://github.com/reist)
- [@robertdown](https://github.com/robertdown)
- [@sscholl](https://github.com/sscholl)
- [@vlogic](https://github.com/vlogic)

### 👩‍💻👨‍💻 Core Team 🤓

- [@MartinSchoeler](https://github.com/MartinSchoeler)
- [@alexbrazier](https://github.com/alexbrazier)
- [@engelgabriel](https://github.com/engelgabriel)
- [@geekgonecrazy](https://github.com/geekgonecrazy)
- [@ggazzo](https://github.com/ggazzo)
- [@graywolf336](https://github.com/graywolf336)
- [@marceloschmidt](https://github.com/marceloschmidt)
- [@rodrigok](https://github.com/rodrigok)
- [@sampaiodiego](https://github.com/sampaiodiego)

# 0.55.1
`2017-04-19  ·  1 🔍  ·  1 👩‍💻👨‍💻`

### Engine versions
- Node: `4.8.0`
- NPM: `4.3.0`

<details>
<summary>🔍 Minor changes</summary>

- [Fix] Bug with incoming integration (0.55.1) ([#6734](https://github.com/RocketChat/Rocket.Chat/pull/6734))

</details>

### 👩‍💻👨‍💻 Core Team 🤓

- [@rodrigok](https://github.com/rodrigok)

# 0.55.0
`2017-04-18  ·  1 ️️️⚠️  ·  9 🎉  ·  25 🐛  ·  87 🔍  ·  23 👩‍💻👨‍💻`

### Engine versions
- Node: `4.8.0`
- NPM: `4.3.0`

### ⚠️ BREAKING CHANGES

- `getUsersOfRoom` API to return array of objects with user and username, instead of array of strings

### 🎉 New features

- Add shield.svg api route to generate custom shields/badges ([#6565](https://github.com/RocketChat/Rocket.Chat/pull/6565))
- resolve merge share function ([#6577](https://github.com/RocketChat/Rocket.Chat/pull/6577) by [@karlprieb](https://github.com/karlprieb) & [@tgxn](https://github.com/tgxn))
- Two Factor Auth ([#6476](https://github.com/RocketChat/Rocket.Chat/pull/6476))
- Permission `join-without-join-code` assigned to admins and bots by default ([#6430](https://github.com/RocketChat/Rocket.Chat/pull/6430))
- Integrations, both incoming and outgoing, now have access to the models. Example: `Users.findOneById(id)` ([#6420](https://github.com/RocketChat/Rocket.Chat/pull/6420))
- 'users.resetAvatar' rest api endpoint ([#6616](https://github.com/RocketChat/Rocket.Chat/pull/6616))
- Drupal oAuth Integration for Rocketchat ([#6632](https://github.com/RocketChat/Rocket.Chat/pull/6632) by [@Lawri-van-Buel](https://github.com/Lawri-van-Buel))
- Add monitoring package ([#6634](https://github.com/RocketChat/Rocket.Chat/pull/6634))
- Expose Livechat to Incoming Integrations and allow response ([#6681](https://github.com/RocketChat/Rocket.Chat/pull/6681))

### 🐛 Bug fixes

- Incoming integrations would break when trying to use the `Store` feature.`
- Removed Deprecated Package rocketchat:sharedsecret`
- emoji picker exception ([#6709](https://github.com/RocketChat/Rocket.Chat/pull/6709) by [@gdelavald](https://github.com/gdelavald))
- Large files crashed browser when trying to show preview ([#6598](https://github.com/RocketChat/Rocket.Chat/pull/6598))
- messageBox: put "joinCodeRequired" back ([#6600](https://github.com/RocketChat/Rocket.Chat/pull/6600) by [@karlprieb](https://github.com/karlprieb))
- Do not add default roles for users without services field ([#6594](https://github.com/RocketChat/Rocket.Chat/pull/6594))
- Accounts from LinkedIn OAuth without name ([#6590](https://github.com/RocketChat/Rocket.Chat/pull/6590))
- Usage of subtagged languages ([#6575](https://github.com/RocketChat/Rocket.Chat/pull/6575))
- UTC offset missing UTC text when positive ([#6562](https://github.com/RocketChat/Rocket.Chat/pull/6562))
- can not get access_token when using custom oauth ([#6531](https://github.com/RocketChat/Rocket.Chat/pull/6531) by [@fengt](https://github.com/fengt))
- Outgoing webhooks which have an error and they're retrying would still retry even if the integration was disabled` ([#6478](https://github.com/RocketChat/Rocket.Chat/pull/6478))
- Incorrect curl command being generated on incoming integrations ([#6620](https://github.com/RocketChat/Rocket.Chat/pull/6620))
- arguments logger ([#6617](https://github.com/RocketChat/Rocket.Chat/pull/6617))
- Improve markdown code ([#6650](https://github.com/RocketChat/Rocket.Chat/pull/6650))
- Encode avatar url to prevent CSS injection ([#6651](https://github.com/RocketChat/Rocket.Chat/pull/6651))
- Do not escaping markdown on message attachments ([#6648](https://github.com/RocketChat/Rocket.Chat/pull/6648))
- Revert unwanted UI changes ([#6658](https://github.com/RocketChat/Rocket.Chat/pull/6658))
- Fix Logger stdout publication ([#6682](https://github.com/RocketChat/Rocket.Chat/pull/6682))
- Downgrade email package to from 1.2.0 to 1.1.18 ([#6680](https://github.com/RocketChat/Rocket.Chat/pull/6680))
- Administrators being rate limited when editing users data ([#6659](https://github.com/RocketChat/Rocket.Chat/pull/6659))
- Make sure username exists in findByActiveUsersExcept ([#6674](https://github.com/RocketChat/Rocket.Chat/pull/6674))
- Update server cache indexes on record updates ([#6686](https://github.com/RocketChat/Rocket.Chat/pull/6686))
- Allow question on OAuth token path ([#6684](https://github.com/RocketChat/Rocket.Chat/pull/6684))
- Error when returning undefined from incoming intergation’s script ([#6683](https://github.com/RocketChat/Rocket.Chat/pull/6683))
- Fix message types ([#6704](https://github.com/RocketChat/Rocket.Chat/pull/6704))

<details>
<summary>🔍 Minor changes</summary>

- Add candidate snap channel ([#6614](https://github.com/RocketChat/Rocket.Chat/pull/6614))
- Add `fname` to subscriptions in memory ([#6597](https://github.com/RocketChat/Rocket.Chat/pull/6597))
- [New] Switch Snaps to use oplog ([#6608](https://github.com/RocketChat/Rocket.Chat/pull/6608))
- Convert Message Pin Package to JS ([#6576](https://github.com/RocketChat/Rocket.Chat/pull/6576))
- Move room display name logic to roomType definition ([#6585](https://github.com/RocketChat/Rocket.Chat/pull/6585))
- Only configure LoggerManager on server ([#6596](https://github.com/RocketChat/Rocket.Chat/pull/6596))
- POC Google Natural Language integration ([#6298](https://github.com/RocketChat/Rocket.Chat/pull/6298))
- Fix recently introduced bug: OnePassword not defined ([#6591](https://github.com/RocketChat/Rocket.Chat/pull/6591))
- rocketchat-lib part1 ([#6553](https://github.com/RocketChat/Rocket.Chat/pull/6553))
- dependencies upgrade ([#6584](https://github.com/RocketChat/Rocket.Chat/pull/6584))
- fixed typo in readme.md ([#6580](https://github.com/RocketChat/Rocket.Chat/pull/6580) by [@sezinkarli](https://github.com/sezinkarli))
- Use real name instead of username for messages and direct messages list ([#3851](https://github.com/RocketChat/Rocket.Chat/pull/3851))
- Convert Ui-Login Package to Js ([#6561](https://github.com/RocketChat/Rocket.Chat/pull/6561))
- rocketchat-channel-settings coffee to js ([#6551](https://github.com/RocketChat/Rocket.Chat/pull/6551))
- Move wordpress packages client files to client folder ([#6571](https://github.com/RocketChat/Rocket.Chat/pull/6571))
- convert rocketchat-ui part 2 ([#6539](https://github.com/RocketChat/Rocket.Chat/pull/6539))
- rocketchat-channel-settings-mail-messages coffee to js ([#6541](https://github.com/RocketChat/Rocket.Chat/pull/6541))
- LingoHub based on develop ([#6574](https://github.com/RocketChat/Rocket.Chat/pull/6574))
- LingoHub based on develop ([#6567](https://github.com/RocketChat/Rocket.Chat/pull/6567))
- [New] Added oauth2 userinfo endpoint ([#6554](https://github.com/RocketChat/Rocket.Chat/pull/6554))
- Remove Deprecated Shared Secret Package ([#6540](https://github.com/RocketChat/Rocket.Chat/pull/6540))
- Remove coffeescript package from ui-sidenav ([#6542](https://github.com/RocketChat/Rocket.Chat/pull/6542) by [@Kiran-Rao](https://github.com/Kiran-Rao))
- Remove coffeescript package from ui-flextab ([#6543](https://github.com/RocketChat/Rocket.Chat/pull/6543) by [@Kiran-Rao](https://github.com/Kiran-Rao))
- Convert Theme Package to JS ([#6491](https://github.com/RocketChat/Rocket.Chat/pull/6491))
- Fix typo of the safari pinned tab label ([#6487](https://github.com/RocketChat/Rocket.Chat/pull/6487) by [@qge](https://github.com/qge))
- fix channel merge option of user preferences ([#6493](https://github.com/RocketChat/Rocket.Chat/pull/6493) by [@billtt](https://github.com/billtt))
- converted Rocketchat logger coffee to js ([#6495](https://github.com/RocketChat/Rocket.Chat/pull/6495))
- converted rocketchat-integrations coffee to js ([#6502](https://github.com/RocketChat/Rocket.Chat/pull/6502))
- 'allow reacting' should be a toggle option.otherwise, the style will display an error ([#6522](https://github.com/RocketChat/Rocket.Chat/pull/6522) by [@szluohua](https://github.com/szluohua))
- Clipboard [Firefox version < 50] ([#6280](https://github.com/RocketChat/Rocket.Chat/pull/6280))
- Convert ui-vrecord Package to JS ([#6473](https://github.com/RocketChat/Rocket.Chat/pull/6473))
- converted slashcommands-mute coffee to js ([#6474](https://github.com/RocketChat/Rocket.Chat/pull/6474))
- Convert Version Package to JS ([#6494](https://github.com/RocketChat/Rocket.Chat/pull/6494))
- Convert Ui-Master Package to Js ([#6498](https://github.com/RocketChat/Rocket.Chat/pull/6498))
- converted messageAttachment coffee to js ([#6500](https://github.com/RocketChat/Rocket.Chat/pull/6500))
- Convert File Package to js ([#6503](https://github.com/RocketChat/Rocket.Chat/pull/6503))
- Create groups.addAll endpoint and add activeUsersOnly param. ([#6505](https://github.com/RocketChat/Rocket.Chat/pull/6505) by [@nathanmarcos](https://github.com/nathanmarcos))
- New feature: Room announcement ([#6351](https://github.com/RocketChat/Rocket.Chat/pull/6351) by [@billtt](https://github.com/billtt))
- converted slashcommand-me coffee to js ([#6468](https://github.com/RocketChat/Rocket.Chat/pull/6468))
- converted slashcommand-join coffee to js ([#6469](https://github.com/RocketChat/Rocket.Chat/pull/6469))
- converted slashcommand-leave coffee to js ([#6470](https://github.com/RocketChat/Rocket.Chat/pull/6470))
- convert mapview package to js ([#6471](https://github.com/RocketChat/Rocket.Chat/pull/6471))
- converted getAvatarUrlFromUsername ([#6496](https://github.com/RocketChat/Rocket.Chat/pull/6496))
- converted slashcommand-invite coffee to js ([#6497](https://github.com/RocketChat/Rocket.Chat/pull/6497))
- Convert Wordpress Package to js ([#6499](https://github.com/RocketChat/Rocket.Chat/pull/6499))
- converted slashcommand-msg coffee to js ([#6501](https://github.com/RocketChat/Rocket.Chat/pull/6501))
- rocketchat-ui coffee to js part1 ([#6504](https://github.com/RocketChat/Rocket.Chat/pull/6504))
- converted rocketchat-mentions coffee to js ([#6467](https://github.com/RocketChat/Rocket.Chat/pull/6467))
- ESLint add rule `no-void` ([#6479](https://github.com/RocketChat/Rocket.Chat/pull/6479))
- Add ESLint rules `prefer-template` and `template-curly-spacing` ([#6456](https://github.com/RocketChat/Rocket.Chat/pull/6456))
- Fix livechat permissions ([#6466](https://github.com/RocketChat/Rocket.Chat/pull/6466))
- Add ESLint rule `object-shorthand` ([#6457](https://github.com/RocketChat/Rocket.Chat/pull/6457))
- Add ESLint rules `one-var` and `no-var` ([#6459](https://github.com/RocketChat/Rocket.Chat/pull/6459))
- Add ESLint rule `one-var` ([#6458](https://github.com/RocketChat/Rocket.Chat/pull/6458))
- Side-nav CoffeeScript to JavaScript III  ([#6274](https://github.com/RocketChat/Rocket.Chat/pull/6274))
- Flex-Tab CoffeeScript to JavaScript II ([#6277](https://github.com/RocketChat/Rocket.Chat/pull/6277))
- Side-nav CoffeeScript to JavaScript II ([#6266](https://github.com/RocketChat/Rocket.Chat/pull/6266))
- Allow Livechat visitors to switch the department ([#6035](https://github.com/RocketChat/Rocket.Chat/pull/6035) by [@drallgood](https://github.com/drallgood))
- fix livechat widget on small screens ([#6122](https://github.com/RocketChat/Rocket.Chat/pull/6122) by [@karlprieb](https://github.com/karlprieb))
- Allow livechat managers to transfer chats ([#6180](https://github.com/RocketChat/Rocket.Chat/pull/6180) by [@drallgood](https://github.com/drallgood))
- focus first textbox element ([#6257](https://github.com/RocketChat/Rocket.Chat/pull/6257) by [@a5his](https://github.com/a5his))
- Join command ([#6268](https://github.com/RocketChat/Rocket.Chat/pull/6268))
- Fix visitor ending livechat if multiples still open ([#6419](https://github.com/RocketChat/Rocket.Chat/pull/6419))
- Password reset Cleaner text ([#6319](https://github.com/RocketChat/Rocket.Chat/pull/6319))
- Add permission check to the import methods and not just the UI ([#6400](https://github.com/RocketChat/Rocket.Chat/pull/6400))
- Max textarea height ([#6409](https://github.com/RocketChat/Rocket.Chat/pull/6409))
- Livechat fix office hours order ([#6413](https://github.com/RocketChat/Rocket.Chat/pull/6413))
- Convert Spotify Package to JS ([#6449](https://github.com/RocketChat/Rocket.Chat/pull/6449))
- Make favicon package easier to read. ([#6422](https://github.com/RocketChat/Rocket.Chat/pull/6422) by [@Kiran-Rao](https://github.com/Kiran-Rao))
- Just admins can change a Default Channel to Private (the channel will be a non default channel) ([#6426](https://github.com/RocketChat/Rocket.Chat/pull/6426))
- Hide email settings on Sandstorm ([#6429](https://github.com/RocketChat/Rocket.Chat/pull/6429))
- Do not show reset button for hidden settings ([#6432](https://github.com/RocketChat/Rocket.Chat/pull/6432))
- Convert Dolphin Package to JavaScript ([#6427](https://github.com/RocketChat/Rocket.Chat/pull/6427))
- converted rocketchat-message-mark-as-unread coffee/js ([#6445](https://github.com/RocketChat/Rocket.Chat/pull/6445))
- converted rocketchat-slashcommands-kick coffee to js ([#6453](https://github.com/RocketChat/Rocket.Chat/pull/6453))
- converted meteor-accounts-saml coffee to js ([#6450](https://github.com/RocketChat/Rocket.Chat/pull/6450))
- Convert Statistics Package to JS ([#6447](https://github.com/RocketChat/Rocket.Chat/pull/6447))
- Convert ChatOps Package to JavaScript ([#6425](https://github.com/RocketChat/Rocket.Chat/pull/6425))
- Change all instances of Meteor.Collection for Mongo.Collection ([#6410](https://github.com/RocketChat/Rocket.Chat/pull/6410))
- Flex-Tab CoffeeScript to JavaScript III ([#6278](https://github.com/RocketChat/Rocket.Chat/pull/6278))
- Flex-Tab CoffeeScript to JavaScript I  ([#6276](https://github.com/RocketChat/Rocket.Chat/pull/6276))
- Side-nav CoffeeScript to JavaScript ([#6264](https://github.com/RocketChat/Rocket.Chat/pull/6264))
- Convert Tutum Package to JS ([#6446](https://github.com/RocketChat/Rocket.Chat/pull/6446))
- Added Deploy method and platform to stats ([#6649](https://github.com/RocketChat/Rocket.Chat/pull/6649))
- LingoHub based on develop ([#6647](https://github.com/RocketChat/Rocket.Chat/pull/6647))
- meteor update ([#6631](https://github.com/RocketChat/Rocket.Chat/pull/6631))
- Env override initial setting ([#6163](https://github.com/RocketChat/Rocket.Chat/pull/6163))

</details>

### 👩‍💻👨‍💻 Contributors 😍

- [@Kiran-Rao](https://github.com/Kiran-Rao)
- [@Lawri-van-Buel](https://github.com/Lawri-van-Buel)
- [@a5his](https://github.com/a5his)
- [@billtt](https://github.com/billtt)
- [@drallgood](https://github.com/drallgood)
- [@fengt](https://github.com/fengt)
- [@gdelavald](https://github.com/gdelavald)
- [@karlprieb](https://github.com/karlprieb)
- [@nathanmarcos](https://github.com/nathanmarcos)
- [@qge](https://github.com/qge)
- [@sezinkarli](https://github.com/sezinkarli)
- [@szluohua](https://github.com/szluohua)
- [@tgxn](https://github.com/tgxn)

### 👩‍💻👨‍💻 Core Team 🤓

- [@MartinSchoeler](https://github.com/MartinSchoeler)
- [@alexbrazier](https://github.com/alexbrazier)
- [@engelgabriel](https://github.com/engelgabriel)
- [@geekgonecrazy](https://github.com/geekgonecrazy)
- [@ggazzo](https://github.com/ggazzo)
- [@graywolf336](https://github.com/graywolf336)
- [@marceloschmidt](https://github.com/marceloschmidt)
- [@mrsimpson](https://github.com/mrsimpson)
- [@rodrigok](https://github.com/rodrigok)
- [@sampaiodiego](https://github.com/sampaiodiego)<|MERGE_RESOLUTION|>--- conflicted
+++ resolved
@@ -1,16 +1,4 @@
 
-<<<<<<< HEAD
-# 0.70.4
-`2018-10-09  ·  1 🐛  ·  1 🔍  ·  1 👩‍💻👨‍💻`
-
-### Engine versions
-- Node: `8.11.3`
-- NPM: `5.6.0`
-
-### 🐛 Bug fixes
-
-- Modal confirm on enter ([#12283](https://github.com/RocketChat/Rocket.Chat/pull/12283))
-=======
 # 0.71.0 (Under Release Candidate Process)
 
 ## 0.71.0-rc.2
@@ -41,23 +29,10 @@
 - E2E: Decrypting UTF-8 encoded messages ([#12398](https://github.com/RocketChat/Rocket.Chat/pull/12398) by [@pmmaga](https://github.com/pmmaga))
 - Ignore errors when creating image preview for uploads ([#12424](https://github.com/RocketChat/Rocket.Chat/pull/12424))
 - Attachment actions not being collapsable ([#12436](https://github.com/RocketChat/Rocket.Chat/pull/12436))
->>>>>>> 84a14627
-
-<details>
-<summary>🔍 Minor changes</summary>
-
-<<<<<<< HEAD
-- Fix: Add wizard opt-in fields ([#12298](https://github.com/RocketChat/Rocket.Chat/pull/12298))
-
-</details>
-
-### 👩‍💻👨‍💻 Core Team 🤓
-
-- [@sampaiodiego](https://github.com/sampaiodiego)
-
-# 0.70.3
-`2018-10-08  ·  1 🔍  ·  2 👩‍💻👨‍💻`
-=======
+
+<details>
+<summary>🔍 Minor changes</summary>
+
 - Update Apps Framework to version 1.2.1 ([#12442](https://github.com/RocketChat/Rocket.Chat/pull/12442))
 - Regression: Change `starred` message property from object to array ([#12405](https://github.com/RocketChat/Rocket.Chat/pull/12405))
 - Apps: Room’s usernames was not working ([#12409](https://github.com/RocketChat/Rocket.Chat/pull/12409))
@@ -153,18 +128,11 @@
 
 # 0.70.4
 `2018-10-09  ·  1 🐛  ·  2 🔍  ·  1 👩‍💻👨‍💻`
->>>>>>> 84a14627
 
 ### Engine versions
 - Node: `8.11.3`
 - NPM: `5.6.0`
 
-<<<<<<< HEAD
-<details>
-<summary>🔍 Minor changes</summary>
-
-- Release 0.70.2 ([#12276](https://github.com/RocketChat/Rocket.Chat/pull/12276))
-=======
 ### 🐛 Bug fixes
 
 - Modal confirm on enter ([#12283](https://github.com/RocketChat/Rocket.Chat/pull/12283))
@@ -174,24 +142,15 @@
 
 - Release 0.70.4 ([#12299](https://github.com/RocketChat/Rocket.Chat/pull/12299))
 - Fix: Add wizard opt-in fields ([#12298](https://github.com/RocketChat/Rocket.Chat/pull/12298))
->>>>>>> 84a14627
-
-</details>
-
-### 👩‍💻👨‍💻 Core Team 🤓
-
-<<<<<<< HEAD
-- [@Hudell](https://github.com/Hudell)
-- [@sampaiodiego](https://github.com/sampaiodiego)
-
-# 0.70.2
-`2018-10-05  ·  1 🐛  ·  1 👩‍💻👨‍💻`
-=======
+
+</details>
+
+### 👩‍💻👨‍💻 Core Team 🤓
+
 - [@sampaiodiego](https://github.com/sampaiodiego)
 
 # 0.70.3
 `2018-10-08  ·  1 🐛  ·  2 🔍  ·  2 👩‍💻👨‍💻`
->>>>>>> 84a14627
 
 ### Engine versions
 - Node: `8.11.3`
@@ -201,11 +160,6 @@
 
 - E2E alert shows up when encryption is disabled ([#12272](https://github.com/RocketChat/Rocket.Chat/pull/12272))
 
-<<<<<<< HEAD
-### 👩‍💻👨‍💻 Core Team 🤓
-
-- [@Hudell](https://github.com/Hudell)
-=======
 <details>
 <summary>🔍 Minor changes</summary>
 
@@ -218,7 +172,6 @@
 
 - [@Hudell](https://github.com/Hudell)
 - [@sampaiodiego](https://github.com/sampaiodiego)
->>>>>>> 84a14627
 
 # 0.70.1
 `2018-10-05  ·  8 🐛  ·  5 🔍  ·  11 👩‍💻👨‍💻`
