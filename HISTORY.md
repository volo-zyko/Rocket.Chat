--- conflicted
+++ resolved
@@ -1,8 +1,4 @@
 
-<<<<<<< HEAD
-# 0.69.2
-`2018-09-11  ·  1 🎉  ·  4 🐛  ·  6 👩‍💻👨‍💻`
-=======
 # 0.70.0 (Under Release Candidate Process)
 
 ## 0.70.0-rc.4
@@ -226,7 +222,6 @@
 
 # 0.69.2
 `2018-09-11  ·  1 🎉  ·  4 🐛  ·  1 🔍  ·  6 👩‍💻👨‍💻`
->>>>>>> f7be4597
 
 ### Engine versions
 - Node: `8.11.3`
@@ -243,8 +238,6 @@
 - Update user information not possible by admin if disabled to users ([#11955](https://github.com/RocketChat/Rocket.Chat/pull/11955) by [@kaiiiiiiiii](https://github.com/kaiiiiiiiii))
 - Hidden admin sidenav on embedded layout ([#12025](https://github.com/RocketChat/Rocket.Chat/pull/12025))
 
-<<<<<<< HEAD
-=======
 <details>
 <summary>🔍 Minor changes</summary>
 
@@ -252,7 +245,6 @@
 
 </details>
 
->>>>>>> f7be4597
 ### 👩‍💻👨‍💻 Contributors 😍
 
 - [@kaiiiiiiiii](https://github.com/kaiiiiiiiii)
