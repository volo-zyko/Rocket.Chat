--- conflicted
+++ resolved
@@ -1,6 +1,4 @@
 
-<<<<<<< HEAD
-=======
 # 0.69.1
 `2018-08-31  ·  4 🐛  ·  2 👩‍💻👨‍💻`
 
@@ -157,7 +155,6 @@
 
 - [@renatobecker](https://github.com/renatobecker)
 
->>>>>>> 82666e08
 # 0.68.4
 `2018-08-10  ·  3 🐛  ·  3 👩‍💻👨‍💻`
 
