--- conflicted
+++ resolved
@@ -1,22 +1,13 @@
-<<<<<<< HEAD
-/* global InstanceStatus, DDP, LoggerManager, UserPresence */
-
-=======
->>>>>>> bda406e3
+/* global UserPresence */
 import { Meteor } from 'meteor/meteor';
 import { InstanceStatus } from 'meteor/konecty:multiple-instances-status';
 import { check } from 'meteor/check';
-<<<<<<< HEAD
 import { DDPCommon } from 'meteor/ddp-common';
+import { DDP } from 'meteor/ddp';
 import {
 	Streamer,
 } from 'meteor/rocketchat:lib';
-=======
-import _ from 'underscore';
-import { DDP } from 'meteor/ddp';
-import { DDPCommon } from 'meteor/ddp-common';
 import { Logger, LoggerManager } from 'meteor/rocketchat:logger';
->>>>>>> bda406e3
 
 process.env.PORT = String(process.env.PORT).trim();
 process.env.INSTANCE_IP = String(process.env.INSTANCE_IP).trim();
