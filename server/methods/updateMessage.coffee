Meteor.methods
	updateMessage: (message) ->
		if not Meteor.userId()
			throw new Meteor.Error('invalid-user', "[methods] updateMessage -> Invalid user")

<<<<<<< HEAD
		if not RocketChat.settings.get 'Message_AllowEditing'
			throw new Meteor.Error 'message-editing-not-allowed', "[methods] updateMessage -> Message editing not allowed"

		user = RocketChat.models.Users.findOneById Meteor.userId()

=======
>>>>>>> a134a870
		originalMessage = ChatMessage.findOne message._id

		hasPermission = RocketChat.authz.hasPermission(Meteor.userId(), 'edit-message', message.rid)
		editAllowed = RocketChat.settings.get 'Message_AllowEditing'
		editOwn = originalMessage?.u?._id is Meteor.userId()

		unless hasPermission or (editAllowed and editOwn)
			throw new Meteor.Error 'message-editing-not-allowed', "[methods] updateMessage -> Message editing not allowed"

		console.log '[methods] updateMessage -> '.green, 'userId:', Meteor.userId(), 'arguments:', arguments

		# If we keep history of edits, insert a new message to store history information
		if RocketChat.settings.get 'Message_KeepHistory'
			originalMessage._hidden = true
			originalMessage.parent = originalMessage._id
			originalMessage.ets = new Date()
			delete originalMessage._id
			ChatMessage.insert originalMessage

		message.ets = new Date()

		if urls = message.msg.match /([A-Za-z]{3,9}):\/\/([-;:&=\+\$,\w]+@{1})?([-A-Za-z0-9\.]+)+:?(\d+)?((\/[-\+=!:~%\/\.@\,\w]+)?\??([-\+=&!:;%@\/\.\,\w]+)?#?([\w]+)?)?/g
			message.urls = urls

		message = RocketChat.callbacks.run 'beforeSaveMessage', message

		tempid = message._id
		delete message._id

		ChatMessage.update
			_id: tempid
		,
			$set: message

		# Meteor.defer ->
		# 	RocketChat.callbacks.run 'afterSaveMessage', ChatMessage.findOne(message.id)
<|MERGE_RESOLUTION|>--- conflicted
+++ resolved
@@ -3,14 +3,6 @@
 		if not Meteor.userId()
 			throw new Meteor.Error('invalid-user', "[methods] updateMessage -> Invalid user")
 
-<<<<<<< HEAD
-		if not RocketChat.settings.get 'Message_AllowEditing'
-			throw new Meteor.Error 'message-editing-not-allowed', "[methods] updateMessage -> Message editing not allowed"
-
-		user = RocketChat.models.Users.findOneById Meteor.userId()
-
-=======
->>>>>>> a134a870
 		originalMessage = ChatMessage.findOne message._id
 
 		hasPermission = RocketChat.authz.hasPermission(Meteor.userId(), 'edit-message', message.rid)
