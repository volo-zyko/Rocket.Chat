--- conflicted
+++ resolved
@@ -2,13 +2,7 @@
 	eraseRoom: (rid) ->
 		fromId = Meteor.userId()
 
-<<<<<<< HEAD
-		user = RocketChat.models.Users.findOneById Meteor.userId()
-		if user.admin is true
-
-=======
 		roomType = ChatRoom.findOne(rid)?.t
->>>>>>> a134a870
 
 		if RocketChat.authz.hasPermission( fromId, "delete-#{roomType}", rid )
 			# console.log '[methods] eraseRoom -> '.green, 'fromId:', fromId, 'rid:', rid
@@ -19,5 +13,5 @@
 			ChatSubscription.remove({rid: rid})
 			ChatRoom.remove(rid)
 			# @TODO remove das mensagens lidas do usuário
-		else 
+		else
 			throw new Meteor.Error 'unauthorized'