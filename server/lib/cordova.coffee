--- conflicted
+++ resolved
@@ -10,11 +10,7 @@
 		Push.enabled = true
 		Push.allow
 			send: (userId, notification) ->
-<<<<<<< HEAD
-				return RocketChat.models.Users.findOneById(userId)?.admin is true
-=======
 				return RocketChat.authz.hasRole(userId, 'admin')
->>>>>>> b3e12a3c
 
 		Push.Configure
 			apn:
