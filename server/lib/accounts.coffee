# Deny Account.createUser in client
Accounts.config { forbidClientAccountCreation: true }

Accounts.emailTemplates.siteName = RocketChat.settings.get 'Site_Name';
Accounts.emailTemplates.from = "#{RocketChat.settings.get 'Site_Name'} <#{RocketChat.settings.get 'From_Email'}>";

verifyEmailText = Accounts.emailTemplates.verifyEmail.text
Accounts.emailTemplates.verifyEmail.text = (user, url) ->
	url = url.replace Meteor.absoluteUrl(), Meteor.absoluteUrl() + 'login/'
	verifyEmailText user, url

resetPasswordText = Accounts.emailTemplates.resetPassword.text
Accounts.emailTemplates.resetPassword.text = (user, url) ->
	url = url.replace Meteor.absoluteUrl(), Meteor.absoluteUrl() + 'login/'
	verifyEmailText user, url

Accounts.onCreateUser (options, user) ->
	# console.log 'onCreateUser ->',JSON.stringify arguments, null, '  '
	# console.log 'options ->',JSON.stringify options, null, '  '
	# console.log 'user ->',JSON.stringify user, null, '  '

	RocketChat.callbacks.run 'beforeCreateUser', options, user

	user.status = 'offline'
	user.active = not RocketChat.settings.get 'Accounts_ManuallyApproveNewUsers'

<<<<<<< HEAD
	# when inserting first user give them admin privileges otherwise make a regular user
	roleName = if RocketChat.models.Users.findOne() then 'user' else 'admin'

=======
>>>>>>> d6b0dcaa
	if not user?.name? or user.name is ''
		if options.profile?.name?
			user.name = options.profile?.name

	if user.services?
		for serviceName, service of user.services
			if not user?.name? or user.name is ''
				if service.name?
					user.name = service.name
				else if service.username?
					user.name = service.username

			if not user.emails? and service.email?
				user.emails = [
					address: service.email
					verified: true
				]

	return user

# Wrap insertUserDoc to allow executing code after Accounts.insertUserDoc is run
Accounts.insertUserDoc = _.wrap Accounts.insertUserDoc, (insertUserDoc) ->
	options = arguments[1]
	user = arguments[2]
	_id = insertUserDoc(options, user)

	# when inserting first user give them admin privileges otherwise make a regular user
	roleName = if Meteor.users.findOne() then 'user' else 'admin'
	
	RocketChat.authz.addUsersToRoles(_id, roleName)
	RocketChat.callbacks.run 'afterCreateUser', options, user
	return _id

Accounts.validateLoginAttempt (login) ->
	login = RocketChat.callbacks.run 'beforeValidateLogin', login

	if login.allowed isnt true
		return login.allowed

	if login.user?.active isnt true
		throw new Meteor.Error 'inactive-user', TAPi18next.t 'project:User_is_not_activated'
		return false

	if login.type is 'password' and RocketChat.settings.get('Accounts_EmailVerification') is true
		validEmail = login.user.emails.filter (email) ->
			return email.verified is true

		if validEmail.length is 0
			throw new Meteor.Error 'no-valid-email'
			return false

	RocketChat.models.Users.updateLastLoginById login.user._id

	Meteor.defer ->
		RocketChat.callbacks.run 'afterValidateLogin', login

	return true<|MERGE_RESOLUTION|>--- conflicted
+++ resolved
@@ -24,12 +24,6 @@
 	user.status = 'offline'
 	user.active = not RocketChat.settings.get 'Accounts_ManuallyApproveNewUsers'
 
-<<<<<<< HEAD
-	# when inserting first user give them admin privileges otherwise make a regular user
-	roleName = if RocketChat.models.Users.findOne() then 'user' else 'admin'
-
-=======
->>>>>>> d6b0dcaa
 	if not user?.name? or user.name is ''
 		if options.profile?.name?
 			user.name = options.profile?.name
@@ -57,8 +51,8 @@
 	_id = insertUserDoc(options, user)
 
 	# when inserting first user give them admin privileges otherwise make a regular user
-	roleName = if Meteor.users.findOne() then 'user' else 'admin'
-	
+	roleName = if RocketChat.models.Users.findOne() then 'user' else 'admin'
+
 	RocketChat.authz.addUsersToRoles(_id, roleName)
 	RocketChat.callbacks.run 'afterCreateUser', options, user
 	return _id
