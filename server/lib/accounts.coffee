# Deny Account.createUser in client
Accounts.config { forbidClientAccountCreation: true }

Accounts.emailTemplates.siteName = RocketChat.settings.get 'Site_Name';
Accounts.emailTemplates.from = "#{RocketChat.settings.get 'Site_Name'} <#{RocketChat.settings.get 'From_Email'}>";

verifyEmailText = Accounts.emailTemplates.verifyEmail.text
Accounts.emailTemplates.verifyEmail.text = (user, url) ->
	url = url.replace Meteor.absoluteUrl(), Meteor.absoluteUrl() + 'login/'
	verifyEmailText user, url

resetPasswordText = Accounts.emailTemplates.resetPassword.text
Accounts.emailTemplates.resetPassword.text = (user, url) ->
	url = url.replace Meteor.absoluteUrl(), Meteor.absoluteUrl() + 'login/'
	verifyEmailText user, url

Accounts.onCreateUser (options, user) ->
	# console.log 'onCreateUser ->',JSON.stringify arguments, null, '  '
	# console.log 'options ->',JSON.stringify options, null, '  '
	# console.log 'user ->',JSON.stringify user, null, '  '

	RocketChat.callbacks.run 'beforeCreateUser', options, user

	user.status = 'offline'
	user.active = not RocketChat.settings.get 'Accounts_ManuallyApproveNewUsers'

	if not user?.name? or user.name is ''
		if options.profile?.name?
			user.name = options.profile?.name

	if user.services?
		for serviceName, service of user.services
			if not user?.name? or user.name is ''
				if service.name?
					user.name = service.name
				else if service.username?
					user.name = service.username

			if not user.emails? and service.email?
				user.emails = [
					address: service.email
					verified: true
				]

	return user

# Wrap insertUserDoc to allow executing code after Accounts.insertUserDoc is run
Accounts.insertUserDoc = _.wrap Accounts.insertUserDoc, (insertUserDoc) ->
	options = arguments[1]
	user = arguments[2]
	_id = insertUserDoc(options, user)

	# when inserting first user give them admin privileges otherwise make a regular user
<<<<<<< HEAD
	roleName = if RocketChat.models.Users.findOne() then 'user' else 'admin'

=======
	firstUser = Meteor.users.findOne({},{sort:{createdAt:1}})
	roleName = if firstUser?._id is _id then 'admin' else 'user'
	
>>>>>>> c607d0eb
	RocketChat.authz.addUsersToRoles(_id, roleName)
	RocketChat.callbacks.run 'afterCreateUser', options, user
	return _id

Accounts.validateLoginAttempt (login) ->
	login = RocketChat.callbacks.run 'beforeValidateLogin', login

	if login.allowed isnt true
		return login.allowed

	if login.user?.active isnt true
		throw new Meteor.Error 'inactive-user', TAPi18next.t 'project:User_is_not_activated'
		return false

	if login.type is 'password' and RocketChat.settings.get('Accounts_EmailVerification') is true
		validEmail = login.user.emails.filter (email) ->
			return email.verified is true

		if validEmail.length is 0
			throw new Meteor.Error 'no-valid-email'
			return false

	RocketChat.models.Users.updateLastLoginById login.user._id

	Meteor.defer ->
		RocketChat.callbacks.run 'afterValidateLogin', login

	return true<|MERGE_RESOLUTION|>--- conflicted
+++ resolved
@@ -51,14 +51,9 @@
 	_id = insertUserDoc(options, user)
 
 	# when inserting first user give them admin privileges otherwise make a regular user
-<<<<<<< HEAD
-	roleName = if RocketChat.models.Users.findOne() then 'user' else 'admin'
+	firstUser = RocketChat.models.Users.findOne({},{sort:{createdAt:1}})
+	roleName = if firstUser?._id is _id then 'admin' else 'user'
 
-=======
-	firstUser = Meteor.users.findOne({},{sort:{createdAt:1}})
-	roleName = if firstUser?._id is _id then 'admin' else 'user'
-	
->>>>>>> c607d0eb
 	RocketChat.authz.addUsersToRoles(_id, roleName)
 	RocketChat.callbacks.run 'afterCreateUser', options, user
 	return _id
