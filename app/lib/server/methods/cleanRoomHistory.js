import { Meteor } from 'meteor/meteor';
import { Match, check } from 'meteor/check';

import { hasPermission } from '../../../authorization';
import { cleanRoomHistory } from '../functions';

Meteor.methods({
	cleanRoomHistory({ roomId, latest, oldest, inclusive = true, limit, excludePinned = false, ignoreDiscussion = true, filesOnly = false, fromUsers = [], ignoreThreads }) {
		check(roomId, String);
		check(latest, Date);
		check(oldest, Date);
		check(inclusive, Boolean);
		check(limit, Match.Maybe(Number));
		check(excludePinned, Match.Maybe(Boolean));
		check(filesOnly, Match.Maybe(Boolean));
		check(ignoreThreads, Match.Maybe(Boolean));
		check(fromUsers, Match.Maybe([String]));

		const userId = Meteor.userId();

		if (!userId) {
			throw new Meteor.Error('error-invalid-user', 'Invalid user', { method: 'cleanRoomHistory' });
		}

		if (!hasPermission(userId, 'clean-channel-history', roomId)) {
			throw new Meteor.Error('error-not-allowed', 'Not allowed', { method: 'cleanRoomHistory' });
		}

<<<<<<< HEAD
		return cleanRoomHistory({ rid: roomId, latest, oldest, inclusive, limit, excludePinned, ignoreDiscussion, filesOnly, fromUsers, userId });
=======
		return cleanRoomHistory({ rid: roomId, latest, oldest, inclusive, limit, excludePinned, ignoreDiscussion, filesOnly, fromUsers, ignoreThreads });
>>>>>>> e5b85b69
	},
});<|MERGE_RESOLUTION|>--- conflicted
+++ resolved
@@ -26,10 +26,6 @@
 			throw new Meteor.Error('error-not-allowed', 'Not allowed', { method: 'cleanRoomHistory' });
 		}
 
-<<<<<<< HEAD
-		return cleanRoomHistory({ rid: roomId, latest, oldest, inclusive, limit, excludePinned, ignoreDiscussion, filesOnly, fromUsers, userId });
-=======
-		return cleanRoomHistory({ rid: roomId, latest, oldest, inclusive, limit, excludePinned, ignoreDiscussion, filesOnly, fromUsers, ignoreThreads });
->>>>>>> e5b85b69
+		return cleanRoomHistory({ rid: roomId, latest, oldest, inclusive, limit, excludePinned, ignoreDiscussion, filesOnly, fromUsers, ignoreThreads, userId });
 	},
 });