import { deleteRoom } from './deleteRoom';
import { FileUpload } from '../../../file-upload';
import { Rooms, RoomEvents } from '../../../models';
import { Notifications } from '../../../notifications';

<<<<<<< HEAD
function queryBuilder({ rid, ts, excludePinned, fromUsers, filesOnly, ignoreDiscussion }) {
	const query = {
		rid: { $eq: rid },
		t: { $eq: 'msg' },
		'd.t': { $in: ['msg'] },
		ts,
		'd.u.username': { $exists: true }, // this changes below if necessary
		_deletedAt: { $exists: false }, // since we don't need something is already deleted
	};
	if (!excludePinned) {
		query['d.t'].$in.push('message_pinned');
	} else {
		query['d.pinned'] = { $exists: false };
	}

	// change first defined users value in case there are a fromUsers option selected
	if (fromUsers && fromUsers.length) {
		query['d.u.username'] = { $in: fromUsers };
	}

	if (filesOnly) {
		query['d.file._id'] = { $exists: 1 };
	}

	if (!ignoreDiscussion) {
		query['d.t'].$in.push('discussion-created');
	}
=======
export const cleanRoomHistory = function({ rid, latest = new Date(), oldest = new Date('0001-01-01T00:00:00Z'), inclusive = true, limit = 0, excludePinned = true, ignoreDiscussion = true, filesOnly = false, fromUsers = [], ignoreThreads = true }) {
	const gt = inclusive ? '$gte' : '$gt';
	const lt = inclusive ? '$lte' : '$lt';
>>>>>>> e5b85b69

	return query;
}

export const cleanRoomHistory = async function({ rid, latest = new Date(), oldest = new Date('0001-01-01T00:00:00Z'), inclusive = true, excludePinned = true, ignoreDiscussion = true, filesOnly = false, fromUsers = [], userId = '' }) {
	console.log('userId', userId);
	const gt = inclusive ? '$gte' : '$gt';
	const lt = inclusive ? '$lte' : '$lt';

	const query = queryBuilder({
		rid,
		ts: { [gt]: oldest, [lt]: latest },
		excludePinned,
		fromUsers,
<<<<<<< HEAD
		filesOnly,
		ignoreDiscussion,
	});

	const result = await RoomEvents.createPruneMessagesEvent(query, rid, userId);

	// deleting files from storage
	for (let f = 0; result.filesIds.length > f; f++) {
		FileUpload.getStore('Uploads').deleteById(result.filesIds[f]);
	}

	// deleting rooms
	for (let d = 0; result.discussionsIds.length > d; d++) {
		deleteRoom(result.discussionsIds[d]);
=======
		ignoreThreads,
		{ fields: { 'file._id': 1, pinned: 1 }, limit },
	).forEach((document) => {
		FileUpload.getStore('Uploads').deleteById(document.file._id);
		fileCount++;
		if (filesOnly) {
			Messages.update({ _id: document._id }, { $unset: { file: 1 }, $set: { attachments: [{ color: '#FD745E', text }] } });
		}
	});

	if (filesOnly) {
		return fileCount;
	}

	if (!ignoreDiscussion) {
		Messages.findDiscussionByRoomIdPinnedTimestampAndUsers(rid, excludePinned, ts, fromUsers, { fields: { drid: 1 }, ...limit && { limit } }, ignoreThreads).fetch()
			.forEach(({ drid }) => deleteRoom(drid));
>>>>>>> e5b85b69
	}

	if (result.count) {
		Rooms.resetLastMessageById(rid);
		Notifications.notifyRoom(rid, 'deleteMessageBulk', {
			rid,
			excludePinned,
			ignoreDiscussion,
			ts: query.ts,
			users: fromUsers,
		});
	}
	return result.count;
};<|MERGE_RESOLUTION|>--- conflicted
+++ resolved
@@ -3,45 +3,7 @@
 import { Rooms, RoomEvents } from '../../../models';
 import { Notifications } from '../../../notifications';
 
-<<<<<<< HEAD
-function queryBuilder({ rid, ts, excludePinned, fromUsers, filesOnly, ignoreDiscussion }) {
-	const query = {
-		rid: { $eq: rid },
-		t: { $eq: 'msg' },
-		'd.t': { $in: ['msg'] },
-		ts,
-		'd.u.username': { $exists: true }, // this changes below if necessary
-		_deletedAt: { $exists: false }, // since we don't need something is already deleted
-	};
-	if (!excludePinned) {
-		query['d.t'].$in.push('message_pinned');
-	} else {
-		query['d.pinned'] = { $exists: false };
-	}
-
-	// change first defined users value in case there are a fromUsers option selected
-	if (fromUsers && fromUsers.length) {
-		query['d.u.username'] = { $in: fromUsers };
-	}
-
-	if (filesOnly) {
-		query['d.file._id'] = { $exists: 1 };
-	}
-
-	if (!ignoreDiscussion) {
-		query['d.t'].$in.push('discussion-created');
-	}
-=======
 export const cleanRoomHistory = function({ rid, latest = new Date(), oldest = new Date('0001-01-01T00:00:00Z'), inclusive = true, limit = 0, excludePinned = true, ignoreDiscussion = true, filesOnly = false, fromUsers = [], ignoreThreads = true }) {
-	const gt = inclusive ? '$gte' : '$gt';
-	const lt = inclusive ? '$lte' : '$lt';
->>>>>>> e5b85b69
-
-	return query;
-}
-
-export const cleanRoomHistory = async function({ rid, latest = new Date(), oldest = new Date('0001-01-01T00:00:00Z'), inclusive = true, excludePinned = true, ignoreDiscussion = true, filesOnly = false, fromUsers = [], userId = '' }) {
-	console.log('userId', userId);
 	const gt = inclusive ? '$gte' : '$gt';
 	const lt = inclusive ? '$lte' : '$lt';
 
@@ -50,22 +12,6 @@
 		ts: { [gt]: oldest, [lt]: latest },
 		excludePinned,
 		fromUsers,
-<<<<<<< HEAD
-		filesOnly,
-		ignoreDiscussion,
-	});
-
-	const result = await RoomEvents.createPruneMessagesEvent(query, rid, userId);
-
-	// deleting files from storage
-	for (let f = 0; result.filesIds.length > f; f++) {
-		FileUpload.getStore('Uploads').deleteById(result.filesIds[f]);
-	}
-
-	// deleting rooms
-	for (let d = 0; result.discussionsIds.length > d; d++) {
-		deleteRoom(result.discussionsIds[d]);
-=======
 		ignoreThreads,
 		{ fields: { 'file._id': 1, pinned: 1 }, limit },
 	).forEach((document) => {
@@ -83,7 +29,6 @@
 	if (!ignoreDiscussion) {
 		Messages.findDiscussionByRoomIdPinnedTimestampAndUsers(rid, excludePinned, ts, fromUsers, { fields: { drid: 1 }, ...limit && { limit } }, ignoreThreads).fetch()
 			.forEach(({ drid }) => deleteRoom(drid));
->>>>>>> e5b85b69
 	}
 
 	if (result.count) {
