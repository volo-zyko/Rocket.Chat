import { Meteor } from 'meteor/meteor';
import { EJSON } from 'meteor/ejson';

import { API } from '../../../api/server';
import { logger } from '../lib/logger';
import { contextDefinitions, eventTypes } from '../../../models/server/models/Events';
import {
	RoomEvents, FederationServers,
	Messages,
	Rooms,
	Subscriptions,
	Users,
} from '../../../models/server';
import { normalizers } from '../normalizers';
import { deleteRoom } from '../../../lib/server/functions';
import { Notifications } from '../../../notifications/server';
import { FileUpload } from '../../../file-upload';
import { getFederationDomain } from '../lib/getFederationDomain';
import { decryptIfNeeded } from '../lib/crypt';
import { isFederationEnabled } from '../lib/isFederationEnabled';
import { getUpload, requestEventsFromLatest } from '../handler';
import { notifyUsersOnMessage } from '../../../lib/server/lib/notifyUsersOnMessage';
import { sendAllNotifications } from '../../../lib/server/lib/sendNotificationsOnMessage';

API.v1.addRoute('federation.events.dispatch', { authRequired: false }, {
	async post() {
		if (!isFederationEnabled()) {
			return API.v1.failure('Federation not enabled');
		}

		//
		// Decrypt the payload if needed
		let payload;

		try {
			payload = decryptIfNeeded(this.request, this.bodyParams);
		} catch (err) {
			return API.v1.failure('Could not decrypt payload');
		}

<<<<<<< HEAD
		//
		// Convert from EJSON
		const { events } = EJSON.fromJSONValue(payload);
=======
		// Remove all room events
		await FederationRoomEvents.removeRoomEvents(roomId);

		return {
			success: true,
		};
	},

	//
	// ROOM_ADD_USER
	//
	async [eventTypes.ROOM_ADD_USER](event) {
		const eventResult = await FederationRoomEvents.addEvent(event.context, event);

		// If the event was successfully added, handle the event locally
		if (eventResult.success) {
			const { data: { roomId, user, subscription, domainsAfterAdd } } = event;

			// Check if user exists
			const persistedUser = Users.findOne({ _id: user._id });
>>>>>>> b3f2ce7c

		logger.server.debug(`federation.events.dispatch => events=${ events.map((e) => JSON.stringify(e, null, 2)) }`);

		// Loop over received events
		for (const event of events) {
			/* eslint-disable no-await-in-loop */

			let eventResult;

			const eventContext = contextDefinitions.ROOM.context(event);

			switch (event.type) {
				//
				// PING
				//
				case eventTypes.PING:
					eventResult = {
						success: true,
					};
					break;

				//
				// GENESIS
				//
				case eventTypes.GENESIS:
					switch (event.d.contextType) {
						case contextDefinitions.ROOM.type:
							eventResult = await RoomEvents.addEvent(eventContext, event);

							// If the event was successfully added, handle the event locally
							if (eventResult.success) {
								const { d: { room } } = event;

								// Check if room exists
								const persistedRoom = Rooms.findOne({ _id: room._id });

								if (persistedRoom) {
									// Update the federation
									Rooms.update({ _id: persistedRoom._id }, { $set: { federation: room.federation } });
								} else {
									// Denormalize room
									const denormalizedRoom = normalizers.denormalizeRoom(room);

									// Create the room
									Rooms.insert(denormalizedRoom);
								}
							}
							break;
					}
					break;

				//
				// ROOM_DELETE
				//
				case eventTypes.ROOM_DELETE:
					const { d: { roomId } } = event;

					// Check if room exists
					const persistedRoom = Rooms.findOne({ _id: roomId });

					if (persistedRoom) {
						// Delete the room
						deleteRoom(roomId);
					}

					// Remove all room events
					await RoomEvents.removeRoomEvents(roomId);

					eventResult = {
						success: true,
					};

					break;

				//
				// ROOM_ADD_USER
				//
				case eventTypes.ROOM_ADD_USER:
					eventResult = await RoomEvents.addEvent(eventContext, event);

					// If the event was successfully added, handle the event locally
					if (eventResult.success) {
						const { d: { roomId, user, subscription, domainsAfterAdd } } = event;

<<<<<<< HEAD
						// Check if user exists
						const persistedUser = Users.findOne({ _id: user._id });
=======
	//
	// ROOM_USER_LEFT
	//
	async [eventTypes.ROOM_USER_LEFT](event) {
		const eventResult = await FederationRoomEvents.addEvent(event.context, event);

		// If the event was successfully added, handle the event locally
		if (eventResult.success) {
			const { data: { roomId, user, domainsAfterRemoval } } = event;

			// Remove the user's subscription
			Subscriptions.removeByRoomIdAndUserId(roomId, user._id);

			// Refresh the servers list
			FederationServers.refreshServers();

			// Update the room's federation property
			Rooms.update({ _id: roomId }, { $set: { 'federation.domains': domainsAfterRemoval } });
		}

		return eventResult;
	},

	//
	// ROOM_MESSAGE
	//
	async [eventTypes.ROOM_MESSAGE](event) {
		const eventResult = await FederationRoomEvents.addEvent(event.context, event);
>>>>>>> b3f2ce7c

						if (persistedUser) {
							// Update the federation
							Users.update({ _id: persistedUser._id }, { $set: { federation: user.federation } });
						} else {
							// Denormalize user
							const denormalizedUser = normalizers.denormalizeUser(user);

							// Create the user
							Users.insert(denormalizedUser);
						}

						// Check if subscription exists
						const persistedSubscription = Subscriptions.findOne({ _id: subscription._id });

						if (persistedSubscription) {
							// Update the federation
							Subscriptions.update({ _id: persistedSubscription._id }, { $set: { federation: subscription.federation } });
						} else {
							// Denormalize subscription
							const denormalizedSubscription = normalizers.denormalizeSubscription(subscription);

							// Create the subscription
							Subscriptions.insert(denormalizedSubscription);
						}

						// Refresh the servers list
						FederationServers.refreshServers();

						// Update the room's federation property
						Rooms.update({ _id: roomId }, { $set: { 'federation.domains': domainsAfterAdd } });
					}
					break;

				//
				// ROOM_REMOVE_USER
				//
				case eventTypes.ROOM_REMOVE_USER:
					eventResult = await RoomEvents.addEvent(eventContext, event);

					// If the event was successfully added, handle the event locally
					if (eventResult.success) {
						const { d: { roomId, user, domainsAfterRemoval } } = event;

						// Remove the user's subscription
						Subscriptions.removeByRoomIdAndUserId(roomId, user._id);

						// Refresh the servers list
						FederationServers.refreshServers();

<<<<<<< HEAD
						// Update the room's federation property
						Rooms.update({ _id: roomId }, { $set: { 'federation.domains': domainsAfterRemoval } });
=======
					// Update the message's attachments dependent on type
					for (const attachment of denormalizedMessage.attachments) {
						attachment.title_link = attachment.title_link.replace(oldUploadId, upload._id);
						if (/^image\/.+/.test(denormalizedMessage.file.type)) {
							attachment.image_url = attachment.image_url.replace(oldUploadId, upload._id);
						} else if (/^audio\/.+/.test(denormalizedMessage.file.type)) {
							attachment.audio_url = attachment.audio_url.replace(oldUploadId, upload._id);
						} else if (/^video\/.+/.test(denormalizedMessage.file.type)) {
							attachment.video_url = attachment.video_url.replace(oldUploadId, upload._id);
						}
>>>>>>> b3f2ce7c
					}
					break;

				//
				// ROOM_MESSAGE
				//
				case eventTypes.ROOM_MESSAGE:
					eventResult = await RoomEvents.addEvent(eventContext, event);

					// If the event was successfully added, handle the event locally
					if (eventResult.success) {
						const { d: { message } } = event;

						// Check if message exists
						const persistedMessage = Messages.findOne({ _id: message._id });

						if (persistedMessage) {
							// Update the federation
							Messages.update({ _id: persistedMessage._id }, { $set: { federation: message.federation } });
						} else {
							// Load the room
							const room = Rooms.findOneById(message.rid);

							// Denormalize message
							const denormalizedMessage = normalizers.denormalizeMessage(message);

							// Is there a file?
							if (denormalizedMessage.file) {
								const fileStore = FileUpload.getStore('Uploads');

								const { src } = denormalizedMessage;

								const { upload, buffer } = getUpload(src, denormalizedMessage.file._id);

								const oldUploadId = upload._id;

								// Normalize upload
								delete upload._id;
								upload.rid = denormalizedMessage.rid;
								upload.userId = denormalizedMessage.u._id;
								upload.federation = {
									_id: denormalizedMessage.file._id,
									src,
								};

								Meteor.runAsUser(upload.userId, () => Meteor.wrapAsync(fileStore.insert.bind(fileStore))(upload, buffer));

								// Update the message's file
								denormalizedMessage.file._id = upload._id;

								// Update the message's attachments
								for (const attachment of denormalizedMessage.attachments) {
									attachment.title_link = attachment.title_link.replace(oldUploadId, upload._id);
									attachment.image_url = attachment.image_url.replace(oldUploadId, upload._id);
								}
							}

							// Create the message
							Messages.insert(denormalizedMessage);

							// Notify users
							notifyUsersOnMessage(denormalizedMessage, room);
							sendAllNotifications(denormalizedMessage, room);
						}
					}
					break;

				//
				// ROOM_EDIT_MESSAGE
				//
				case eventTypes.ROOM_EDIT_MESSAGE:
					eventResult = await RoomEvents.addEvent(eventContext, event);

					// If the event was successfully added, handle the event locally
					if (eventResult.success) {
						const { d: { message } } = event;

						// Check if message exists
						const persistedMessage = Messages.findOne({ _id: message._id });

						if (!persistedMessage) {
							eventResult.success = false;
							eventResult.reason = 'missingMessageToEdit';
						} else {
							// Update the message
							Messages.update({ _id: persistedMessage._id }, { $set: { msg: message.msg, federation: message.federation } });
						}
					}
					break;

				//
				// ROOM_DELETE_MESSAGE
				//
				case eventTypes.ROOM_DELETE_MESSAGE:
					eventResult = await RoomEvents.addEvent(eventContext, event);

					// If the event was successfully added, handle the event locally
					if (eventResult.success) {
						const { d: { roomId, messageId } } = event;

						// Remove the message
						Messages.removeById(messageId);

						// Notify the room
						Notifications.notifyRoom(roomId, 'deleteMessage', { _id: messageId });
					}
					break;

				//
				// ROOM_SET_MESSAGE_REACTION
				//
				case eventTypes.ROOM_SET_MESSAGE_REACTION:
					eventResult = await RoomEvents.addEvent(eventContext, event);

					// If the event was successfully added, handle the event locally
					if (eventResult.success) {
						const { d: { messageId, username, reaction } } = event;

						// Get persisted message
						const persistedMessage = Messages.findOne({ _id: messageId });

						// Make sure reactions exist
						persistedMessage.reactions = persistedMessage.reactions || {};

						let reactionObj = persistedMessage.reactions[reaction];

						// If there are no reactions of that type, add it
						if (!reactionObj) {
							reactionObj = {
								usernames: [username],
							};
						} else {
							// Otherwise, add the username
							reactionObj.usernames.push(username);
							reactionObj.usernames = [...new Set(reactionObj.usernames)];
						}

						// Update the property
						Messages.update({ _id: messageId }, { $set: { [`reactions.${ reaction }`]: reactionObj } });
					}
					break;

				//
				// ROOM_UNSET_MESSAGE_REACTION
				//
				case eventTypes.ROOM_UNSET_MESSAGE_REACTION:
					eventResult = await RoomEvents.addEvent(eventContext, event);

					// If the event was successfully added, handle the event locally
					if (eventResult.success) {
						const { d: { messageId, username, reaction } } = event;

						// Get persisted message
						const persistedMessage = Messages.findOne({ _id: messageId });

						// Make sure reactions exist
						persistedMessage.reactions = persistedMessage.reactions || {};

						// If there are no reactions of that type, ignore
						if (!persistedMessage.reactions[reaction]) {
							continue;
						}

						const reactionObj = persistedMessage.reactions[reaction];

						// Get the username index on the list
						const usernameIdx = reactionObj.usernames.indexOf(username);

						// If the index is not found, ignore
						if (usernameIdx === -1) {
							continue;
						}

						// Remove the username from the given reaction
						reactionObj.usernames.splice(usernameIdx, 1);

						// If there are no more users for that reaction, remove the property
						if (reactionObj.usernames.length === 0) {
							Messages.update({ _id: messageId }, { $unset: { [`reactions.${ reaction }`]: 1 } });
						} else {
							// Otherwise, update the property
							Messages.update({ _id: messageId }, { $set: { [`reactions.${ reaction }`]: reactionObj } });
						}
					}
					break;

				//
				// ROOM_MUTE_USER
				//
				case eventTypes.ROOM_MUTE_USER:
					eventResult = await RoomEvents.addEvent(eventContext, event);

					// If the event was successfully added, handle the event locally
					if (eventResult.success) {
						const { d: { roomId, user } } = event;

						// Denormalize user
						const denormalizedUser = normalizers.denormalizeUser(user);

						// Mute user
						Rooms.muteUsernameByRoomId(roomId, denormalizedUser.username);
					}
					break;

				//
				// ROOM_UNMUTE_USER
				//
				case eventTypes.ROOM_UNMUTE_USER:
					eventResult = await RoomEvents.addEvent(eventContext, event);

					// If the event was successfully added, handle the event locally
					if (eventResult.success) {
						const { d: { roomId, user } } = event;

						// Denormalize user
						const denormalizedUser = normalizers.denormalizeUser(user);

						// Mute user
						Rooms.unmuteUsernameByRoomId(roomId, denormalizedUser.username);
					}
					break;

				//
				// Could not find event
				//
				default:
					continue;
			}

			// If there was an error handling the event, take action
			if (!eventResult || !eventResult.success) {
				try {
					logger.server.debug(`federation.events.dispatch => Event has missing parents -> event=${ JSON.stringify(event, null, 2) }`);

<<<<<<< HEAD
				requestEventsFromLatest(event.src, getFederationDomain(), contextDefinitions.defineType(event), eventContext, eventResult.latestEventIds);
=======
					requestEventsFromLatest(event.origin, getFederationDomain(), contextDefinitions.defineType(event), event.context, eventResult.latestEventIds);
>>>>>>> b3f2ce7c

					// And stop handling the events
					break;
				} catch (err) {
					logger.server.error(() => `dispatch => event=${ JSON.stringify(event, null, 2) } eventResult=${ JSON.stringify(eventResult, null, 2) } error=${ err.toString() } ${ err.stack }`);

					throw err;
				}
			}

			/* eslint-enable no-await-in-loop */
		}

		// Respond
		return API.v1.success();
	},
});<|MERGE_RESOLUTION|>--- conflicted
+++ resolved
@@ -3,9 +3,9 @@
 
 import { API } from '../../../api/server';
 import { logger } from '../lib/logger';
-import { contextDefinitions, eventTypes } from '../../../models/server/models/Events';
+import { contextDefinitions, eventTypes } from '../../../models/server/models/FederationEvents';
 import {
-	RoomEvents, FederationServers,
+	FederationRoomEvents, FederationServers,
 	Messages,
 	Rooms,
 	Subscriptions,
@@ -22,36 +22,69 @@
 import { notifyUsersOnMessage } from '../../../lib/server/lib/notifyUsersOnMessage';
 import { sendAllNotifications } from '../../../lib/server/lib/sendNotificationsOnMessage';
 
-API.v1.addRoute('federation.events.dispatch', { authRequired: false }, {
-	async post() {
-		if (!isFederationEnabled()) {
-			return API.v1.failure('Federation not enabled');
-		}
-
-		//
-		// Decrypt the payload if needed
-		let payload;
-
-		try {
-			payload = decryptIfNeeded(this.request, this.bodyParams);
-		} catch (err) {
-			return API.v1.failure('Could not decrypt payload');
-		}
-
-<<<<<<< HEAD
-		//
-		// Convert from EJSON
-		const { events } = EJSON.fromJSONValue(payload);
-=======
-		// Remove all room events
-		await FederationRoomEvents.removeRoomEvents(roomId);
-
+const eventHandlers = {
+	//
+	// PING
+	//
+	async [eventTypes.PING]() {
 		return {
 			success: true,
 		};
 	},
 
 	//
+	// GENESIS
+	//
+	async [eventTypes.GENESIS](event) {
+		switch (event.data.contextType) {
+			case contextDefinitions.ROOM.type:
+				const eventResult = await FederationRoomEvents.addEvent(event.context, event);
+
+				// If the event was successfully added, handle the event locally
+				if (eventResult.success) {
+					const { data: { room } } = event;
+
+					// Check if room exists
+					const persistedRoom = Rooms.findOne({ _id: room._id });
+
+					if (persistedRoom) {
+						// Update the federation
+						Rooms.update({ _id: persistedRoom._id }, { $set: { federation: room.federation } });
+					} else {
+						// Denormalize room
+						const denormalizedRoom = normalizers.denormalizeRoom(room);
+
+						// Create the room
+						Rooms.insert(denormalizedRoom);
+					}
+				}
+				return eventResult;
+		}
+	},
+
+	//
+	// ROOM_DELETE
+	//
+	async [eventTypes.ROOM_DELETE](event) {
+		const { data: { roomId } } = event;
+
+		// Check if room exists
+		const persistedRoom = Rooms.findOne({ _id: roomId });
+
+		if (persistedRoom) {
+			// Delete the room
+			deleteRoom(roomId);
+		}
+
+		// Remove all room events
+		await FederationRoomEvents.removeRoomEvents(roomId);
+
+		return {
+			success: true,
+		};
+	},
+
+	//
 	// ROOM_ADD_USER
 	//
 	async [eventTypes.ROOM_ADD_USER](event) {
@@ -63,99 +96,46 @@
 
 			// Check if user exists
 			const persistedUser = Users.findOne({ _id: user._id });
->>>>>>> b3f2ce7c
-
-		logger.server.debug(`federation.events.dispatch => events=${ events.map((e) => JSON.stringify(e, null, 2)) }`);
-
-		// Loop over received events
-		for (const event of events) {
-			/* eslint-disable no-await-in-loop */
-
-			let eventResult;
-
-			const eventContext = contextDefinitions.ROOM.context(event);
-
-			switch (event.type) {
-				//
-				// PING
-				//
-				case eventTypes.PING:
-					eventResult = {
-						success: true,
-					};
-					break;
-
-				//
-				// GENESIS
-				//
-				case eventTypes.GENESIS:
-					switch (event.d.contextType) {
-						case contextDefinitions.ROOM.type:
-							eventResult = await RoomEvents.addEvent(eventContext, event);
-
-							// If the event was successfully added, handle the event locally
-							if (eventResult.success) {
-								const { d: { room } } = event;
-
-								// Check if room exists
-								const persistedRoom = Rooms.findOne({ _id: room._id });
-
-								if (persistedRoom) {
-									// Update the federation
-									Rooms.update({ _id: persistedRoom._id }, { $set: { federation: room.federation } });
-								} else {
-									// Denormalize room
-									const denormalizedRoom = normalizers.denormalizeRoom(room);
-
-									// Create the room
-									Rooms.insert(denormalizedRoom);
-								}
-							}
-							break;
-					}
-					break;
-
-				//
-				// ROOM_DELETE
-				//
-				case eventTypes.ROOM_DELETE:
-					const { d: { roomId } } = event;
-
-					// Check if room exists
-					const persistedRoom = Rooms.findOne({ _id: roomId });
-
-					if (persistedRoom) {
-						// Delete the room
-						deleteRoom(roomId);
-					}
-
-					// Remove all room events
-					await RoomEvents.removeRoomEvents(roomId);
-
-					eventResult = {
-						success: true,
-					};
-
-					break;
-
-				//
-				// ROOM_ADD_USER
-				//
-				case eventTypes.ROOM_ADD_USER:
-					eventResult = await RoomEvents.addEvent(eventContext, event);
-
-					// If the event was successfully added, handle the event locally
-					if (eventResult.success) {
-						const { d: { roomId, user, subscription, domainsAfterAdd } } = event;
-
-<<<<<<< HEAD
-						// Check if user exists
-						const persistedUser = Users.findOne({ _id: user._id });
-=======
-	//
-	// ROOM_USER_LEFT
-	//
-	async [eventTypes.ROOM_USER_LEFT](event) {
+
+			if (persistedUser) {
+				// Update the federation
+				Users.update({ _id: persistedUser._id }, { $set: { federation: user.federation } });
+			} else {
+				// Denormalize user
+				const denormalizedUser = normalizers.denormalizeUser(user);
+
+				// Create the user
+				Users.insert(denormalizedUser);
+			}
+
+			// Check if subscription exists
+			const persistedSubscription = Subscriptions.findOne({ _id: subscription._id });
+
+			if (persistedSubscription) {
+				// Update the federation
+				Subscriptions.update({ _id: persistedSubscription._id }, { $set: { federation: subscription.federation } });
+			} else {
+				// Denormalize subscription
+				const denormalizedSubscription = normalizers.denormalizeSubscription(subscription);
+
+				// Create the subscription
+				Subscriptions.insert(denormalizedSubscription);
+			}
+
+			// Refresh the servers list
+			FederationServers.refreshServers();
+
+			// Update the room's federation property
+			Rooms.update({ _id: roomId }, { $set: { 'federation.domains': domainsAfterAdd } });
+		}
+
+		return eventResult;
+	},
+
+	//
+	// ROOM_REMOVE_USER
+	//
+	async [eventTypes.ROOM_REMOVE_USER](event) {
 		const eventResult = await FederationRoomEvents.addEvent(event.context, event);
 
 		// If the event was successfully added, handle the event locally
@@ -176,65 +156,75 @@
 	},
 
 	//
+	// ROOM_USER_LEFT
+	//
+	async [eventTypes.ROOM_USER_LEFT](event) {
+		const eventResult = await FederationRoomEvents.addEvent(event.context, event);
+
+		// If the event was successfully added, handle the event locally
+		if (eventResult.success) {
+			const { data: { roomId, user, domainsAfterRemoval } } = event;
+
+			// Remove the user's subscription
+			Subscriptions.removeByRoomIdAndUserId(roomId, user._id);
+
+			// Refresh the servers list
+			FederationServers.refreshServers();
+
+			// Update the room's federation property
+			Rooms.update({ _id: roomId }, { $set: { 'federation.domains': domainsAfterRemoval } });
+		}
+
+		return eventResult;
+	},
+
+	//
 	// ROOM_MESSAGE
 	//
 	async [eventTypes.ROOM_MESSAGE](event) {
 		const eventResult = await FederationRoomEvents.addEvent(event.context, event);
->>>>>>> b3f2ce7c
-
-						if (persistedUser) {
-							// Update the federation
-							Users.update({ _id: persistedUser._id }, { $set: { federation: user.federation } });
-						} else {
-							// Denormalize user
-							const denormalizedUser = normalizers.denormalizeUser(user);
-
-							// Create the user
-							Users.insert(denormalizedUser);
-						}
-
-						// Check if subscription exists
-						const persistedSubscription = Subscriptions.findOne({ _id: subscription._id });
-
-						if (persistedSubscription) {
-							// Update the federation
-							Subscriptions.update({ _id: persistedSubscription._id }, { $set: { federation: subscription.federation } });
-						} else {
-							// Denormalize subscription
-							const denormalizedSubscription = normalizers.denormalizeSubscription(subscription);
-
-							// Create the subscription
-							Subscriptions.insert(denormalizedSubscription);
-						}
-
-						// Refresh the servers list
-						FederationServers.refreshServers();
-
-						// Update the room's federation property
-						Rooms.update({ _id: roomId }, { $set: { 'federation.domains': domainsAfterAdd } });
-					}
-					break;
-
-				//
-				// ROOM_REMOVE_USER
-				//
-				case eventTypes.ROOM_REMOVE_USER:
-					eventResult = await RoomEvents.addEvent(eventContext, event);
-
-					// If the event was successfully added, handle the event locally
-					if (eventResult.success) {
-						const { d: { roomId, user, domainsAfterRemoval } } = event;
-
-						// Remove the user's subscription
-						Subscriptions.removeByRoomIdAndUserId(roomId, user._id);
-
-						// Refresh the servers list
-						FederationServers.refreshServers();
-
-<<<<<<< HEAD
-						// Update the room's federation property
-						Rooms.update({ _id: roomId }, { $set: { 'federation.domains': domainsAfterRemoval } });
-=======
+
+		// If the event was successfully added, handle the event locally
+		if (eventResult.success) {
+			const { data: { message } } = event;
+
+			// Check if message exists
+			const persistedMessage = Messages.findOne({ _id: message._id });
+
+			if (persistedMessage) {
+				// Update the federation
+				Messages.update({ _id: persistedMessage._id }, { $set: { federation: message.federation } });
+			} else {
+				// Load the room
+				const room = Rooms.findOneById(message.rid);
+
+				// Denormalize message
+				const denormalizedMessage = normalizers.denormalizeMessage(message);
+
+				// Is there a file?
+				if (denormalizedMessage.file) {
+					const fileStore = FileUpload.getStore('Uploads');
+
+					const { federation: { origin } } = denormalizedMessage;
+
+					const { upload, buffer } = getUpload(origin, denormalizedMessage.file._id);
+
+					const oldUploadId = upload._id;
+
+					// Normalize upload
+					delete upload._id;
+					upload.rid = denormalizedMessage.rid;
+					upload.userId = denormalizedMessage.u._id;
+					upload.federation = {
+						_id: denormalizedMessage.file._id,
+						origin,
+					};
+
+					Meteor.runAsUser(upload.userId, () => Meteor.wrapAsync(fileStore.insert.bind(fileStore))(upload, buffer));
+
+					// Update the message's file
+					denormalizedMessage.file._id = upload._id;
+
 					// Update the message's attachments dependent on type
 					for (const attachment of denormalizedMessage.attachments) {
 						attachment.title_link = attachment.title_link.replace(oldUploadId, upload._id);
@@ -245,234 +235,219 @@
 						} else if (/^video\/.+/.test(denormalizedMessage.file.type)) {
 							attachment.video_url = attachment.video_url.replace(oldUploadId, upload._id);
 						}
->>>>>>> b3f2ce7c
 					}
-					break;
-
-				//
-				// ROOM_MESSAGE
-				//
-				case eventTypes.ROOM_MESSAGE:
-					eventResult = await RoomEvents.addEvent(eventContext, event);
-
-					// If the event was successfully added, handle the event locally
-					if (eventResult.success) {
-						const { d: { message } } = event;
-
-						// Check if message exists
-						const persistedMessage = Messages.findOne({ _id: message._id });
-
-						if (persistedMessage) {
-							// Update the federation
-							Messages.update({ _id: persistedMessage._id }, { $set: { federation: message.federation } });
-						} else {
-							// Load the room
-							const room = Rooms.findOneById(message.rid);
-
-							// Denormalize message
-							const denormalizedMessage = normalizers.denormalizeMessage(message);
-
-							// Is there a file?
-							if (denormalizedMessage.file) {
-								const fileStore = FileUpload.getStore('Uploads');
-
-								const { src } = denormalizedMessage;
-
-								const { upload, buffer } = getUpload(src, denormalizedMessage.file._id);
-
-								const oldUploadId = upload._id;
-
-								// Normalize upload
-								delete upload._id;
-								upload.rid = denormalizedMessage.rid;
-								upload.userId = denormalizedMessage.u._id;
-								upload.federation = {
-									_id: denormalizedMessage.file._id,
-									src,
-								};
-
-								Meteor.runAsUser(upload.userId, () => Meteor.wrapAsync(fileStore.insert.bind(fileStore))(upload, buffer));
-
-								// Update the message's file
-								denormalizedMessage.file._id = upload._id;
-
-								// Update the message's attachments
-								for (const attachment of denormalizedMessage.attachments) {
-									attachment.title_link = attachment.title_link.replace(oldUploadId, upload._id);
-									attachment.image_url = attachment.image_url.replace(oldUploadId, upload._id);
-								}
-							}
-
-							// Create the message
-							Messages.insert(denormalizedMessage);
-
-							// Notify users
-							notifyUsersOnMessage(denormalizedMessage, room);
-							sendAllNotifications(denormalizedMessage, room);
-						}
-					}
-					break;
-
-				//
-				// ROOM_EDIT_MESSAGE
-				//
-				case eventTypes.ROOM_EDIT_MESSAGE:
-					eventResult = await RoomEvents.addEvent(eventContext, event);
-
-					// If the event was successfully added, handle the event locally
-					if (eventResult.success) {
-						const { d: { message } } = event;
-
-						// Check if message exists
-						const persistedMessage = Messages.findOne({ _id: message._id });
-
-						if (!persistedMessage) {
-							eventResult.success = false;
-							eventResult.reason = 'missingMessageToEdit';
-						} else {
-							// Update the message
-							Messages.update({ _id: persistedMessage._id }, { $set: { msg: message.msg, federation: message.federation } });
-						}
-					}
-					break;
-
-				//
-				// ROOM_DELETE_MESSAGE
-				//
-				case eventTypes.ROOM_DELETE_MESSAGE:
-					eventResult = await RoomEvents.addEvent(eventContext, event);
-
-					// If the event was successfully added, handle the event locally
-					if (eventResult.success) {
-						const { d: { roomId, messageId } } = event;
-
-						// Remove the message
-						Messages.removeById(messageId);
-
-						// Notify the room
-						Notifications.notifyRoom(roomId, 'deleteMessage', { _id: messageId });
-					}
-					break;
-
-				//
-				// ROOM_SET_MESSAGE_REACTION
-				//
-				case eventTypes.ROOM_SET_MESSAGE_REACTION:
-					eventResult = await RoomEvents.addEvent(eventContext, event);
-
-					// If the event was successfully added, handle the event locally
-					if (eventResult.success) {
-						const { d: { messageId, username, reaction } } = event;
-
-						// Get persisted message
-						const persistedMessage = Messages.findOne({ _id: messageId });
-
-						// Make sure reactions exist
-						persistedMessage.reactions = persistedMessage.reactions || {};
-
-						let reactionObj = persistedMessage.reactions[reaction];
-
-						// If there are no reactions of that type, add it
-						if (!reactionObj) {
-							reactionObj = {
-								usernames: [username],
-							};
-						} else {
-							// Otherwise, add the username
-							reactionObj.usernames.push(username);
-							reactionObj.usernames = [...new Set(reactionObj.usernames)];
-						}
-
-						// Update the property
-						Messages.update({ _id: messageId }, { $set: { [`reactions.${ reaction }`]: reactionObj } });
-					}
-					break;
-
-				//
-				// ROOM_UNSET_MESSAGE_REACTION
-				//
-				case eventTypes.ROOM_UNSET_MESSAGE_REACTION:
-					eventResult = await RoomEvents.addEvent(eventContext, event);
-
-					// If the event was successfully added, handle the event locally
-					if (eventResult.success) {
-						const { d: { messageId, username, reaction } } = event;
-
-						// Get persisted message
-						const persistedMessage = Messages.findOne({ _id: messageId });
-
-						// Make sure reactions exist
-						persistedMessage.reactions = persistedMessage.reactions || {};
-
-						// If there are no reactions of that type, ignore
-						if (!persistedMessage.reactions[reaction]) {
-							continue;
-						}
-
-						const reactionObj = persistedMessage.reactions[reaction];
-
-						// Get the username index on the list
-						const usernameIdx = reactionObj.usernames.indexOf(username);
-
-						// If the index is not found, ignore
-						if (usernameIdx === -1) {
-							continue;
-						}
-
-						// Remove the username from the given reaction
-						reactionObj.usernames.splice(usernameIdx, 1);
-
-						// If there are no more users for that reaction, remove the property
-						if (reactionObj.usernames.length === 0) {
-							Messages.update({ _id: messageId }, { $unset: { [`reactions.${ reaction }`]: 1 } });
-						} else {
-							// Otherwise, update the property
-							Messages.update({ _id: messageId }, { $set: { [`reactions.${ reaction }`]: reactionObj } });
-						}
-					}
-					break;
-
-				//
-				// ROOM_MUTE_USER
-				//
-				case eventTypes.ROOM_MUTE_USER:
-					eventResult = await RoomEvents.addEvent(eventContext, event);
-
-					// If the event was successfully added, handle the event locally
-					if (eventResult.success) {
-						const { d: { roomId, user } } = event;
-
-						// Denormalize user
-						const denormalizedUser = normalizers.denormalizeUser(user);
-
-						// Mute user
-						Rooms.muteUsernameByRoomId(roomId, denormalizedUser.username);
-					}
-					break;
-
-				//
-				// ROOM_UNMUTE_USER
-				//
-				case eventTypes.ROOM_UNMUTE_USER:
-					eventResult = await RoomEvents.addEvent(eventContext, event);
-
-					// If the event was successfully added, handle the event locally
-					if (eventResult.success) {
-						const { d: { roomId, user } } = event;
-
-						// Denormalize user
-						const denormalizedUser = normalizers.denormalizeUser(user);
-
-						// Mute user
-						Rooms.unmuteUsernameByRoomId(roomId, denormalizedUser.username);
-					}
-					break;
-
-				//
-				// Could not find event
-				//
-				default:
-					continue;
+				}
+
+				// Create the message
+				Messages.insert(denormalizedMessage);
+
+				// Notify users
+				notifyUsersOnMessage(denormalizedMessage, room);
+				sendAllNotifications(denormalizedMessage, room);
+			}
+		}
+
+		return eventResult;
+	},
+
+	//
+	// ROOM_EDIT_MESSAGE
+	//
+	async [eventTypes.ROOM_EDIT_MESSAGE](event) {
+		const eventResult = await FederationRoomEvents.addEvent(event.context, event);
+
+		// If the event was successfully added, handle the event locally
+		if (eventResult.success) {
+			const { data: { message } } = event;
+
+			// Check if message exists
+			const persistedMessage = Messages.findOne({ _id: message._id });
+
+			if (!persistedMessage) {
+				eventResult.success = false;
+				eventResult.reason = 'missingMessageToEdit';
+			} else {
+				// Update the message
+				Messages.update({ _id: persistedMessage._id }, { $set: { msg: message.msg, federation: message.federation } });
+			}
+		}
+
+		return eventResult;
+	},
+
+	//
+	// ROOM_DELETE_MESSAGE
+	//
+	async [eventTypes.ROOM_DELETE_MESSAGE](event) {
+		const eventResult = await FederationRoomEvents.addEvent(event.context, event);
+
+		// If the event was successfully added, handle the event locally
+		if (eventResult.success) {
+			const { data: { roomId, messageId } } = event;
+
+			// Remove the message
+			Messages.removeById(messageId);
+
+			// Notify the room
+			Notifications.notifyRoom(roomId, 'deleteMessage', { _id: messageId });
+		}
+
+		return eventResult;
+	},
+
+	//
+	// ROOM_SET_MESSAGE_REACTION
+	//
+	async [eventTypes.ROOM_SET_MESSAGE_REACTION](event) {
+		const eventResult = await FederationRoomEvents.addEvent(event.context, event);
+
+		// If the event was successfully added, handle the event locally
+		if (eventResult.success) {
+			const { data: { messageId, username, reaction } } = event;
+
+			// Get persisted message
+			const persistedMessage = Messages.findOne({ _id: messageId });
+
+			// Make sure reactions exist
+			persistedMessage.reactions = persistedMessage.reactions || {};
+
+			let reactionObj = persistedMessage.reactions[reaction];
+
+			// If there are no reactions of that type, add it
+			if (!reactionObj) {
+				reactionObj = {
+					usernames: [username],
+				};
+			} else {
+				// Otherwise, add the username
+				reactionObj.usernames.push(username);
+				reactionObj.usernames = [...new Set(reactionObj.usernames)];
+			}
+
+			// Update the property
+			Messages.update({ _id: messageId }, { $set: { [`reactions.${ reaction }`]: reactionObj } });
+		}
+
+		return eventResult;
+	},
+
+	//
+	// ROOM_UNSET_MESSAGE_REACTION
+	//
+	async [eventTypes.ROOM_UNSET_MESSAGE_REACTION](event) {
+		const eventResult = await FederationRoomEvents.addEvent(event.context, event);
+
+		// If the event was successfully added, handle the event locally
+		if (eventResult.success) {
+			const { data: { messageId, username, reaction } } = event;
+
+			// Get persisted message
+			const persistedMessage = Messages.findOne({ _id: messageId });
+
+			// Make sure reactions exist
+			persistedMessage.reactions = persistedMessage.reactions || {};
+
+			// If there are no reactions of that type, ignore
+			if (!persistedMessage.reactions[reaction]) {
+				return eventResult;
+			}
+
+			const reactionObj = persistedMessage.reactions[reaction];
+
+			// Get the username index on the list
+			const usernameIdx = reactionObj.usernames.indexOf(username);
+
+			// If the index is not found, ignore
+			if (usernameIdx === -1) {
+				return eventResult;
+			}
+
+			// Remove the username from the given reaction
+			reactionObj.usernames.splice(usernameIdx, 1);
+
+			// If there are no more users for that reaction, remove the property
+			if (reactionObj.usernames.length === 0) {
+				Messages.update({ _id: messageId }, { $unset: { [`reactions.${ reaction }`]: 1 } });
+			} else {
+				// Otherwise, update the property
+				Messages.update({ _id: messageId }, { $set: { [`reactions.${ reaction }`]: reactionObj } });
+			}
+		}
+
+		return eventResult;
+	},
+
+	//
+	// ROOM_MUTE_USER
+	//
+	async [eventTypes.ROOM_MUTE_USER](event) {
+		const eventResult = await FederationRoomEvents.addEvent(event.context, event);
+
+		// If the event was successfully added, handle the event locally
+		if (eventResult.success) {
+			const { data: { roomId, user } } = event;
+
+			// Denormalize user
+			const denormalizedUser = normalizers.denormalizeUser(user);
+
+			// Mute user
+			Rooms.muteUsernameByRoomId(roomId, denormalizedUser.username);
+		}
+
+		return eventResult;
+	},
+
+	//
+	// ROOM_UNMUTE_USER
+	//
+	async [eventTypes.ROOM_UNMUTE_USER](event) {
+		const eventResult = await FederationRoomEvents.addEvent(event.context, event);
+
+		// If the event was successfully added, handle the event locally
+		if (eventResult.success) {
+			const { data: { roomId, user } } = event;
+
+			// Denormalize user
+			const denormalizedUser = normalizers.denormalizeUser(user);
+
+			// Mute user
+			Rooms.unmuteUsernameByRoomId(roomId, denormalizedUser.username);
+		}
+
+		return eventResult;
+	},
+};
+
+API.v1.addRoute('federation.events.dispatch', { authRequired: false }, {
+	async post() {
+		if (!isFederationEnabled()) {
+			return API.v1.failure('Federation not enabled');
+		}
+
+		//
+		// Decrypt the payload if needed
+		let payload;
+
+		try {
+			payload = decryptIfNeeded(this.request, this.bodyParams);
+		} catch (err) {
+			return API.v1.failure('Could not decrypt payload');
+		}
+
+		//
+		// Convert from EJSON
+		const { events } = EJSON.fromJSONValue(payload);
+
+		logger.server.debug(`federation.events.dispatch => events=${ events.map((e) => JSON.stringify(e, null, 2)) }`);
+
+		// Loop over received events
+		for (const event of events) {
+			/* eslint-disable no-await-in-loop */
+
+			let eventResult;
+
+			if (eventHandlers[event.type]) {
+				eventResult = await eventHandlers[event.type](event);
 			}
 
 			// If there was an error handling the event, take action
@@ -480,11 +455,7 @@
 				try {
 					logger.server.debug(`federation.events.dispatch => Event has missing parents -> event=${ JSON.stringify(event, null, 2) }`);
 
-<<<<<<< HEAD
-				requestEventsFromLatest(event.src, getFederationDomain(), contextDefinitions.defineType(event), eventContext, eventResult.latestEventIds);
-=======
 					requestEventsFromLatest(event.origin, getFederationDomain(), contextDefinitions.defineType(event), event.context, eventResult.latestEventIds);
->>>>>>> b3f2ce7c
 
 					// And stop handling the events
 					break;
