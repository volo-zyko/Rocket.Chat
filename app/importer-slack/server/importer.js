import { Meteor } from 'meteor/meteor';
import { Accounts } from 'meteor/accounts-base';
import _ from 'underscore';

import {
	Base,
	ProgressStep,
	Selection,
	SelectionChannel,
	SelectionUser,
} from '../../importer/server';
import { RocketChatFile } from '../../file';
import { getUserAvatarURL } from '../../utils/lib/getUserAvatarURL';
import { Users, Rooms, Messages } from '../../models';
import { sendMessage } from '../../lib';


export class SlackImporter extends Base {
	constructor(info) {
		super(info);
		this.userTags = [];
		this.bots = {};
	}

	prepare(dataURI, sentContentType, fileName) {
		super.prepare(dataURI, sentContentType, fileName);

		const { image } = RocketChatFile.dataURIParse(dataURI);
		const zip = new this.AdmZip(new Buffer(image, 'base64'));
		const zipEntries = zip.getEntries();

		let tempChannels = [];
		let tempUsers = [];
		const tempMessages = {};

		zipEntries.forEach((entry) => {
			if (entry.entryName.indexOf('__MACOSX') > -1) {
				return this.logger.debug(`Ignoring the file: ${ entry.entryName }`);
			}

			if (entry.entryName === 'channels.json') {
				super.updateProgress(ProgressStep.PREPARING_CHANNELS);
				tempChannels = JSON.parse(entry.getData().toString()).filter((channel) => channel.creator != null);
				return;
			}

			if (entry.entryName === 'users.json') {
				super.updateProgress(ProgressStep.PREPARING_USERS);
				tempUsers = JSON.parse(entry.getData().toString());

				tempUsers.forEach((user) => {
					if (user.is_bot) {
						this.bots[user.profile.bot_id] = user;
					}
				});

				return;
			}

			if (!entry.isDirectory && entry.entryName.indexOf('/') > -1) {
				const item = entry.entryName.split('/');
				const channelName = item[0];
				const msgGroupData = item[1].split('.')[0];
				tempMessages[channelName] = tempMessages[channelName] || {};

				try {
					tempMessages[channelName][msgGroupData] = JSON.parse(entry.getData().toString());
				} catch (error) {
					this.logger.warn(`${ entry.entryName } is not a valid JSON file! Unable to import it.`);
				}
			}
		});

		// Insert the users record, eventually this might have to be split into several ones as well
		// if someone tries to import a several thousands users instance
		const usersId = this.collection.insert({ import: this.importRecord._id, importer: this.name, type: 'users', users: tempUsers });
		this.users = this.collection.findOne(usersId);
		this.updateRecord({ 'count.users': tempUsers.length });
		this.addCountToTotal(tempUsers.length);

		// Insert the channels records.
		const channelsId = this.collection.insert({ import: this.importRecord._id, importer: this.name, type: 'channels', channels: tempChannels });
		this.channels = this.collection.findOne(channelsId);
		this.updateRecord({ 'count.channels': tempChannels.length });
		this.addCountToTotal(tempChannels.length);

		// Insert the messages records
		super.updateProgress(ProgressStep.PREPARING_MESSAGES);

		let messagesCount = 0;
		Object.keys(tempMessages).forEach((channel) => {
			const messagesObj = tempMessages[channel];
			this.messages[channel] = this.messages[channel] || {};

			Object.keys(messagesObj).forEach((date) => {
				const msgs = messagesObj[date];
				messagesCount += msgs.length;
				this.updateRecord({ messagesstatus: `${ channel }/${ date }` });
				if (Base.getBSONSize(msgs) > Base.getMaxBSONSize()) {
					const tmp = Base.getBSONSafeArraysFromAnArray(msgs);
					Object.keys(tmp).forEach((i) => {
						const splitMsg = tmp[i];
						const messagesId = this.collection.insert({ import: this.importRecord._id, importer: this.name, type: 'messages', name: `${ channel }/${ date }.${ i }`, messages: splitMsg });
						this.messages[channel][`${ date }.${ i }`] = this.collection.findOne(messagesId);
					});
				} else {
					const messagesId = this.collection.insert({ import: this.importRecord._id, importer: this.name, type: 'messages', name: `${ channel }/${ date }`, messages: msgs });
					this.messages[channel][date] = this.collection.findOne(messagesId);
				}
			});
		});

		this.updateRecord({ 'count.messages': messagesCount, messagesstatus: null });
		this.addCountToTotal(messagesCount);

		if ([tempUsers.length, tempChannels.length, messagesCount].some((e) => e === 0)) {
			this.logger.warn(`The loaded users count ${ tempUsers.length }, the loaded channels ${ tempChannels.length }, and the loaded messages ${ messagesCount }`);
			console.log(`The loaded users count ${ tempUsers.length }, the loaded channels ${ tempChannels.length }, and the loaded messages ${ messagesCount }`);
			super.updateProgress(ProgressStep.ERROR);
			return this.getProgress();
		}

		const selectionUsers = tempUsers.map((user) => new SelectionUser(user.id, user.name, user.profile.email, user.deleted, user.is_bot, !user.is_bot));
		const selectionChannels = tempChannels.map((channel) => new SelectionChannel(channel.id, channel.name, channel.is_archived, true, false));
		const selectionMessages = this.importRecord.count.messages;
		super.updateProgress(ProgressStep.USER_SELECTION);

		return new Selection(this.name, selectionUsers, selectionChannels, selectionMessages);
	}

	performUserImport(user, startedByUserId) {
		if (!user.do_import) {
			return;
		}

		Meteor.runAsUser(startedByUserId, () => {
			const existantUser = Users.findOneByEmailAddress(user.profile.email) || Users.findOneByUsernameIgnoringCase(user.name);
			if (existantUser) {
				user.rocketId = existantUser._id;
				Users.update({ _id: user.rocketId }, { $addToSet: { importIds: user.id } });
				this.userTags.push({
					slack: `<@${ user.id }>`,
					slackLong: `<@${ user.id }|${ user.name }>`,
					rocket: `@${ existantUser.username }`,
				});
			} else {
				const userId = user.profile.email ? Accounts.createUser({ email: user.profile.email, password: Date.now() + user.name + user.profile.email.toUpperCase() }) : Accounts.createUser({ username: user.name, password: Date.now() + user.name, joinDefaultChannelsSilenced: true });
				Meteor.runAsUser(userId, () => {
					Meteor.call('setUsername', user.name, { joinDefaultChannelsSilenced: true });

					const url = user.profile.image_original || user.profile.image_512;
					try {
						Meteor.call('setAvatarFromService', url, undefined, 'url');
					} catch (error) {
						this.logger.warn(`Failed to set ${ user.name }'s avatar from url ${ url }`);
						console.log(`Failed to set ${ user.name }'s avatar from url ${ url }`);
					}

					// Slack's is -18000 which translates to Rocket.Chat's after dividing by 3600
					if (user.tz_offset) {
						Meteor.call('userSetUtcOffset', user.tz_offset / 3600);
					}
				});

				Users.update({ _id: userId }, { $addToSet: { importIds: user.id } });

				if (user.profile.real_name) {
					Users.setName(userId, user.profile.real_name);
				}

				// Deleted users are 'inactive' users in Rocket.Chat
				if (user.deleted) {
					Meteor.call('setUserActiveStatus', userId, false);
				}

				user.rocketId = userId;
				this.userTags.push({
					slack: `<@${ user.id }>`,
					slackLong: `<@${ user.id }|${ user.name }>`,
					rocket: `@${ user.name }`,
				});
			}

			this.addCountCompleted(1);
		});
	}

	processMessageSubType(message, room, msgDataDefaults, missedTypes) {
		const ignoreTypes = { bot_add: true, file_comment: true, file_mention: true };

		let rocketUser = this.getRocketUser(message.user);
		const useRocketCat = !rocketUser;

		if (useRocketCat) {
			rocketUser = Users.findOneById('rocket.cat', { fields: { username: 1, name: 1 } });
		}

		if (!rocketUser) {
			return;
		}

		switch (message.subtype) {
			case 'channel_join':
				if (!useRocketCat) {
					Messages.createUserJoinWithRoomIdAndUser(room._id, rocketUser, msgDataDefaults);
				}
				break;
			case 'channel_leave':
				if (!useRocketCat) {
					Messages.createUserLeaveWithRoomIdAndUser(room._id, rocketUser, msgDataDefaults);
				}
				break;
			case 'me_message': {
				const msgObj = {
					...msgDataDefaults,
					msg: `_${ this.convertSlackMessageToRocketChat(message.text) }_`,
				};
				sendMessage(rocketUser, msgObj, room, true);
				break;
			}
			case 'bot_message':
			case 'slackbot_response': {
				const botUser = Users.findOneById('rocket.cat', { fields: { username: 1 } });
				const botUsername = this.bots[message.bot_id] ? this.bots[message.bot_id].name : message.username;
				const msgObj = {
					...msgDataDefaults,
					msg: this.convertSlackMessageToRocketChat(message.text),
					rid: room._id,
					bot: true,
					attachments: message.attachments,
					username: botUsername || undefined,
				};

				if (message.edited) {
					msgObj.editedAt = new Date(parseInt(message.edited.ts.split('.')[0]) * 1000);
					const editedBy = this.getRocketUser(message.edited.user);
					if (editedBy) {
						msgObj.editedBy = {
							_id: editedBy._id,
							username: editedBy.username,
						};
					}
				}

				if (message.icons) {
					msgObj.emoji = message.icons.emoji;
				}
				sendMessage(botUser, msgObj, room, true);
				break;
			}

			case 'channel_purpose':
				Messages.createRoomSettingsChangedWithTypeRoomIdMessageAndUser('room_changed_description', room._id, message.purpose, rocketUser, msgDataDefaults);
				break;
			case 'channel_topic':
				Messages.createRoomSettingsChangedWithTypeRoomIdMessageAndUser('room_changed_topic', room._id, message.topic, rocketUser, msgDataDefaults);
				break;
			case 'channel_name':
				Messages.createRoomRenamedWithRoomIdRoomNameAndUser(room._id, message.name, rocketUser, msgDataDefaults);
				break;
			case 'pinned_item':
				if (message.attachments) {
					const msgObj = {
						...msgDataDefaults,
						attachments: [{
							text: this.convertSlackMessageToRocketChat(message.attachments[0].text),
							author_name: message.attachments[0].author_subname,
							author_icon: getUserAvatarURL(message.attachments[0].author_subname),
						}],
					};

					Messages.createWithTypeRoomIdMessageAndUser('message_pinned', room._id, '', rocketUser, msgObj);
				} else {
					// TODO: make this better
					this.logger.debug('Pinned item with no attachment, needs work.');
					// Messages.createWithTypeRoomIdMessageAndUser 'message_pinned', room._id, '', @getRocketUser(message.user), msgDataDefaults
				}
				break;
			case 'file_share':
				if (message.file && message.file.url_private_download !== undefined) {
					const details = {
						message_id: `slack-${ message.ts.replace(/\./g, '-') }`,
						name: message.file.name,
						size: message.file.size,
						type: message.file.mimetype,
						rid: room._id,
					};
					this.uploadFile(details, message.file.url_private_download, rocketUser, room, new Date(parseInt(message.ts.split('.')[0]) * 1000));
				}
				break;
			default:
				if (!missedTypes[message.subtype] && !ignoreTypes[message.subtype]) {
					missedTypes[message.subtype] = message;
				}
				break;
		}
	}

	performMessageImport(message, room, missedTypes, slackChannel) {
		const msgDataDefaults = {
			_id: `slack-${ slackChannel.id }-${ message.ts.replace(/\./g, '-') }`,
			ts: new Date(parseInt(message.ts.split('.')[0]) * 1000),
		};

		// Process the reactions
		if (message.reactions && message.reactions.length > 0) {
			msgDataDefaults.reactions = {};

			message.reactions.forEach((reaction) => {
				reaction.name = `:${ reaction.name }:`;
				msgDataDefaults.reactions[reaction.name] = { usernames: [] };

				reaction.users.forEach((u) => {
					const rcUser = this.getRocketUser(u);
					if (!rcUser) { return; }

					msgDataDefaults.reactions[reaction.name].usernames.push(rcUser.username);
				});

				if (msgDataDefaults.reactions[reaction.name].usernames.length === 0) {
					delete msgDataDefaults.reactions[reaction.name];
				}
			});
		}

		if (message.type === 'message') {
			if (message.files) {
				const fileUser = this.getRocketUser(message.user);
				let fileIndex = 0;

				message.files.forEach((file) => {
					fileIndex++;
					if (file.url_private_download === undefined) {
						return;
					}
					const msgObj = {
						_id: `slack-${ slackChannel.id }-${ message.ts.replace(/\./g, '-') }-file${ fileIndex }`,
						ts: msgDataDefaults.ts,
						msg: file.url_private_download,
					};
					sendMessage(fileUser, msgObj, room, true);
				});
			}

			if (message.subtype) {
				this.processMessageSubType(message, room, msgDataDefaults, missedTypes);
			} else {
				const user = this.getRocketUser(message.user);
				if (user) {
					const msgObj = {
						...msgDataDefaults,
						msg: this.convertSlackMessageToRocketChat(message.text),
						rid: room._id,
						u: {
							_id: user._id,
							username: user.username,
						},
					};

					if (message.edited) {
						msgObj.editedAt = new Date(parseInt(message.edited.ts.split('.')[0]) * 1000);
						const editedBy = this.getRocketUser(message.edited.user);
						if (editedBy) {
							msgObj.editedBy = {
								_id: editedBy._id,
								username: editedBy.username,
							};
						}
					}

					try {
						sendMessage(this.getRocketUser(message.user), msgObj, room, true);
					} catch (e) {
						this.logger.warn(`Failed to import the message: ${ msgDataDefaults._id }`);
					}
				}
			}
		}

		this.addCountCompleted(1);
	}

	startImport(importSelection) {
		super.startImport(importSelection);
		const start = Date.now();

		Object.keys(importSelection.users).forEach((key) => {
			const user = importSelection.users[key];
			Object.keys(this.users.users).forEach((k) => {
				const u = this.users.users[k];
				if (u.id === user.user_id) {
					u.do_import = user.do_import;
				}
			});
		});
		this.collection.update({ _id: this.users._id }, { $set: { users: this.users.users } });

		Object.keys(importSelection.channels).forEach((key) => {
			const channel = importSelection.channels[key];
			Object.keys(this.channels.channels).forEach((k) => {
				const c = this.channels.channels[k];
				if (c.id === channel.channel_id) {
					c.do_import = channel.do_import;
				}
			});
		});
		this.collection.update({ _id: this.channels._id }, { $set: { channels: this.channels.channels } });

		const startedByUserId = Meteor.userId();
		Meteor.defer(() => {
			try {
				super.updateProgress(ProgressStep.IMPORTING_USERS);
<<<<<<< HEAD
				this.users.users.forEach((user) => {
					if (!user.do_import) {
						return;
					}

					Meteor.runAsUser(startedByUserId, () => {
						const existantUser = Users.findOneByEmailAddress(user.profile.email) || Users.findOneByUsernameIgnoringCase(user.name);
						if (existantUser) {
							user.rocketId = existantUser._id;
							Users.update({ _id: user.rocketId }, { $addToSet: { importIds: user.id } });
							this.userTags.push({
								slack: `<@${ user.id }>`,
								slackLong: `<@${ user.id }|${ user.name }>`,
								rocket: `@${ existantUser.username }`,
							});
						} else {
							const userId = user.profile.email ? Accounts.createUser({ email: user.profile.email, password: Date.now() + user.name + user.profile.email.toUpperCase() }) : Accounts.createUser({ username: user.name, password: Date.now() + user.name, joinDefaultChannelsSilenced: true });
							Meteor.runAsUser(userId, () => {
								Meteor.call('setUsername', user.name, { joinDefaultChannelsSilenced: true });

								const url = user.profile.image_original || user.profile.image_512;
								try {
									Meteor.call('setAvatarFromService', url, undefined, 'url');
								} catch (error) {
									this.logger.warn(`Failed to set ${ user.name }'s avatar from url ${ url }`);
									console.log(`Failed to set ${ user.name }'s avatar from url ${ url }`);
								}

								// Slack's is -18000 which translates to Rocket.Chat's after dividing by 3600
								if (user.tz_offset) {
									Meteor.call('userSetUtcOffset', user.tz_offset / 3600);
								}
							});

							Users.update({ _id: userId }, { $addToSet: { importIds: user.id } });

							if (user.profile.real_name) {
								Users.setName(userId, user.profile.real_name);
							}

							// Deleted users are 'inactive' users in Rocket.Chat
							if (user.deleted) {
								Meteor.call('setUserActiveStatus', userId, false);
							}

							user.rocketId = userId;
							this.userTags.push({
								slack: `<@${ user.id }>`,
								slackLong: `<@${ user.id }|${ user.name }>`,
								rocket: `@${ user.name }`,
							});
						}

						this.addCountCompleted(1);
					});
				});
=======
				this.users.users.forEach((user) => this.performUserImport(user, startedByUserId));
>>>>>>> 57204d21
				this.collection.update({ _id: this.users._id }, { $set: { users: this.users.users } });

				super.updateProgress(ProgressStep.IMPORTING_CHANNELS);
				this.channels.channels.forEach((channel) => {
					if (!channel.do_import) {
						return;
					}

					Meteor.runAsUser(startedByUserId, () => {
						const existantRoom = Rooms.findOneByName(channel.name);
						if (existantRoom || channel.is_general) {
							if (channel.is_general && existantRoom && channel.name !== existantRoom.name) {
								Meteor.call('saveRoomSettings', 'GENERAL', 'roomName', channel.name);
							}

							channel.rocketId = channel.is_general ? 'GENERAL' : existantRoom._id;
							Rooms.update({ _id: channel.rocketId }, { $addToSet: { importIds: channel.id } });
						} else {
							const users = channel.members
								.reduce((ret, member) => {
									if (member !== channel.creator) {
										const user = this.getRocketUser(member);
										if (user && user.username) {
											ret.push(user.username);
										}
									}
									return ret;
								}, []);
							let userId = startedByUserId;
							this.users.users.forEach((user) => {
								if (user.id === channel.creator && user.do_import) {
									userId = user.rocketId;
								}
							});
							Meteor.runAsUser(userId, () => {
								const returned = Meteor.call('createChannel', channel.name, users);
								channel.rocketId = returned.rid;
							});

							// @TODO implement model specific function
							const roomUpdate = {
								ts: new Date(channel.created * 1000),
							};
							if (!_.isEmpty(channel.topic && channel.topic.value)) {
								roomUpdate.topic = channel.topic.value;
							}
							if (!_.isEmpty(channel.purpose && channel.purpose.value)) {
								roomUpdate.description = channel.purpose.value;
							}
							Rooms.update({ _id: channel.rocketId }, { $set: roomUpdate, $addToSet: { importIds: channel.id } });
						}
						this.addCountCompleted(1);
					});
				});
				this.collection.update({ _id: this.channels._id }, { $set: { channels: this.channels.channels } });

				const missedTypes = {};

				super.updateProgress(ProgressStep.IMPORTING_MESSAGES);
				Object.keys(this.messages).forEach((channel) => {
					const messagesObj = this.messages[channel];

					Meteor.runAsUser(startedByUserId, () => {
						const slackChannel = this.getSlackChannelFromName(channel);
						if (!slackChannel || !slackChannel.do_import) {
							return;
						}

						const room = Rooms.findOneById(slackChannel.rocketId, { fields: { usernames: 1, t: 1, name: 1 } });
						Object.keys(messagesObj).forEach((date) => {
							const msgs = messagesObj[date];
							msgs.messages.forEach((message) => {
								this.updateRecord({ messagesstatus: `${ channel }/${ date }.${ msgs.messages.length }` });
								return this.performMessageImport(message, room, missedTypes, slackChannel);
							});
						});
					});
				});

				if (!_.isEmpty(missedTypes)) {
					console.log('Missed import types:', missedTypes);
				}

				super.updateProgress(ProgressStep.FINISHING);

				this.channels.channels.forEach((channel) => {
					if (channel.do_import && channel.is_archived) {
						Meteor.runAsUser(startedByUserId, function() {
							Meteor.call('archiveRoom', channel.rocketId);
						});
					}
				});
				super.updateProgress(ProgressStep.DONE);

				this.logger.log(`Import took ${ Date.now() - start } milliseconds.`);
			} catch (e) {
				this.logger.error(e);
				super.updateProgress(ProgressStep.ERROR);
			}
		});

		return this.getProgress();
	}

	getSlackChannelFromName(channelName) {
		return this.channels.channels.find((channel) => channel.name === channelName);
	}

	getRocketUser(slackId) {
		const user = this.users.users.find((user) => user.id === slackId);

		if (user) {
			return Users.findOneById(user.rocketId, { fields: { username: 1, name: 1 } });
		}
	}

	convertSlackMessageToRocketChat(message) {
		if (message) {
			message = message.replace(/<!everyone>/g, '@all');
			message = message.replace(/<!channel>/g, '@all');
			message = message.replace(/<!here>/g, '@here');
			message = message.replace(/&gt;/g, '>');
			message = message.replace(/&lt;/g, '<');
			message = message.replace(/&amp;/g, '&');
			message = message.replace(/:simple_smile:/g, ':smile:');
			message = message.replace(/:memo:/g, ':pencil:');
			message = message.replace(/:piggy:/g, ':pig:');
			message = message.replace(/:uk:/g, ':gb:');
			message = message.replace(/<(http[s]?:[^>]*)>/g, '$1');

			for (const userReplace of Array.from(this.userTags)) {
				message = message.replace(userReplace.slack, userReplace.rocket);
				message = message.replace(userReplace.slackLong, userReplace.rocket);
			}
		} else {
			message = '';
		}

		return message;
	}

	getSelection() {
		const selectionUsers = this.users.users.map((user) => new SelectionUser(user.id, user.name, user.profile.email, user.deleted, user.is_bot, !user.is_bot));
		const selectionChannels = this.channels.channels.map((channel) => new SelectionChannel(channel.id, channel.name, channel.is_archived, true, false));
		return new Selection(this.name, selectionUsers, selectionChannels, this.importRecord.count.messages);
	}
}<|MERGE_RESOLUTION|>--- conflicted
+++ resolved
@@ -410,66 +410,7 @@
 		Meteor.defer(() => {
 			try {
 				super.updateProgress(ProgressStep.IMPORTING_USERS);
-<<<<<<< HEAD
-				this.users.users.forEach((user) => {
-					if (!user.do_import) {
-						return;
-					}
-
-					Meteor.runAsUser(startedByUserId, () => {
-						const existantUser = Users.findOneByEmailAddress(user.profile.email) || Users.findOneByUsernameIgnoringCase(user.name);
-						if (existantUser) {
-							user.rocketId = existantUser._id;
-							Users.update({ _id: user.rocketId }, { $addToSet: { importIds: user.id } });
-							this.userTags.push({
-								slack: `<@${ user.id }>`,
-								slackLong: `<@${ user.id }|${ user.name }>`,
-								rocket: `@${ existantUser.username }`,
-							});
-						} else {
-							const userId = user.profile.email ? Accounts.createUser({ email: user.profile.email, password: Date.now() + user.name + user.profile.email.toUpperCase() }) : Accounts.createUser({ username: user.name, password: Date.now() + user.name, joinDefaultChannelsSilenced: true });
-							Meteor.runAsUser(userId, () => {
-								Meteor.call('setUsername', user.name, { joinDefaultChannelsSilenced: true });
-
-								const url = user.profile.image_original || user.profile.image_512;
-								try {
-									Meteor.call('setAvatarFromService', url, undefined, 'url');
-								} catch (error) {
-									this.logger.warn(`Failed to set ${ user.name }'s avatar from url ${ url }`);
-									console.log(`Failed to set ${ user.name }'s avatar from url ${ url }`);
-								}
-
-								// Slack's is -18000 which translates to Rocket.Chat's after dividing by 3600
-								if (user.tz_offset) {
-									Meteor.call('userSetUtcOffset', user.tz_offset / 3600);
-								}
-							});
-
-							Users.update({ _id: userId }, { $addToSet: { importIds: user.id } });
-
-							if (user.profile.real_name) {
-								Users.setName(userId, user.profile.real_name);
-							}
-
-							// Deleted users are 'inactive' users in Rocket.Chat
-							if (user.deleted) {
-								Meteor.call('setUserActiveStatus', userId, false);
-							}
-
-							user.rocketId = userId;
-							this.userTags.push({
-								slack: `<@${ user.id }>`,
-								slackLong: `<@${ user.id }|${ user.name }>`,
-								rocket: `@${ user.name }`,
-							});
-						}
-
-						this.addCountCompleted(1);
-					});
-				});
-=======
 				this.users.users.forEach((user) => this.performUserImport(user, startedByUserId));
->>>>>>> 57204d21
 				this.collection.update({ _id: this.users._id }, { $set: { users: this.users.users } });
 
 				super.updateProgress(ProgressStep.IMPORTING_CHANNELS);
