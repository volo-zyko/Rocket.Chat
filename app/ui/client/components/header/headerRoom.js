--- conflicted
+++ resolved
@@ -50,10 +50,6 @@
 	},
 	buttons() {
 		const room = Session.get(`roomData${ this._id }`);
-<<<<<<< HEAD
-		console.log('buttons')
-=======
->>>>>>> 8a8fefaf
 		return TabBar.getButtons({ room });
 	},
 
