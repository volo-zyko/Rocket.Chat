--- conflicted
+++ resolved
@@ -83,9 +83,6 @@
 	userStatus() {
 		const user = Template.instance().user.get();
 		const userStatus = Session.get(`user_${ user.username }_status`);
-<<<<<<< HEAD
-		return userStatus || 'offline';
-=======
 		return userStatus || TAPi18n.__('offline');
 	},
 
@@ -97,7 +94,6 @@
 		const user = Template.instance().user.get();
 		const userStatus = Session.get(`user_${ user.username }_status`);
 		return userStatus || TAPi18n.__('offline');
->>>>>>> 120025e0
 	},
 
 	email() {
