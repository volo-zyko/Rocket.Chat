import { Meteor } from 'meteor/meteor';
import { ReactiveVar } from 'meteor/reactive-var';
import { FlowRouter } from 'meteor/kadira:flow-router';
import { Template } from 'meteor/templating';
import _ from 'underscore';
import toastr from 'toastr';

import { t, handleError } from '../../../../utils';
import { hasPermission } from '../../../../authorization';
import { AgentUsers } from '../../collections/AgentUsers';
import { LivechatDepartment } from '../../collections/LivechatDepartment';
import { LivechatDepartmentAgents } from '../../collections/LivechatDepartmentAgents';
import { getCustomFormTemplate } from './customTemplates/register';
import './livechatDepartmentForm.html';

Template.livechatDepartmentForm.helpers({
	department() {
		return Template.instance().department.get();
	},
	agents() {
		return Template.instance().department && !_.isEmpty(Template.instance().department.get()) ? Template.instance().department.get().agents : [];
	},
	selectedAgents() {
		return _.sortBy(Template.instance().selectedAgents.get(), 'username');
	},
	availableAgents() {
		const selected = _.pluck(Template.instance().selectedAgents.get(), 'username');
		return AgentUsers.find({ username: { $nin: selected } }, { sort: { username: 1 } });
	},
	showOnRegistration(value) {
		const department = Template.instance().department.get();
		return department.showOnRegistration === value || (department.showOnRegistration === undefined && value === true);
	},
	showOnOfflineForm(value) {
		const department = Template.instance().department.get();
		return department.showOnOfflineForm === value || (department.showOnOfflineForm === undefined && value === true);
	},
<<<<<<< HEAD
	customFieldsTemplate() {
		return getCustomFormTemplate('livechatDepartmentForm');
	},
	data() {
		return { id: FlowRouter.getParam('_id') };
=======
	agentAutocompleteSettings() {
		return {
			limit: 10,
			rules: [{
				collection: 'UserAndRoom',
				subscription: 'userAutocomplete',
				field: 'username',
				template: Template.userSearch,
				noMatchTemplate: Template.userSearchEmpty,
				matchAll: true,
				filter: {
					exceptions: _.pluck(Template.instance().selectedAgents.get(), 'username'),
				},
				selector(match) {
					return { term: match };
				},
				sort: 'username',
			}],
		};
>>>>>>> ba632afa
	},
});

Template.livechatDepartmentForm.events({
	'submit #department-form'(e, instance) {
		e.preventDefault();
		const $btn = instance.$('button.save');

		let departmentData;

		const _id = $(e.currentTarget).data('id');

		if (hasPermission('manage-livechat-departments')) {
			const enabled = instance.$('input[name=enabled]:checked').val();
			const name = instance.$('input[name=name]').val();
			const description = instance.$('textarea[name=description]').val();
			const showOnRegistration = instance.$('input[name=showOnRegistration]:checked').val();
			const email = instance.$('input[name=email]').val();
			const showOnOfflineForm = instance.$('input[name=showOnOfflineForm]:checked').val();

			if (enabled !== '1' && enabled !== '0') {
				return toastr.error(t('Please_select_enabled_yes_or_no'));
			}

			if (name.trim() === '') {
				return toastr.error(t('Please_fill_a_name'));
			}

			if (email.trim() === '' && showOnOfflineForm === '1') {
				return toastr.error(t('Please_fill_an_email'));
			}

			departmentData = {
				enabled: enabled === '1',
				name: name.trim(),
				description: description.trim(),
				showOnRegistration: showOnRegistration === '1',
				showOnOfflineForm: showOnOfflineForm === '1',
				email: email.trim(),
			};
		}

		const oldBtnValue = $btn.html();
		$btn.html(t('Saving'));

<<<<<<< HEAD
		const departmentData = {
			enabled: enabled === '1',
			name: name.trim(),
			description: description.trim(),
			showOnRegistration: showOnRegistration === '1',
			showOnOfflineForm: showOnOfflineForm === '1',
			email: email.trim(),
		};

		// get custom form fields
		instance.$('.customFormField').each((i, el) => {
			const elField = instance.$(el);
			const name = elField.attr('name');
			departmentData[name] = elField.val();
		});

=======
>>>>>>> ba632afa
		const departmentAgents = [];
		instance.selectedAgents.get().forEach((agent) => {
			agent.count = instance.$(`.count-${ agent.agentId }`).val();
			agent.order = instance.$(`.order-${ agent.agentId }`).val();

			departmentAgents.push(agent);
		});

		const callback = (error) => {
			$btn.html(oldBtnValue);
			if (error) {
				return handleError(error);
			}

			toastr.success(t('Saved'));
			FlowRouter.go('livechat-departments');
		};

		if (hasPermission('manage-livechat-departments')) {
			Meteor.call('livechat:saveDepartment', _id, departmentData, departmentAgents, callback);
		} else if (hasPermission('add-livechat-department-agents')) {
			Meteor.call('livechat:saveDepartmentAgents', _id, departmentAgents, callback);
		} else {
			throw new Error(t('error-not-authorized'));
		}
	},

	'click .add-agent'(e, instance) {
		e.preventDefault();
		const input = e.currentTarget.parentElement.children[0];
		const username = input.value;

		if (username.trim() === '') {
			return toastr.error(t('Please_fill_a_username'));
		}

		input.value = '';
		const agent = AgentUsers.findOne({ username });
		if (!agent) {
			return toastr.error(t('The_selected_user_is_not_an_agent'));
		}

		const agentId = agent._id;

		const selectedAgents = instance.selectedAgents.get();
		for (const oldAgent of selectedAgents) {
			if (oldAgent.agentId === agentId) {
				return toastr.error(t('This_agent_was_already_selected'));
			}
		}

		const newAgent = _.clone(agent);
		newAgent.agentId = agentId;
		delete newAgent._id;
		selectedAgents.push(newAgent);
		instance.selectedAgents.set(selectedAgents);
	},

	'click button.back'(e/* , instance*/) {
		e.preventDefault();
		FlowRouter.go('livechat-departments');
	},

	'click .remove-agent'(e, instance) {
		e.preventDefault();

		let selectedAgents = instance.selectedAgents.get();
		selectedAgents = _.reject(selectedAgents, (agent) => agent._id === this._id);
		instance.selectedAgents.set(selectedAgents);
	},
});

Template.livechatDepartmentForm.onCreated(function() {
	this.department = new ReactiveVar({ enabled: true });
	this.selectedAgents = new ReactiveVar([]);

	this.subscribe('livechat:agents');

	this.autorun(() => {
		const sub = this.subscribe('livechat:departments', { _id: FlowRouter.getParam('_id') });
		if (sub.ready()) {
			const department = LivechatDepartment.findOne({ _id: FlowRouter.getParam('_id') });
			if (department) {
				this.department.set(department);

				const { _id: departmentId } = department;
				this.subscribe('livechat:departmentAgents', { departmentId }, () => {
					const newSelectedAgents = [];
					LivechatDepartmentAgents.find({ departmentId }).forEach((agent) => {
						newSelectedAgents.push(agent);
					});
					this.selectedAgents.set(newSelectedAgents);
				});
			}
		}
	});
});<|MERGE_RESOLUTION|>--- conflicted
+++ resolved
@@ -35,13 +35,12 @@
 		const department = Template.instance().department.get();
 		return department.showOnOfflineForm === value || (department.showOnOfflineForm === undefined && value === true);
 	},
-<<<<<<< HEAD
 	customFieldsTemplate() {
 		return getCustomFormTemplate('livechatDepartmentForm');
 	},
 	data() {
 		return { id: FlowRouter.getParam('_id') };
-=======
+	},
 	agentAutocompleteSettings() {
 		return {
 			limit: 10,
@@ -61,7 +60,6 @@
 				sort: 'username',
 			}],
 		};
->>>>>>> ba632afa
 	},
 });
 
@@ -107,16 +105,6 @@
 		const oldBtnValue = $btn.html();
 		$btn.html(t('Saving'));
 
-<<<<<<< HEAD
-		const departmentData = {
-			enabled: enabled === '1',
-			name: name.trim(),
-			description: description.trim(),
-			showOnRegistration: showOnRegistration === '1',
-			showOnOfflineForm: showOnOfflineForm === '1',
-			email: email.trim(),
-		};
-
 		// get custom form fields
 		instance.$('.customFormField').each((i, el) => {
 			const elField = instance.$(el);
@@ -124,8 +112,6 @@
 			departmentData[name] = elField.val();
 		});
 
-=======
->>>>>>> ba632afa
 		const departmentAgents = [];
 		instance.selectedAgents.get().forEach((agent) => {
 			agent.count = instance.$(`.count-${ agent.agentId }`).val();
