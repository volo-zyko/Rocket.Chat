--- conflicted
+++ resolved
@@ -3,13 +3,8 @@
 
 import { settings } from '../../../settings/server';
 import { createLivechatSubscription, dispatchAgentDelegated, forwardRoomToAgent, forwardRoomToDepartment } from './Helper';
-<<<<<<< HEAD
 import { callbacks } from '../../../callbacks';
 import { LivechatRooms, Messages, Subscriptions, Users } from '../../../models';
-=======
-import { callbacks } from '../../../callbacks/server';
-import { Rooms, Messages, Subscriptions, Users } from '../../../models/server';
->>>>>>> 22e26642
 import { LivechatInquiry } from '../../lib/LivechatInquiry';
 
 export const RoutingManager = {
