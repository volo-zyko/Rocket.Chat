import { callbacks } from '../../../callbacks';
import { LivechatRooms } from '../../../models';

callbacks.add('afterSaveMessage', function(message, room) {
	// skips this callback if the message was edited
	if (!message || message.editedAt) {
		return message;
	}

	// check if room is livechat
	if (room.t !== 'l') {
		return message;
	}


	const now = new Date();
	let analyticsData;

	// if the message has a token, it was sent by the visitor
	if (!message.token) {
		const visitorLastQuery = room.metrics && room.metrics.v ? room.metrics.v.lq : room.ts;
		const agentLastReply = room.metrics && room.metrics.servedBy ? room.metrics.servedBy.lr : room.ts;
		const agentJoinTime = room.servedBy && room.servedBy.ts ? room.servedBy.ts : room.ts;

		const isResponseTt = room.metrics && room.metrics.response && room.metrics.response.tt;
		const isResponseTotal = room.metrics && room.metrics.response && room.metrics.response.total;

		if (agentLastReply === room.ts) {		// first response
			const firstResponseDate = now;
			const firstResponseTime = (now.getTime() - visitorLastQuery) / 1000;
			const responseTime = (now.getTime() - visitorLastQuery) / 1000;
			const avgResponseTime = ((isResponseTt ? room.metrics.response.tt : 0) + responseTime) / ((isResponseTotal ? room.metrics.response.total : 0) + 1);

			const firstReactionDate = now;
			const firstReactionTime = (now.getTime() - agentJoinTime) / 1000;
			const reactionTime = (now.getTime() - agentJoinTime) / 1000;

			analyticsData = {
				firstResponseDate,
				firstResponseTime,
				responseTime,
				avgResponseTime,
				firstReactionDate,
				firstReactionTime,
				reactionTime,
			};
		} else if (visitorLastQuery > agentLastReply) {		// response, not first
			const responseTime = (now.getTime() - visitorLastQuery) / 1000;
			const avgResponseTime = ((isResponseTt ? room.metrics.response.tt : 0) + responseTime) / ((isResponseTotal ? room.metrics.response.total : 0) + 1);

			const reactionTime = (now.getTime() - visitorLastQuery) / 1000;

			analyticsData = {
				responseTime,
				avgResponseTime,
				reactionTime,
			};
		}	// ignore, its continuing response
	}

	Rooms.saveAnalyticsDataByRoomId(room, message, analyticsData);

<<<<<<< HEAD
		LivechatRooms.saveAnalyticsDataByRoomId(room, message, analyticsData);
	});
=======
>>>>>>> da42a954

	return message;
}, callbacks.priority.LOW, 'saveAnalyticsData');<|MERGE_RESOLUTION|>--- conflicted
+++ resolved
@@ -58,13 +58,6 @@
 		}	// ignore, its continuing response
 	}
 
-	Rooms.saveAnalyticsDataByRoomId(room, message, analyticsData);
-
-<<<<<<< HEAD
-		LivechatRooms.saveAnalyticsDataByRoomId(room, message, analyticsData);
-	});
-=======
->>>>>>> da42a954
-
+	LivechatRooms.saveAnalyticsDataByRoomId(room, message, analyticsData);
 	return message;
 }, callbacks.priority.LOW, 'saveAnalyticsData');