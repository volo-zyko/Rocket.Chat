--- conflicted
+++ resolved
@@ -4,13 +4,10 @@
 import { AuthorizationUtils } from '../../lib/AuthorizationUtils';
 
 const rolesHasPermission = mem(async (permission, roles) => {
-<<<<<<< HEAD
-=======
 	if (AuthorizationUtils.isPermissionRestrictedForRoleList(permission, roles)) {
 		return false;
 	}
 
->>>>>>> 0520a3d4
 	const result = await Permissions.findOne({ _id: permission, roles: { $in: roles } }, { projection: { _id: 1 } });
 	return !!result;
 }, {
