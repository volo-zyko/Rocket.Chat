--- conflicted
+++ resolved
@@ -422,26 +422,14 @@
 					});
 
 					logger.debug(`${ this.request.method.toUpperCase() }: ${ this.request.url }`);
-<<<<<<< HEAD
-=======
+					let result;
 					this.requestIp = getRequestIP(this.request);
-					const objectForRateLimitMatch = {
-						IPAddr: this.requestIp,
-						route: `${ this.request.route }${ this.request.method.toLowerCase() }`,
-					};
->>>>>>> 480e52de
-					let result;
-
 					const connection = {
 						id: Random.id(),
 						close() {},
 						token: this.token,
 						httpHeaders: this.request.headers,
-<<<<<<< HEAD
-						clientAddress: getRequestIP(this.request),
-=======
 						clientAddress: this.requestIp,
->>>>>>> 480e52de
 					};
 
 					try {
@@ -792,7 +780,6 @@
 
 const reloadRoutes = _.debounce(() => API.v1.reloadRoutesToRefreshRateLimiter(), 2000);
 
-<<<<<<< HEAD
 if (!process.env.TEST_MODE) {
 	settings.get(/^API_Rate_Limit_IP_.+/, () => reloadRoutes());
 	settings.get(/^API_Rate_Limit_User_[^B].+/, () => reloadRoutes());
@@ -800,13 +787,7 @@
 	settings.get(/^API_Rate_Limit_User_By_Endpoint_.+/, () => reloadRoutes());
 	settings.get(/^API_Rate_Limit_Connection_By_Endpoint.+/, () => reloadRoutes());
 }
-=======
-settings.get('API_Enable_Rate_Limiter_Limit_Calls_Default', (key, value) => {
-	defaultRateLimiterOptions.numRequestsAllowed = value;
-	API.v1.reloadRoutesToRefreshRateLimiter();
-});
 
 settings.get('Prometheus_API_User_Agent', (key, value) => {
 	prometheusAPIUserAgent = value;
-});
->>>>>>> 480e52de
+});