import { Meteor } from 'meteor/meteor';
import { Random } from 'meteor/random';
import { DDPCommon } from 'meteor/ddp-common';
import { DDP } from 'meteor/ddp';
import { Accounts } from 'meteor/accounts-base';
import { Restivus } from 'meteor/nimble:restivus';
import { RateLimiter } from 'meteor/rate-limit';
import _ from 'underscore';

import { Logger } from '../../logger';
import { settings } from '../../settings';
import { metrics } from '../../metrics';
import { hasPermission, hasAllPermission } from '../../authorization';
import { getDefaultUserFields } from '../../utils/server/functions/getDefaultUserFields';


const logger = new Logger('API', {});
const rateLimiterDictionary = {};
export const defaultRateLimiterOptions = {
	numRequestsAllowed: settings.get('API_Enable_Rate_Limiter_Limit_Calls_Default'),
	intervalTimeInMS: settings.get('API_Enable_Rate_Limiter_Limit_Time_Default'),
};

export let API = {};

const getRequestIP = (req) =>
	req.headers['x-forwarded-for']
	|| (req.connection && req.connection.remoteAddress)
	|| (req.socket && req.socket.remoteAddress)
	|| (req.connection && req.connection.socket && req.connection.socket.remoteAddress);

export class APIClass extends Restivus {
	constructor(properties) {
		super(properties);
		this.apiPath = properties.apiPath;
		this.authMethods = [];
		this.fieldSeparator = '.';
		this.defaultFieldsToExclude = {
			joinCode: 0,
			members: 0,
			importIds: 0,
			e2e: 0,
		};
		this.defaultLimitedUserFieldsToExclude = {
			avatarOrigin: 0,
			emails: 0,
			phone: 0,
			statusConnection: 0,
			createdAt: 0,
			lastLogin: 0,
			services: 0,
			requirePasswordChange: 0,
			requirePasswordChangeReason: 0,
			roles: 0,
			statusDefault: 0,
			_updatedAt: 0,
			settings: 0,
		};
		this.limitedUserFieldsToExclude = this.defaultLimitedUserFieldsToExclude;
		this.limitedUserFieldsToExcludeIfIsPrivilegedUser = {
			services: 0,
		};
	}

	setLimitedCustomFields(customFields) {
		const nonPublicFieds = customFields.reduce((acc, customField) => {
			acc[`customFields.${ customField }`] = 0;
			return acc;
		}, {});
		this.limitedUserFieldsToExclude = {
			...this.defaultLimitedUserFieldsToExclude,
			...nonPublicFieds,
		};
	}

	hasHelperMethods() {
		return API.helperMethods.size !== 0;
	}

	getHelperMethods() {
		return API.helperMethods;
	}

	getHelperMethod(name) {
		return API.helperMethods.get(name);
	}

	addAuthMethod(method) {
		this.authMethods.push(method);
	}

	shouldAddRateLimitToRoute(options) {
		const { version } = this._config;
		const { rateLimiterOptions } = options;
		return (typeof rateLimiterOptions === 'object' || rateLimiterOptions === undefined) && Boolean(version) && !process.env.TEST_MODE && Boolean(defaultRateLimiterOptions.numRequestsAllowed && defaultRateLimiterOptions.intervalTimeInMS);
	}

	success(result = {}) {
		if (_.isObject(result)) {
			result.success = true;
		}

		result = {
			statusCode: 200,
			body: result,
		};

		logger.debug('Success', result);

		return result;
	}

	failure(result, errorType, stack) {
		if (_.isObject(result)) {
			result.success = false;
		} else {
			result = {
				success: false,
				error: result,
				stack,
			};

			if (errorType) {
				result.errorType = errorType;
			}
		}

		result = {
			statusCode: 400,
			body: result,
		};

		logger.debug('Failure', result);

		return result;
	}

	notFound(msg) {
		return {
			statusCode: 404,
			body: {
				success: false,
				error: msg || 'Resource not found',
			},
		};
	}

	internalError(msg) {
		return {
			statusCode: 500,
			body: {
				success: false,
				error: msg || 'Internal error occured',
			},
		};
	}

	unauthorized(msg) {
		return {
			statusCode: 403,
			body: {
				success: false,
				error: msg || 'unauthorized',
			},
		};
	}

	tooManyRequests(msg) {
		return {
			statusCode: 429,
			body: {
				success: false,
				error: msg || 'Too many requests',
			},
		};
	}

	getRateLimiter(route) {
		return rateLimiterDictionary[route];
	}

	shouldVerifyRateLimit(route, userId) {
		return rateLimiterDictionary.hasOwnProperty(route)
			&& settings.get('API_Enable_Rate_Limiter') === true
			&& (process.env.NODE_ENV !== 'development' || settings.get('API_Enable_Rate_Limiter_Dev') === true)
			&& !(userId && hasPermission(userId, 'api-bypass-rate-limit'));
	}

	enforceRateLimit(objectForRateLimitMatch, request, response, userId) {
		if (!this.shouldVerifyRateLimit(objectForRateLimitMatch.route, userId)) {
			return;
		}

		rateLimiterDictionary[objectForRateLimitMatch.route].rateLimiter.increment(objectForRateLimitMatch);
		const attemptResult = rateLimiterDictionary[objectForRateLimitMatch.route].rateLimiter.check(objectForRateLimitMatch);
		const timeToResetAttempsInSeconds = Math.ceil(attemptResult.timeToReset / 1000);
		response.setHeader('X-RateLimit-Limit', rateLimiterDictionary[objectForRateLimitMatch.route].options.numRequestsAllowed);
		response.setHeader('X-RateLimit-Remaining', attemptResult.numInvocationsLeft);
		response.setHeader('X-RateLimit-Reset', new Date().getTime() + attemptResult.timeToReset);

		if (!attemptResult.allowed) {
			throw new Meteor.Error('error-too-many-requests', `Error, too many requests. Please slow down. You must wait ${ timeToResetAttempsInSeconds } seconds before trying this endpoint again.`, {
				timeToReset: attemptResult.timeToReset,
				seconds: timeToResetAttempsInSeconds,
			});
		}
	}

	reloadRoutesToRefreshRateLimiter() {
		const { version } = this._config;
		this._routes.forEach((route) => {
			if (this.shouldAddRateLimitToRoute(route.options)) {
				this.addRateLimiterRuleForRoutes({
					routes: [route.path],
					rateLimiterOptions: route.options.rateLimiterOptions || defaultRateLimiterOptions,
					endpoints: Object.keys(route.endpoints).filter((endpoint) => endpoint !== 'options'),
					apiVersion: version,
				});
			}
		});
	}

	addRateLimiterRuleForRoutes({ routes, rateLimiterOptions, endpoints, apiVersion }) {
		if (!rateLimiterOptions.numRequestsAllowed) {
			throw new Meteor.Error('You must set "numRequestsAllowed" property in rateLimiter for REST API endpoint');
		}
		if (!rateLimiterOptions.intervalTimeInMS) {
			throw new Meteor.Error('You must set "intervalTimeInMS" property in rateLimiter for REST API endpoint');
		}
		const addRateLimitRuleToEveryRoute = (routes) => {
			routes.forEach((route) => {
				rateLimiterDictionary[route] = {
					rateLimiter: new RateLimiter(),
					options: rateLimiterOptions,
				};
				const rateLimitRule = {
					IPAddr: (input) => input,
					route,
				};
				rateLimiterDictionary[route].rateLimiter.addRule(rateLimitRule, rateLimiterOptions.numRequestsAllowed, rateLimiterOptions.intervalTimeInMS);
			});
		};
		routes
			.map((route) => this.namedRoutes(route, endpoints, apiVersion))
			.map(addRateLimitRuleToEveryRoute);
	}

	getFullRouteName(route, method, apiVersion = null) {
		let prefix = `/${ this.apiPath || '' }`;
		if (apiVersion) {
			prefix += `${ apiVersion }/`;
		}
		return `${ prefix }${ route }${ method }`;
	}

	namedRoutes(route, endpoints, apiVersion) {
		const routeActions = Array.isArray(endpoints) ? endpoints : Object.keys(endpoints);

		return routeActions.map((action) => this.getFullRouteName(route, action, apiVersion));
	}

	addRoute(routes, options, endpoints) {
		// Note: required if the developer didn't provide options
		if (typeof endpoints === 'undefined') {
			endpoints = options;
			options = {};
		}

		let shouldVerifyPermissions;

		if (!_.isArray(options.permissionsRequired)) {
			options.permissionsRequired = undefined;
			shouldVerifyPermissions = false;
		} else {
			shouldVerifyPermissions = !!options.permissionsRequired.length;
		}


		// Allow for more than one route using the same option and endpoints
		if (!_.isArray(routes)) {
			routes = [routes];
		}
		const { version } = this._config;
		if (this.shouldAddRateLimitToRoute(options)) {
			this.addRateLimiterRuleForRoutes({
				routes,
				rateLimiterOptions: options.rateLimiterOptions || defaultRateLimiterOptions,
				endpoints,
				apiVersion: version,
			});
		}
		routes.forEach((route) => {
			// Note: This is required due to Restivus calling `addRoute` in the constructor of itself
			Object.keys(endpoints).forEach((method) => {
				if (typeof endpoints[method] === 'function') {
					endpoints[method] = { action: endpoints[method] };
				}
				// Add a try/catch for each endpoint
				const originalAction = endpoints[method].action;
				const api = this;
				endpoints[method].action = function _internalRouteActionHandler() {
					const rocketchatRestApiEnd = metrics.rocketchatRestApi.startTimer({
						method,
						version,
						user_agent: this.request.headers['user-agent'],
						entrypoint: route,
					});

					logger.debug(`${ this.request.method.toUpperCase() }: ${ this.request.url }`);
					const requestIp = getRequestIP(this.request);
					const objectForRateLimitMatch = {
						IPAddr: requestIp,
						route: `${ this.request.route }${ this.request.method.toLowerCase() }`,
					};
					let result;

					const connection = {
						id: Random.id(),
						close() {},
						token: this.token,
					};

					try {
						api.enforceRateLimit(objectForRateLimitMatch, this.request, this.response, this.userId);

						if (shouldVerifyPermissions && (!this.userId || !hasAllPermission(this.userId, options.permissionsRequired))) {
							throw new Meteor.Error('error-unauthorized', 'User does not have the permissions required for this action', {
								permissions: options.permissionsRequired,
							});
						}

						const invocation = new DDPCommon.MethodInvocation({
							connection,
							isSimulation: false,
							userId: this.userId,
						});

						Accounts._accountData[connection.id] = {
							connection,
						};
						Accounts._setAccountData(connection.id, 'loginToken', this.token);

						result = DDP._CurrentInvocation.withValue(invocation, () => originalAction.apply(this));
					} catch (e) {
						logger.error(`${ method } ${ route } threw an error:`, e.stack);

						const apiMethod = {
							'error-too-many-requests': 'tooManyRequests',
							'error-unauthorized': 'unauthorized',
						}[e.error] || 'failure';

<<<<<<< HEAD
						result = API.v1[apiMethod](e.message, e.error, process.env.NODE_ENV === 'development' ? e.stack : undefined);
=======
						result = API.v1[apiMethod](typeof e === 'string' ? e : e.message, e.error);
>>>>>>> 490bc965
					} finally {
						delete Accounts._accountData[connection.id];
					}

					result = result || API.v1.success();

					rocketchatRestApiEnd({
						status: result.statusCode,
					});

					return result;
				};

				if (this.hasHelperMethods()) {
					for (const [name, helperMethod] of this.getHelperMethods()) {
						endpoints[method][name] = helperMethod;
					}
				}

				// Allow the endpoints to make usage of the logger which respects the user's settings
				endpoints[method].logger = logger;
			});

			super.addRoute(route, options, endpoints);
		});
	}

	_initAuth() {
		const loginCompatibility = (bodyParams) => {
			// Grab the username or email that the user is logging in with
			const { user, username, email, password, code } = bodyParams;

			if (password == null) {
				return bodyParams;
			}

			if (_.without(Object.keys(bodyParams), 'user', 'username', 'email', 'password', 'code').length > 0) {
				return bodyParams;
			}

			const auth = {
				password,
			};

			if (typeof user === 'string') {
				auth.user = user.includes('@') ? { email: user } : { username: user };
			} else if (username) {
				auth.user = { username };
			} else if (email) {
				auth.user = { email };
			}

			if (auth.user == null) {
				return bodyParams;
			}

			if (auth.password.hashed) {
				auth.password = {
					digest: auth.password,
					algorithm: 'sha-256',
				};
			}

			if (code) {
				return {
					totp: {
						code,
						login: auth,
					},
				};
			}

			return auth;
		};

		const self = this;

		this.addRoute('login', { authRequired: false }, {
			post() {
				const args = loginCompatibility(this.bodyParams);
				const getUserInfo = self.getHelperMethod('getUserInfo');

				const invocation = new DDPCommon.MethodInvocation({
					connection: {
						close() {},
					},
				});

				let auth;
				try {
					auth = DDP._CurrentInvocation.withValue(invocation, () => Meteor.call('login', args));
				} catch (error) {
					let e = error;
					if (error.reason === 'User not found') {
						e = {
							error: 'Unauthorized',
							reason: 'Unauthorized',
						};
					}

					return {
						statusCode: 401,
						body: {
							status: 'error',
							error: e.error,
							message: e.reason || e.message,
						},
					};
				}

				this.user = Meteor.users.findOne({
					_id: auth.id,
				}, {
					fields: getDefaultUserFields(),
				});

				this.userId = this.user._id;

				const response = {
					status: 'success',
					data: {
						userId: this.userId,
						authToken: auth.token,
						me: getUserInfo(this.user),
					},
				};

				const extraData = self._config.onLoggedIn && self._config.onLoggedIn.call(this);

				if (extraData != null) {
					_.extend(response.data, {
						extra: extraData,
					});
				}

				return response;
			},
		});

		const logout = function() {
			// Remove the given auth token from the user's account
			const authToken = this.request.headers['x-auth-token'];
			const hashedToken = Accounts._hashLoginToken(authToken);
			const tokenLocation = self._config.auth.token;
			const index = tokenLocation.lastIndexOf('.');
			const tokenPath = tokenLocation.substring(0, index);
			const tokenFieldName = tokenLocation.substring(index + 1);
			const tokenToRemove = {};
			tokenToRemove[tokenFieldName] = hashedToken;
			const tokenRemovalQuery = {};
			tokenRemovalQuery[tokenPath] = tokenToRemove;

			Meteor.users.update(this.user._id, {
				$pull: tokenRemovalQuery,
			});

			const response = {
				status: 'success',
				data: {
					message: 'You\'ve been logged out!',
				},
			};

			// Call the logout hook with the authenticated user attached
			const extraData = self._config.onLoggedOut && self._config.onLoggedOut.call(this);
			if (extraData != null) {
				_.extend(response.data, {
					extra: extraData,
				});
			}
			return response;
		};

		/*
			Add a logout endpoint to the API
			After the user is logged out, the onLoggedOut hook is called (see Restfully.configure() for
			adding hook).
		*/
		return this.addRoute('logout', {
			authRequired: true,
		}, {
			get() {
				console.warn('Warning: Default logout via GET will be removed in Restivus v1.0. Use POST instead.');
				console.warn('    See https://github.com/kahmali/meteor-restivus/issues/100');
				return logout.call(this);
			},
			post: logout,
		});
	}
}

const getUserAuth = function _getUserAuth(...args) {
	const invalidResults = [undefined, null, false];
	return {
		token: 'services.resume.loginTokens.hashedToken',
		user() {
			if (this.bodyParams && this.bodyParams.payload) {
				this.bodyParams = JSON.parse(this.bodyParams.payload);
			}

			for (let i = 0; i < API.v1.authMethods.length; i++) {
				const method = API.v1.authMethods[i];

				if (typeof method === 'function') {
					const result = method.apply(this, args);
					if (!invalidResults.includes(result)) {
						return result;
					}
				}
			}

			let token;
			if (this.request.headers['x-auth-token']) {
				token = Accounts._hashLoginToken(this.request.headers['x-auth-token']);
			}

			this.token = token;

			return {
				userId: this.request.headers['x-user-id'],
				token,
			};
		},
	};
};

API = {
	helperMethods: new Map(),
	getUserAuth,
	ApiClass: APIClass,
};

const defaultOptionsEndpoint = function _defaultOptionsEndpoint() {
	if (this.request.method === 'OPTIONS' && this.request.headers['access-control-request-method']) {
		if (settings.get('API_Enable_CORS') === true) {
			this.response.writeHead(200, {
				'Access-Control-Allow-Origin': settings.get('API_CORS_Origin'),
				'Access-Control-Allow-Methods': 'GET, POST, PUT, DELETE, HEAD, PATCH',
				'Access-Control-Allow-Headers': 'Origin, X-Requested-With, Content-Type, Accept, X-User-Id, X-Auth-Token, x-visitor-token',
			});
		} else {
			this.response.writeHead(405);
			this.response.write('CORS not enabled. Go to "Admin > General > REST Api" to enable it.');
		}
	} else {
		this.response.writeHead(404);
	}
	this.done();
};

const createApi = function _createApi(_api, options = {}) {
	_api = _api || new APIClass(Object.assign({
		apiPath: 'api/',
		useDefaultAuth: true,
		prettyJson: process.env.NODE_ENV === 'development',
		defaultOptionsEndpoint,
		auth: getUserAuth(),
	}, options));

	delete _api._config.defaultHeaders['Access-Control-Allow-Origin'];
	delete _api._config.defaultHeaders['Access-Control-Allow-Headers'];
	delete _api._config.defaultHeaders.Vary;

	if (settings.get('API_Enable_CORS')) {
		const origin = settings.get('API_CORS_Origin');

		if (origin) {
			_api._config.defaultHeaders['Access-Control-Allow-Origin'] = origin;

			if (origin !== '*') {
				_api._config.defaultHeaders.Vary = 'Origin';
			}
		}

		_api._config.defaultHeaders['Access-Control-Allow-Headers'] = 'Origin, X-Requested-With, Content-Type, Accept, X-User-Id, X-Auth-Token';
	}

	return _api;
};

const createApis = function _createApis() {
	API.v1 = createApi(API.v1, {
		version: 'v1',
	});

	API.default = createApi(API.default);
};

// also create the API immediately
createApis();

// register the API to be re-created once the CORS-setting changes.
settings.get(/^(API_Enable_CORS|API_CORS_Origin)$/, () => {
	createApis();
});

settings.get('Accounts_CustomFields', (key, value) => {
	if (!value) {
		return API.v1.setLimitedCustomFields([]);
	}
	try {
		const customFields = JSON.parse(value);
		const nonPublicCustomFields = Object.keys(customFields).filter((customFieldKey) => customFields[customFieldKey].public !== true);
		API.v1.setLimitedCustomFields(nonPublicCustomFields);
	} catch (error) {
		console.warn('Invalid Custom Fields', error);
	}
});

settings.get('API_Enable_Rate_Limiter_Limit_Time_Default', (key, value) => {
	defaultRateLimiterOptions.intervalTimeInMS = value;
	API.v1.reloadRoutesToRefreshRateLimiter();
});

settings.get('API_Enable_Rate_Limiter_Limit_Calls_Default', (key, value) => {
	defaultRateLimiterOptions.numRequestsAllowed = value;
	API.v1.reloadRoutesToRefreshRateLimiter();
});<|MERGE_RESOLUTION|>--- conflicted
+++ resolved
@@ -349,11 +349,7 @@
 							'error-unauthorized': 'unauthorized',
 						}[e.error] || 'failure';
 
-<<<<<<< HEAD
-						result = API.v1[apiMethod](e.message, e.error, process.env.NODE_ENV === 'development' ? e.stack : undefined);
-=======
-						result = API.v1[apiMethod](typeof e === 'string' ? e : e.message, e.error);
->>>>>>> 490bc965
+						result = API.v1[apiMethod](typeof e === 'string' ? e : e.message, e.error, process.env.NODE_ENV === 'development' && e.stack ? e.stack : undefined);
 					} finally {
 						delete Accounts._accountData[connection.id];
 					}
