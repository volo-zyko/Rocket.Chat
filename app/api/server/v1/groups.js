--- conflicted
+++ resolved
@@ -4,10 +4,6 @@
 import { Subscriptions, Rooms, Messages, Uploads, Integrations, Users } from '../../../models/server';
 import { hasPermission, canAccessRoom } from '../../../authorization/server';
 import { normalizeMessagesForUser } from '../../../utils/server/lib/normalizeMessagesForUser';
-<<<<<<< HEAD
-
-=======
->>>>>>> 57204d21
 import { API } from '../api';
 
 // Returns the private group subscription IF found otherwise it will return the failure of why it didn't. Check the `statusCode` property
