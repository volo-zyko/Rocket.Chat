import { Meteor } from 'meteor/meteor';
import { Match, check } from 'meteor/check';
import { TAPi18n } from 'meteor/rocketchat:tap-i18n';
import _ from 'underscore';
import Busboy from 'busboy';

import { Users, Subscriptions } from '../../../models/server';
import { hasPermission } from '../../../authorization';
import { settings } from '../../../settings';
import { getURL } from '../../../utils';
import {
	validateCustomFields,
	saveUser,
	saveCustomFieldsWithoutValidation,
	checkUsernameAvailability,
	setUserAvatar,
	saveCustomFields,
} from '../../../lib';
import { getFullUserDataByIdOrUsername } from '../../../lib/server/functions/getFullUserData';
import { API } from '../api';
import { setStatusText } from '../../../lib/server';
import { findUsersToAutocomplete } from '../lib/users';
import { getUserForCheck, emailCheck } from '../../../2fa/server/code';

API.v1.addRoute('users.create', { authRequired: true }, {
	post() {
		check(this.bodyParams, {
			email: String,
			name: String,
			password: String,
			username: String,
			active: Match.Maybe(Boolean),
			roles: Match.Maybe(Array),
			joinDefaultChannels: Match.Maybe(Boolean),
			requirePasswordChange: Match.Maybe(Boolean),
			setRandomPassword: Match.Maybe(Boolean),
			sendWelcomeEmail: Match.Maybe(Boolean),
			verified: Match.Maybe(Boolean),
			customFields: Match.Maybe(Object),
		});

		// New change made by pull request #5152
		if (typeof this.bodyParams.joinDefaultChannels === 'undefined') {
			this.bodyParams.joinDefaultChannels = true;
		}

		if (this.bodyParams.customFields) {
			validateCustomFields(this.bodyParams.customFields);
		}

		const newUserId = saveUser(this.userId, this.bodyParams);

		if (this.bodyParams.customFields) {
			saveCustomFieldsWithoutValidation(newUserId, this.bodyParams.customFields);
		}


		if (typeof this.bodyParams.active !== 'undefined') {
			Meteor.runAsUser(this.userId, () => {
				Meteor.call('setUserActiveStatus', newUserId, this.bodyParams.active);
			});
		}

		const { fields } = this.parseJsonQuery();

		return API.v1.success({ user: Users.findOneById(newUserId, { fields }) });
	},
});

API.v1.addRoute('users.delete', { authRequired: true }, {
	post() {
		if (!hasPermission(this.userId, 'delete-user')) {
			return API.v1.unauthorized();
		}

		const user = this.getUserFromParams();

		Meteor.runAsUser(this.userId, () => {
			Meteor.call('deleteUser', user._id);
		});

		return API.v1.success();
	},
});

API.v1.addRoute('users.deleteOwnAccount', { authRequired: true }, {
	post() {
		const { password } = this.bodyParams;
		if (!password) {
			return API.v1.failure('Body parameter "password" is required.');
		}
		if (!settings.get('Accounts_AllowDeleteOwnAccount')) {
			throw new Meteor.Error('error-not-allowed', 'Not allowed');
		}

		Meteor.runAsUser(this.userId, () => {
			Meteor.call('deleteUserOwnAccount', password);
		});

		return API.v1.success();
	},
});

API.v1.addRoute('users.getAvatar', { authRequired: false }, {
	get() {
		const user = this.getUserFromParams();

		const url = getURL(`/avatar/${ user.username }`, { cdn: false, full: true });
		this.response.setHeader('Location', url);

		return {
			statusCode: 307,
			body: url,
		};
	},
});

API.v1.addRoute('users.setActiveStatus', { authRequired: true }, {
	post() {
		check(this.bodyParams, {
			userId: String,
			activeStatus: Boolean,
		});

		if (!hasPermission(this.userId, 'edit-other-user-active-status')) {
			return API.v1.unauthorized();
		}

		Meteor.runAsUser(this.userId, () => {
			Meteor.call('setUserActiveStatus', this.bodyParams.userId, this.bodyParams.activeStatus);
		});
		return API.v1.success({ user: Users.findOneById(this.bodyParams.userId, { fields: { active: 1 } }) });
	},
});

API.v1.addRoute('users.deactivateIdle', { authRequired: true }, {
	post() {
		check(this.bodyParams, {
			daysIdle: Match.Integer,
			role: Match.Optional(String),
		});

		if (!hasPermission(this.userId, 'edit-other-user-active-status')) {
			return API.v1.unauthorized();
		}

		const { daysIdle, role = 'user' } = this.bodyParams;

		const lastLoggedIn = new Date();
		lastLoggedIn.setDate(lastLoggedIn.getDate() - daysIdle);

		const count = Users.setActiveNotLoggedInAfterWithRole(lastLoggedIn, role, false);

		return API.v1.success({
			count,
		});
	},
});

API.v1.addRoute('users.getPresence', { authRequired: true }, {
	get() {
		if (this.isUserFromParams()) {
			const user = Users.findOneById(this.userId);
			return API.v1.success({
				presence: user.status,
				connectionStatus: user.statusConnection,
				lastLogin: user.lastLogin,
			});
		}

		const user = this.getUserFromParams();

		return API.v1.success({
			presence: user.status,
		});
	},
});

API.v1.addRoute('users.info', { authRequired: true }, {
	get() {
		const { username, userId } = this.requestParams();
		const { fields } = this.parseJsonQuery();

		const user = getFullUserDataByIdOrUsername({ userId: this.userId, filterId: userId, filterUsername: username });

		if (!user) {
			return API.v1.failure('User not found.');
		}
<<<<<<< HEAD

		const [user] = result.fetch();
=======
>>>>>>> da41b61d
		const myself = user._id === this.userId;
		if (fields.userRooms === 1 && (myself || hasPermission(this.userId, 'view-other-user-channels'))) {
			user.rooms = Promise.await(Subscriptions.findByUserIdWithUnreadMessagesCount(user._id, {
				fields: {
					rid: 1,
					bio: 1,
					name: 1,
					t: 1,
					roles: 1,
					ls: 1,
				},
				sort: {
					t: 1,
					name: 1,
				},
			}));
		}

		return API.v1.success({
			user,
		});
	},
});

API.v1.addRoute('users.list', { authRequired: true }, {
	get() {
		if (!hasPermission(this.userId, 'view-d-room')) {
			return API.v1.unauthorized();
		}

		const { offset, count } = this.getPaginationItems();
		const { sort, fields, query } = this.parseJsonQuery();

		const users = Users.find(query, {
			sort: sort || { username: 1 },
			skip: offset,
			limit: count,
			fields,
		}).fetch();

		return API.v1.success({
			users,
			count: users.length,
			offset,
			total: Users.find(query).count(),
		});
	},
});

API.v1.addRoute('users.register', { authRequired: false }, {
	post() {
		if (this.userId) {
			return API.v1.failure('Logged in users can not register again.');
		}

		// We set their username here, so require it
		// The `registerUser` checks for the other requirements
		check(this.bodyParams, Match.ObjectIncluding({
			username: String,
		}));

		if (!checkUsernameAvailability(this.bodyParams.username)) {
			return API.v1.failure('Username is already in use');
		}

		// Register the user
		const userId = Meteor.call('registerUser', this.bodyParams);

		// Now set their username
		Meteor.runAsUser(userId, () => Meteor.call('setUsername', this.bodyParams.username));
		const { fields } = this.parseJsonQuery();

		return API.v1.success({ user: Users.findOneById(userId, { fields }) });
	},
});

API.v1.addRoute('users.resetAvatar', { authRequired: true }, {
	post() {
		const user = this.getUserFromParams();

		if (user._id === this.userId) {
			Meteor.runAsUser(this.userId, () => Meteor.call('resetAvatar'));
		} else if (hasPermission(this.userId, 'edit-other-user-info')) {
			Meteor.runAsUser(user._id, () => Meteor.call('resetAvatar'));
		} else {
			return API.v1.unauthorized();
		}

		return API.v1.success();
	},
});

API.v1.addRoute('users.setAvatar', { authRequired: true }, {
	post() {
		check(this.bodyParams, Match.ObjectIncluding({
			avatarUrl: Match.Maybe(String),
			userId: Match.Maybe(String),
			username: Match.Maybe(String),
		}));

		if (!settings.get('Accounts_AllowUserAvatarChange')) {
			throw new Meteor.Error('error-not-allowed', 'Change avatar is not allowed', {
				method: 'users.setAvatar',
			});
		}

		let user;
		if (this.isUserFromParams()) {
			user = Meteor.users.findOne(this.userId);
		} else if (hasPermission(this.userId, 'edit-other-user-avatar')) {
			user = this.getUserFromParams();
		} else {
			return API.v1.unauthorized();
		}

		Meteor.runAsUser(user._id, () => {
			if (this.bodyParams.avatarUrl) {
				setUserAvatar(user, this.bodyParams.avatarUrl, '', 'url');
			} else {
				const busboy = new Busboy({ headers: this.request.headers });
				const fields = {};
				const getUserFromFormData = (fields) => {
					if (fields.userId) {
						return Users.findOneById(fields.userId, { _id: 1 });
					}
					if (fields.username) {
						return Users.findOneByUsernameIgnoringCase(fields.username, { _id: 1 });
					}
				};

				Meteor.wrapAsync((callback) => {
					busboy.on('file', Meteor.bindEnvironment((fieldname, file, filename, encoding, mimetype) => {
						if (fieldname !== 'image') {
							return callback(new Meteor.Error('invalid-field'));
						}
						const imageData = [];
						file.on('data', Meteor.bindEnvironment((data) => {
							imageData.push(data);
						}));

						file.on('end', Meteor.bindEnvironment(() => {
							const sentTheUserByFormData = fields.userId || fields.username;
							if (sentTheUserByFormData) {
								user = getUserFromFormData(fields);
								if (!user) {
									return callback(new Meteor.Error('error-invalid-user', 'The optional "userId" or "username" param provided does not match any users'));
								}
								const isAnotherUser = this.userId !== user._id;
								if (isAnotherUser && !hasPermission(this.userId, 'edit-other-user-info')) {
									return callback(new Meteor.Error('error-not-allowed', 'Not allowed'));
								}
							}
							setUserAvatar(user, Buffer.concat(imageData), mimetype, 'rest');
							callback();
						}));
					}));
					busboy.on('field', (fieldname, val) => {
						fields[fieldname] = val;
					});
					this.request.pipe(busboy);
				})();
			}
		});

		return API.v1.success();
	},
});

API.v1.addRoute('users.getStatus', { authRequired: true }, {
	get() {
		if (this.isUserFromParams()) {
			const user = Users.findOneById(this.userId);
			return API.v1.success({
				_id: user._id,
				message: user.statusText,
				connectionStatus: user.statusConnection,
				status: user.status,
			});
		}

		const user = this.getUserFromParams();

		return API.v1.success({
			_id: user._id,
			message: user.statusText,
			status: user.status,
		});
	},
});

API.v1.addRoute('users.setStatus', { authRequired: true }, {
	post() {
		check(this.bodyParams, Match.ObjectIncluding({
			status: Match.Maybe(String),
			message: Match.Maybe(String),
		}));

		if (!settings.get('Accounts_AllowUserStatusMessageChange')) {
			throw new Meteor.Error('error-not-allowed', 'Change status is not allowed', {
				method: 'users.setStatus',
			});
		}

		let user;
		if (this.isUserFromParams()) {
			user = Meteor.users.findOne(this.userId);
		} else if (hasPermission(this.userId, 'edit-other-user-info')) {
			user = this.getUserFromParams();
		} else {
			return API.v1.unauthorized();
		}

		Meteor.runAsUser(user._id, () => {
			if (this.bodyParams.message || this.bodyParams.message === '') {
				setStatusText(user._id, this.bodyParams.message);
			}
			if (this.bodyParams.status) {
				const validStatus = ['online', 'away', 'offline', 'busy'];
				if (validStatus.includes(this.bodyParams.status)) {
					Meteor.users.update(user._id, {
						$set: {
							status: this.bodyParams.status,
							statusDefault: this.bodyParams.status,
						},
					});
				} else {
					throw new Meteor.Error('error-invalid-status', 'Valid status types include online, away, offline, and busy.', {
						method: 'users.setStatus',
					});
				}
			}
		});

		return API.v1.success();
	},
});

API.v1.addRoute('users.update', { authRequired: true, twoFactorRequired: true }, {
	post() {
		check(this.bodyParams, {
			userId: String,
			data: Match.ObjectIncluding({
				email: Match.Maybe(String),
				name: Match.Maybe(String),
				password: Match.Maybe(String),
				username: Match.Maybe(String),
				statusText: Match.Maybe(String),
				active: Match.Maybe(Boolean),
				roles: Match.Maybe(Array),
				joinDefaultChannels: Match.Maybe(Boolean),
				requirePasswordChange: Match.Maybe(Boolean),
				sendWelcomeEmail: Match.Maybe(Boolean),
				verified: Match.Maybe(Boolean),
				customFields: Match.Maybe(Object),
			}),
		});

		const userData = _.extend({ _id: this.bodyParams.userId }, this.bodyParams.data);

		Meteor.runAsUser(this.userId, () => saveUser(this.userId, userData));

		if (this.bodyParams.data.customFields) {
			saveCustomFields(this.bodyParams.userId, this.bodyParams.data.customFields);
		}

		if (typeof this.bodyParams.data.active !== 'undefined') {
			Meteor.runAsUser(this.userId, () => {
				Meteor.call('setUserActiveStatus', this.bodyParams.userId, this.bodyParams.data.active);
			});
		}
		const { fields } = this.parseJsonQuery();

		return API.v1.success({ user: Users.findOneById(this.bodyParams.userId, { fields }) });
	},
});

API.v1.addRoute('users.updateOwnBasicInfo', { authRequired: true }, {
	post() {
		check(this.bodyParams, {
			data: Match.ObjectIncluding({
				email: Match.Maybe(String),
				name: Match.Maybe(String),
				username: Match.Maybe(String),
				statusText: Match.Maybe(String),
				currentPassword: Match.Maybe(String),
				newPassword: Match.Maybe(String),
			}),
			customFields: Match.Maybe(Object),
		});

		const userData = {
			email: this.bodyParams.data.email,
			realname: this.bodyParams.data.name,
			username: this.bodyParams.data.username,
			statusText: this.bodyParams.data.statusText,
			newPassword: this.bodyParams.data.newPassword,
			typedPassword: this.bodyParams.data.currentPassword,
		};

		Meteor.runAsUser(this.userId, () => Meteor.call('saveUserProfile', userData, this.bodyParams.customFields));

		return API.v1.success({ user: Users.findOneById(this.userId, { fields: API.v1.defaultFieldsToExclude }) });
	},
});

API.v1.addRoute('users.createToken', { authRequired: true }, {
	post() {
		const user = this.getUserFromParams();
		let data;
		Meteor.runAsUser(this.userId, () => {
			data = Meteor.call('createToken', user._id);
		});
		return data ? API.v1.success({ data }) : API.v1.unauthorized();
	},
});

API.v1.addRoute('users.getPreferences', { authRequired: true }, {
	get() {
		const user = Users.findOneById(this.userId);
		if (user.settings) {
			const { preferences = {} } = user.settings;
			preferences.language = user.language;

			return API.v1.success({
				preferences,
			});
		}
		return API.v1.failure(TAPi18n.__('Accounts_Default_User_Preferences_not_available').toUpperCase());
	},
});

API.v1.addRoute('users.setPreferences', { authRequired: true }, {
	post() {
		check(this.bodyParams, {
			userId: Match.Maybe(String),
			data: Match.ObjectIncluding({
				newRoomNotification: Match.Maybe(String),
				newMessageNotification: Match.Maybe(String),
				clockMode: Match.Maybe(Number),
				useEmojis: Match.Maybe(Boolean),
				convertAsciiEmoji: Match.Maybe(Boolean),
				saveMobileBandwidth: Match.Maybe(Boolean),
				collapseMediaByDefault: Match.Maybe(Boolean),
				autoImageLoad: Match.Maybe(Boolean),
				emailNotificationMode: Match.Maybe(String),
				unreadAlert: Match.Maybe(Boolean),
				notificationsSoundVolume: Match.Maybe(Number),
				desktopNotifications: Match.Maybe(String),
				mobileNotifications: Match.Maybe(String),
				enableAutoAway: Match.Maybe(Boolean),
				highlights: Match.Maybe(Array),
				desktopNotificationDuration: Match.Maybe(Number),
				desktopNotificationRequireInteraction: Match.Maybe(Boolean),
				messageViewMode: Match.Maybe(Number),
				hideUsernames: Match.Maybe(Boolean),
				hideRoles: Match.Maybe(Boolean),
				hideAvatars: Match.Maybe(Boolean),
				hideFlexTab: Match.Maybe(Boolean),
				sendOnEnter: Match.Maybe(String),
				language: Match.Maybe(String),
				sidebarShowFavorites: Match.Optional(Boolean),
				sidebarShowUnread: Match.Optional(Boolean),
				sidebarSortby: Match.Optional(String),
				sidebarViewMode: Match.Optional(String),
				sidebarHideAvatar: Match.Optional(Boolean),
				sidebarGroupByType: Match.Optional(Boolean),
				sidebarShowDiscussion: Match.Optional(Boolean),
				muteFocusedConversations: Match.Optional(Boolean),
			}),
		});
		if (this.bodyParams.userId && this.bodyParams.userId !== this.userId && !hasPermission(this.userId, 'edit-other-user-info')) {
			throw new Meteor.Error('error-action-not-allowed', 'Editing user is not allowed');
		}
		const userId = this.bodyParams.userId ? this.bodyParams.userId : this.userId;
		if (!Users.findOneById(userId)) {
			throw new Meteor.Error('error-invalid-user', 'The optional "userId" param provided does not match any users');
		}

		Meteor.runAsUser(userId, () => Meteor.call('saveUserPreferences', this.bodyParams.data));
		const user = Users.findOneById(userId, {
			fields: {
				'settings.preferences': 1,
				language: 1,
			},
		});
		return API.v1.success({
			user: {
				_id: user._id,
				settings: {
					preferences: {
						...user.settings.preferences,
						language: user.language,
					},
				},
			},
		});
	},
});

API.v1.addRoute('users.forgotPassword', { authRequired: false }, {
	post() {
		const { email } = this.bodyParams;
		if (!email) {
			return API.v1.failure('The \'email\' param is required');
		}

		const emailSent = Meteor.call('sendForgotPasswordEmail', email);
		if (emailSent) {
			return API.v1.success();
		}
		return API.v1.failure('User not found');
	},
});

API.v1.addRoute('users.getUsernameSuggestion', { authRequired: true }, {
	get() {
		const result = Meteor.runAsUser(this.userId, () => Meteor.call('getUsernameSuggestion'));

		return API.v1.success({ result });
	},
});

API.v1.addRoute('users.generatePersonalAccessToken', { authRequired: true, twoFactorRequired: true }, {
	post() {
		const { tokenName, bypassTwoFactor } = this.bodyParams;
		if (!tokenName) {
			return API.v1.failure('The \'tokenName\' param is required');
		}
		const token = Meteor.runAsUser(this.userId, () => Meteor.call('personalAccessTokens:generateToken', { tokenName, bypassTwoFactor }));

		return API.v1.success({ token });
	},
});

API.v1.addRoute('users.regeneratePersonalAccessToken', { authRequired: true, twoFactorRequired: true }, {
	post() {
		const { tokenName } = this.bodyParams;
		if (!tokenName) {
			return API.v1.failure('The \'tokenName\' param is required');
		}
		const token = Meteor.runAsUser(this.userId, () => Meteor.call('personalAccessTokens:regenerateToken', { tokenName }));

		return API.v1.success({ token });
	},
});

API.v1.addRoute('users.getPersonalAccessTokens', { authRequired: true }, {
	get() {
		if (!hasPermission(this.userId, 'create-personal-access-tokens')) {
			throw new Meteor.Error('not-authorized', 'Not Authorized');
		}
		const loginTokens = Users.getLoginTokensByUserId(this.userId).fetch()[0];
		const getPersonalAccessTokens = () => loginTokens.services.resume.loginTokens
			.filter((loginToken) => loginToken.type && loginToken.type === 'personalAccessToken')
			.map((loginToken) => ({
				name: loginToken.name,
				createdAt: loginToken.createdAt,
				lastTokenPart: loginToken.lastTokenPart,
				bypassTwoFactor: loginToken.bypassTwoFactor,
			}));

		return API.v1.success({
			tokens: loginTokens ? getPersonalAccessTokens() : [],
		});
	},
});

API.v1.addRoute('users.removePersonalAccessToken', { authRequired: true, twoFactorRequired: true }, {
	post() {
		const { tokenName } = this.bodyParams;
		if (!tokenName) {
			return API.v1.failure('The \'tokenName\' param is required');
		}
		Meteor.runAsUser(this.userId, () => Meteor.call('personalAccessTokens:removeToken', {
			tokenName,
		}));

		return API.v1.success();
	},
});

API.v1.addRoute('users.2fa.enableEmail', { authRequired: true }, {
	post() {
		Users.enableEmail2FAByUserId(this.userId);

		return API.v1.success();
	},
});

API.v1.addRoute('users.2fa.disableEmail', { authRequired: true, twoFactorRequired: true, twoFactorOptions: { disableRememberMe: true } }, {
	post() {
		Users.disableEmail2FAByUserId(this.userId);

		return API.v1.success();
	},
});

API.v1.addRoute('users.2fa.sendEmailCode', {
	post() {
		const { emailOrUsername } = this.bodyParams;

		if (!emailOrUsername) {
			throw new Meteor.Error('error-parameter-required', 'emailOrUsername is required');
		}

		const method = emailOrUsername.includes('@') ? 'findOneByEmailAddress' : 'findOneByUsername';
		const userId = this.userId || Users[method](emailOrUsername, { fields: { _id: 1 } })?._id;

		if (!userId) {
			throw new Meteor.Error('error-invalid-user', 'Invalid user');
		}

		return API.v1.success(emailCheck.sendEmailCode(getUserForCheck(userId)));
	},
});

API.v1.addRoute('users.presence', { authRequired: true }, {
	get() {
		const { from, ids } = this.queryParams;

		const options = {
			fields: {
				username: 1,
				name: 1,
				status: 1,
				utcOffset: 1,
				statusText: 1,
			},
		};

		if (ids) {
			return API.v1.success({
				users: Users.findNotOfflineByIds(Array.isArray(ids) ? ids : ids.split(','), options).fetch(),
				full: false,
			});
		}

		if (from) {
			const ts = new Date(from);
			const diff = (Date.now() - ts) / 1000 / 60;

			if (diff < 10) {
				return API.v1.success({
					users: Users.findNotIdUpdatedFrom(this.userId, ts, options).fetch(),
					full: false,
				});
			}
		}

		return API.v1.success({
			users: Users.findUsersNotOffline(options).fetch(),
			full: true,
		});
	},
});

API.v1.addRoute('users.requestDataDownload', { authRequired: true }, {
	get() {
		const { fullExport = false } = this.queryParams;
		const result = Meteor.runAsUser(this.userId, () => Meteor.call('requestDataDownload', { fullExport: fullExport === 'true' }));

		return API.v1.success({
			requested: result.requested,
			exportOperation: result.exportOperation,
		});
	},
});

API.v1.addRoute('users.autocomplete', { authRequired: true }, {
	get() {
		const { selector } = this.queryParams;
		if (!selector) {
			return API.v1.failure('The \'selector\' param is required');
		}

		return API.v1.success(Promise.await(findUsersToAutocomplete({
			uid: this.userId,
			selector: JSON.parse(selector),
		})));
	},
});

API.v1.addRoute('users.removeOtherTokens', { authRequired: true }, {
	post() {
		API.v1.success(Meteor.call('removeOtherTokens'));
	},
});<|MERGE_RESOLUTION|>--- conflicted
+++ resolved
@@ -186,11 +186,6 @@
 		if (!user) {
 			return API.v1.failure('User not found.');
 		}
-<<<<<<< HEAD
-
-		const [user] = result.fetch();
-=======
->>>>>>> da41b61d
 		const myself = user._id === this.userId;
 		if (fields.userRooms === 1 && (myself || hasPermission(this.userId, 'view-other-user-channels'))) {
 			user.rooms = Promise.await(Subscriptions.findByUserIdWithUnreadMessagesCount(user._id, {
