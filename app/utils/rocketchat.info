{
<<<<<<< HEAD
	"version": "3.4.2"
=======
	"version": "3.5.0-rc.4"
>>>>>>> c28599fc
}<|MERGE_RESOLUTION|>--- conflicted
+++ resolved
@@ -1,7 +1,3 @@
 {
-<<<<<<< HEAD
-	"version": "3.4.2"
-=======
 	"version": "3.5.0-rc.4"
->>>>>>> c28599fc
 }