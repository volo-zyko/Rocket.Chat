{
<<<<<<< HEAD
	"version": "3.2.0-develop"
=======
	"version": "3.2.0"
>>>>>>> 9f732f5b
}<|MERGE_RESOLUTION|>--- conflicted
+++ resolved
@@ -1,7 +1,3 @@
 {
-<<<<<<< HEAD
-	"version": "3.2.0-develop"
-=======
 	"version": "3.2.0"
->>>>>>> 9f732f5b
 }