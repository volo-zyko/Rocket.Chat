{
<<<<<<< HEAD
	"version": "1.2.1"
=======
	"version": "1.3.0-rc.4"
>>>>>>> 867fe6c6
}<|MERGE_RESOLUTION|>--- conflicted
+++ resolved
@@ -1,7 +1,3 @@
 {
-<<<<<<< HEAD
-	"version": "1.2.1"
-=======
 	"version": "1.3.0-rc.4"
->>>>>>> 867fe6c6
 }