--- conflicted
+++ resolved
@@ -237,15 +237,9 @@
 		}, {
 			$group: {
 				_id: {
-<<<<<<< HEAD
-					type : '$devices.device.type',
-					name : '$devices.device.name',
-					version : '$devices.device.version',
-=======
 					type: '$devices.device.type',
 					name: '$devices.device.name',
 					version: '$devices.device.version',
->>>>>>> 57204d21
 				},
 				count: {
 					$sum: '$devices.sessions',
@@ -279,15 +273,9 @@
 		}, {
 			$group: {
 				_id: {
-<<<<<<< HEAD
-					type : '$devices.device.type',
-					name : '$devices.device.name',
-					version : '$devices.device.version',
-=======
 					type: '$devices.device.type',
 					name: '$devices.device.name',
 					version: '$devices.device.version',
->>>>>>> 57204d21
 				},
 				count: {
 					$sum: '$devices.sessions',
@@ -322,13 +310,8 @@
 		}, {
 			$group: {
 				_id: {
-<<<<<<< HEAD
-					name : '$devices.device.os.name',
-					version : '$devices.device.os.version',
-=======
 					name: '$devices.device.os.name',
 					version: '$devices.device.os.version',
->>>>>>> 57204d21
 				},
 				count: {
 					$sum: '$devices.sessions',
@@ -364,13 +347,8 @@
 		}, {
 			$group: {
 				_id: {
-<<<<<<< HEAD
-					name : '$devices.device.os.name',
-					version : '$devices.device.os.version',
-=======
 					name: '$devices.device.os.name',
 					version: '$devices.device.os.version',
->>>>>>> 57204d21
 				},
 				count: {
 					$sum: '$devices.sessions',
