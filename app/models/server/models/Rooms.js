import _ from 'underscore';
import s from 'underscore.string';

import { Base } from './_Base';
import Messages from './Messages';
import Subscriptions from './Subscriptions';
import { getValidRoomName } from '../../../utils';

export class Rooms extends Base {
	constructor(...args) {
		super(...args);

		this.tryEnsureIndex({ name: 1 }, { unique: true, sparse: true });
		this.tryEnsureIndex({ default: 1 });
		this.tryEnsureIndex({ featured: 1 });
		this.tryEnsureIndex({ t: 1 });
		this.tryEnsureIndex({ 'u._id': 1 });
		this.tryEnsureIndex({ 'tokenpass.tokens.token': 1 });
		this.tryEnsureIndex({ ts: 1 });
		// discussions
		this.tryEnsureIndex({ prid: 1 }, { sparse: true });
		this.tryEnsureIndex({ fname: 1 }, { sparse: true });
		// field used for DMs only
		this.tryEnsureIndex({ uids: 1 }, { sparse: true });
	}

	findOneByIdOrName(_idOrName, options) {
		const query = {
			$or: [{
				_id: _idOrName,
			}, {
				name: _idOrName,
			}],
		};

		return this.findOne(query, options);
	}


	setJitsiTimeout(_id, time) {
		const query = {
			_id,
		};

		const update = {
			$set: {
				jitsiTimeout: time,
			},
		};

		return this.update(query, update);
	}

	findByTokenpass(tokens) {
		const query = {
			'tokenpass.tokens.token': {
				$in: tokens,
			},
		};

		return this._db.find(query).fetch();
	}

	setTokensById(_id, tokens) {
		const update = {
			$set: {
				'tokenpass.tokens.token': tokens,
			},
		};

		return this.update({ _id }, update);
	}

	findAllTokenChannels() {
		const query = {
			tokenpass: { $exists: true },
		};
		const options = {
			fields: {
				tokenpass: 1,
			},
		};
		return this._db.find(query, options);
	}

	setReactionsInLastMessage(roomId, lastMessage) {
		return this.update({ _id: roomId }, { $set: { 'lastMessage.reactions': lastMessage.reactions } });
	}

	unsetReactionsInLastMessage(roomId) {
		return this.update({ _id: roomId }, { $unset: { lastMessage: { reactions: 1 } } });
	}

	updateLastMessageStar(roomId, userId, starred) {
		let update;
		const query = { _id: roomId };

		if (starred) {
			update = {
				$addToSet: {
					'lastMessage.starred': { _id: userId },
				},
			};
		} else {
			update = {
				$pull: {
					'lastMessage.starred': { _id: userId },
				},
			};
		}

		return this.update(query, update);
	}

	setLastMessageSnippeted(roomId, message, snippetName, snippetedBy, snippeted, snippetedAt) {
		const query =	{ _id: roomId };

		const msg = `\`\`\`${ message.msg }\`\`\``;

		const update = {
			$set: {
				'lastMessage.msg': msg,
				'lastMessage.snippeted': snippeted,
				'lastMessage.snippetedAt': snippetedAt || new Date(),
				'lastMessage.snippetedBy': snippetedBy,
				'lastMessage.snippetName': snippetName,
			},
		};

		return this.update(query, update);
	}

	setLastMessagePinned(roomId, pinnedBy, pinned, pinnedAt) {
		const query = { _id: roomId };

		const update = {
			$set: {
				'lastMessage.pinned': pinned,
				'lastMessage.pinnedAt': pinnedAt || new Date(),
				'lastMessage.pinnedBy': pinnedBy,
			},
		};

		return this.update(query, update);
	}

	setLastMessageAsRead(roomId) {
		return this.update({
			_id: roomId,
		}, {
			$unset: {
				'lastMessage.unread': 1,
			},
		});
	}

	setSentiment(roomId, sentiment) {
		return this.update({ _id: roomId }, { $set: { sentiment } });
	}

	setDescriptionById(_id, description) {
		const query = {
			_id,
		};
		const update = {
			$set: {
				description,
			},
		};
		return this.update(query, update);
	}

	setStreamingOptionsById(_id, streamingOptions) {
		const update = {
			$set: {
				streamingOptions,
			},
		};
		return this.update({ _id }, update);
	}

	setTokenpassById(_id, tokenpass) {
		const update = {
			$set: {
				tokenpass,
			},
		};

		return this.update({ _id }, update);
	}

	setReadOnlyById(_id, readOnly, hasPermission) {
		if (!hasPermission) {
			throw new Error('You must provide "hasPermission" function to be able to call this method');
		}
		const query = {
			_id,
		};
		const update = {
			$set: {
				ro: readOnly,
			},
		};

		return this.update(query, update);
	}

	setAllowReactingWhenReadOnlyById = function(_id, allowReacting) {
		const query = {
			_id,
		};
		const update = {
			$set: {
				reactWhenReadOnly: allowReacting,
			},
		};
		return this.update(query, update);
	}

	setSystemMessagesById = function(_id, systemMessages) {
		const query = {
			_id,
		};
		const update = systemMessages && systemMessages.length > 0 ? {
			$set: {
				sysMes: systemMessages,
			},
		} : {
			$unset: {
				sysMes: '',
			},
		};
		return this.update(query, update);
	}

	setE2eKeyId(_id, e2eKeyId, options) {
		const query = {
			_id,
		};

		const update = {
			$set: {
				e2eKeyId,
			},
		};

		return this.update(query, update, options);
	}

	findOneByImportId(_id, options) {
		const query = { importIds: _id };

		return this.findOne(query, options);
	}

<<<<<<< HEAD
	muteUsernamesByRoomId(_id, usernames) {
		const query = { _id };

		const update = {
			$addToSet: {
				muted: { $each: usernames },
			},
		};

		return this.update(query, update);
=======
	findOneByNonValidatedName(name, options) {
		const room = this.findOneByName(name, options);
		if (room) {
			return room;
		}

		let channelName = s.trim(name);
		try {
			channelName = getValidRoomName(channelName, null, { allowDuplicates: true });
		} catch (e) {
			console.error(e);
		}

		return this.findOneByName(channelName, options);
>>>>>>> cae6aeba
	}

	findOneByName(name, options) {
		const query = { name };

		return this.findOne(query, options);
	}

	findOneByNameAndNotId(name, rid) {
		const query = {
			_id: { $ne: rid },
			name,
		};

		return this.findOne(query);
	}

	findOneByDisplayName(fname, options) {
		const query = { fname };

		return this.findOne(query, options);
	}

	findOneByNameAndType(name, type, options) {
		const query = {
			name,
			t: type,
		};

		return this.findOne(query, options);
	}

	// FIND

	findById(roomId, options) {
		return this.find({ _id: roomId }, options);
	}

	findByIds(roomIds, options) {
		return this.find({ _id: { $in: [].concat(roomIds) } }, options);
	}

	findByType(type, options) {
		const query = { t: type };

		return this.find(query, options);
	}

	findByTypeInIds(type, ids, options) {
		const query = {
			_id: {
				$in: ids,
			},
			t: type,
		};

		return this.find(query, options);
	}

	findByTypes(types, discussion = false, options = {}) {
		const query = {
			t: {
				$in: types,
			},
			prid: { $exists: discussion },
		};
		return this.find(query, options);
	}

	findByUserId(userId, options) {
		const query = { 'u._id': userId };

		return this.find(query, options);
	}

	findBySubscriptionUserId(userId, options) {
		const data = Subscriptions.findByUserId(userId, { fields: { rid: 1 } }).fetch()
			.map((item) => item.rid);

		const query = {
			_id: {
				$in: data,
			},
		};

		return this.find(query, options);
	}

	findBySubscriptionTypeAndUserId(type, userId, options) {
		const data = Subscriptions.findByUserIdAndType(userId, type, { fields: { rid: 1 } }).fetch()
			.map((item) => item.rid);

		const query = {
			t: type,
			_id: {
				$in: data,
			},
		};

		return this.find(query, options);
	}

	findBySubscriptionUserIdUpdatedAfter(userId, _updatedAt, options) {
		const ids = Subscriptions.findByUserId(userId, { fields: { rid: 1 } }).fetch()
			.map((item) => item.rid);

		const query = {
			_id: {
				$in: ids,
			},
			_updatedAt: {
				$gt: _updatedAt,
			},
		};

		return this.find(query, options);
	}

	findByNameContaining(name, discussion = false, options = {}) {
		const nameRegex = new RegExp(s.trim(s.escapeRegExp(name)), 'i');

		const query = {
			prid: { $exists: discussion },
			$or: [
				{ name: nameRegex },
				{
					t: 'd',
					usernames: nameRegex,
				},
			],
		};
		return this.find(query, options);
	}

	findByNameContainingAndTypes(name, types, discussion = false, options = {}) {
		const nameRegex = new RegExp(s.trim(s.escapeRegExp(name)), 'i');

		const query = {
			t: {
				$in: types,
			},
			prid: { $exists: discussion },
			$or: [
				{ name: nameRegex },
				{
					t: 'd',
					usernames: nameRegex,
				},
			],
		};
		return this.find(query, options);
	}

	findByNameAndType(name, type, options) {
		const query = {
			t: type,
			name,
		};

		// do not use cache
		return this._db.find(query, options);
	}

	findByNameOrFNameAndType(name, type, options) {
		const query = {
			t: type,
			$or: [{
				name,
			}, {
				fname: name,
			}],
		};

		// do not use cache
		return this._db.find(query, options);
	}

	findByNameAndTypeNotDefault(name, type, options) {
		const query = {
			t: type,
			name,
			default: {
				$ne: true,
			},
		};

		// do not use cache
		return this._db.find(query, options);
	}

	findByNameAndTypesNotInIds(name, types, ids, options) {
		const query = {
			_id: {
				$ne: ids,
			},
			t: {
				$in: types,
			},
			name,
		};

		// do not use cache
		return this._db.find(query, options);
	}

	findChannelAndPrivateByNameStarting(name, options) {
		const nameRegex = new RegExp(`^${ s.trim(s.escapeRegExp(name)) }`, 'i');

		const query = {
			t: {
				$in: ['c', 'p'],
			},
			name: nameRegex,
		};

		return this.find(query, options);
	}

	findByDefaultAndTypes(defaultValue, types, options) {
		const query = {
			default: defaultValue,
			t: {
				$in: types,
			},
		};

		return this.find(query, options);
	}

	findDirectRoomContainingAllUsernames(usernames, options) {
		const query = {
			t: 'd',
			usernames: { $size: usernames.length, $all: usernames },
			usersCount: usernames.length,
		};

		return this.findOne(query, options);
	}

	findOneDirectRoomContainingAllUserIDs(uid, options) {
		const query = {
			t: 'd',
			uids: { $size: uid.length, $all: uid },
		};

		return this.findOne(query, options);
	}

	findByTypeAndName(type, name, options) {
		const query = {
			name,
			t: type,
		};

		return this.findOne(query, options);
	}

	findByTypeAndNameOrId(type, identifier, options) {
		const query = {
			t: type,
			$or: [
				{ name: identifier },
				{ _id: identifier },
			],
		};

		return this.findOne(query, options);
	}

	findByTypeAndNameContaining(type, name, options) {
		const nameRegex = new RegExp(s.trim(s.escapeRegExp(name)), 'i');

		const query = {
			name: nameRegex,
			t: type,
		};

		return this.find(query, options);
	}

	findByTypeInIdsAndNameContaining(type, ids, name, options) {
		const nameRegex = new RegExp(s.trim(s.escapeRegExp(name)), 'i');

		const query = {
			_id: {
				$in: ids,
			},
			name: nameRegex,
			t: type,
		};

		return this.find(query, options);
	}

	findByTypeAndArchivationState(type, archivationstate, options) {
		const query = { t: type };

		if (archivationstate) {
			query.archived = true;
		} else {
			query.archived = { $ne: true };
		}

		return this.find(query, options);
	}

	findGroupDMsByUids(uids, options) {
		return this.find({
			usersCount: { $gt: 2 },
			uids,
		}, options);
	}

	find1On1ByUserId(userId, options) {
		return this.find({
			uids: userId,
			usersCount: 2,
		}, options);
	}

	// UPDATE
	addImportIds(_id, importIds) {
		importIds = [].concat(importIds);
		const query = { _id };

		const update = {
			$addToSet: {
				importIds: {
					$each: importIds,
				},
			},
		};

		return this.update(query, update);
	}

	archiveById(_id) {
		const query = { _id };

		const update = {
			$set: {
				archived: true,
			},
		};

		return this.update(query, update);
	}

	unarchiveById(_id) {
		const query = { _id };

		const update = {
			$set: {
				archived: false,
			},
		};

		return this.update(query, update);
	}

	setNameById(_id, name, fname) {
		const query = { _id };

		const update = {
			$set: {
				name,
				fname,
			},
		};

		return this.update(query, update);
	}

	setFnameById(_id, fname) {
		const query = { _id };

		const update = {
			$set: {
				fname,
			},
		};

		return this.update(query, update);
	}

	incMsgCountById(_id, inc = 1) {
		const query = { _id };

		const update = {
			$inc: {
				msgs: inc,
			},
		};

		return this.update(query, update);
	}

	incMsgCountAndSetLastMessageById(_id, inc, lastMessageTimestamp, lastMessage) {
		if (inc == null) { inc = 1; }
		const query = { _id };

		const update = {
			$set: {
				lm: lastMessageTimestamp,
			},
			$inc: {
				msgs: inc,
			},
		};

		if (lastMessage) {
			update.$set.lastMessage = lastMessage;
		}

		return this.update(query, update);
	}

	decreaseMessageCountById(_id, count = 1) {
		return this.incMsgCountById(_id, -count);
	}

	incUsersCountById(_id, inc = 1) {
		const query = { _id };

		const update = {
			$inc: {
				usersCount: inc,
			},
		};

		return this.update(query, update);
	}

	incUsersCountNotDMsByIds(ids, inc = 1) {
		const query = {
			_id: {
				$in: ids,
			},
			t: { $ne: 'd' },
		};

		const update = {
			$inc: {
				usersCount: inc,
			},
		};

		return this.update(query, update, { multi: true });
	}

	setLastMessageById(_id, lastMessage) {
		const query = { _id };

		const update = {
			$set: {
				lastMessage,
			},
		};

		return this.update(query, update);
	}

	resetLastMessageById(_id, messageId) {
		const query = { _id };
		const lastMessage = Messages.getLastVisibleMessageSentWithNoTypeByRoomId(_id, messageId);

		const update = lastMessage ? {
			$set: {
				lastMessage,
			},
		} : {
			$unset: {
				lastMessage: 1,
			},
		};

		return this.update(query, update);
	}

	replaceUsername(previousUsername, username) {
		const query = { usernames: previousUsername };

		const update = {
			$set: {
				'usernames.$': username,
			},
		};

		return this.update(query, update, { multi: true });
	}

	replaceMutedUsername(previousUsername, username) {
		const query = { muted: previousUsername };

		const update = {
			$set: {
				'muted.$': username,
			},
		};

		return this.update(query, update, { multi: true });
	}

	replaceUsernameOfUserByUserId(userId, username) {
		const query = { 'u._id': userId };

		const update = {
			$set: {
				'u.username': username,
			},
		};

		return this.update(query, update, { multi: true });
	}

	setJoinCodeById(_id, joinCode) {
		let update;
		const query = { _id };

		if ((joinCode != null ? joinCode.trim() : undefined) !== '') {
			update = {
				$set: {
					joinCodeRequired: true,
					joinCode,
				},
			};
		} else {
			update = {
				$set: {
					joinCodeRequired: false,
				},
				$unset: {
					joinCode: 1,
				},
			};
		}

		return this.update(query, update);
	}

	setUserById(_id, user) {
		const query = { _id };

		const update = {
			$set: {
				u: {
					_id: user._id,
					username: user.username,
				},
			},
		};

		return this.update(query, update);
	}

	setTypeById(_id, type) {
		const query = { _id };
		const update = {
			$set: {
				t: type,
			},
		};
		if (type === 'p') {
			update.$unset = { default: '' };
		}

		return this.update(query, update);
	}

	setTopicById(_id, topic) {
		const query = { _id };

		const update = {
			$set: {
				topic,
			},
		};

		return this.update(query, update);
	}

	setAnnouncementById(_id, announcement, announcementDetails) {
		const query = { _id };

		const update = {
			$set: {
				announcement,
				announcementDetails,
			},
		};

		return this.update(query, update);
	}

	setCustomFieldsById(_id, customFields) {
		const query = { _id };

		const update = {
			$set: {
				customFields,
			},
		};

		return this.update(query, update);
	}

	muteUsernameByRoomId(_id, username) {
		const query = { _id };

		const update = {
			$addToSet: {
				muted: username,
			},
			$pull: {
				unmuted: username,
			},
		};

		return this.update(query, update);
	}

	unmuteUsernameByRoomId(_id, username) {
		const query = { _id };

		const update = {
			$pull: {
				muted: username,
			},
			$addToSet: {
				unmuted: username,
			},
		};

		return this.update(query, update);
	}

	saveFeaturedById(_id, featured) {
		const query = { _id };
		const set = ['true', true].includes(featured);

		const update = {
			[set ? '$set' : '$unset']: {
				featured: true,
			},
		};

		return this.update(query, update);
	}

	saveDefaultById(_id, defaultValue) {
		const query = { _id };

		const update = {
			$set: {
				default: defaultValue,
			},
		};

		return this.update(query, update);
	}

	saveFavoriteById(_id, favorite, defaultValue) {
		const query = { _id };

		const update = {
			...favorite && defaultValue && { $set: { favorite } },
			...(!favorite || !defaultValue) && { $unset: {	favorite: 1 } },
		};

		return this.update(query, update);
	}

	saveRetentionEnabledById(_id, value) {
		const query = { _id };

		const update = {};

		if (value == null) {
			update.$unset = { 'retention.enabled': true };
		} else {
			update.$set = { 'retention.enabled': !!value };
		}

		return this.update(query, update);
	}

	saveRetentionMaxAgeById(_id, value) {
		const query = { _id };

		value = Number(value);
		if (!value) {
			value = 30;
		}

		const update = {
			$set: {
				'retention.maxAge': value,
			},
		};

		return this.update(query, update);
	}

	saveRetentionExcludePinnedById(_id, value) {
		const query = { _id };

		const update = {
			$set: {
				'retention.excludePinned': value === true,
			},
		};

		return this.update(query, update);
	}

	saveRetentionFilesOnlyById(_id, value) {
		const query = { _id };

		const update = {
			$set: {
				'retention.filesOnly': value === true,
			},
		};

		return this.update(query, update);
	}

	saveRetentionOverrideGlobalById(_id, value) {
		const query = { _id };

		const update = {
			$set: {
				'retention.overrideGlobal': value === true,
			},
		};

		return this.update(query, update);
	}

	saveEncryptedById(_id, value) {
		const query = { _id };

		const update = {
			$set: {
				encrypted: value === true,
			},
		};

		return this.update(query, update);
	}

	updateGroupDMsRemovingUsernamesByUsername(username) {
		const query = {
			t: 'd',
			usernames: username,
			usersCount: { $gt: 2 },
		};

		const update = {
			$pull: {
				usernames: username,
			},
		};

		return this.update(query, update, { multi: true });
	}

	// INSERT
	createWithTypeNameUserAndUsernames(type, name, fname, user, usernames, extraData) {
		const room = {
			name,
			fname,
			t: type,
			usernames,
			msgs: 0,
			usersCount: 0,
			u: {
				_id: user._id,
				username: user.username,
			},
		};

		_.extend(room, extraData);

		room._id = this.insert(room);
		return room;
	}

	createWithIdTypeAndName(_id, type, name, extraData) {
		const room = {
			_id,
			ts: new Date(),
			t: type,
			name,
			usernames: [],
			msgs: 0,
			usersCount: 0,
		};

		_.extend(room, extraData);

		this.insert(room);
		return room;
	}

	createWithFullRoomData(room) {
		delete room._id;

		room._id = this.insert(room);
		return room;
	}

	// REMOVE
	removeById(_id) {
		const query = { _id };

		return this.remove(query);
	}

	removeByIds(ids) {
		return this.remove({ _id: { $in: ids } });
	}

	removeDirectRoomContainingUsername(username) {
		const query = {
			t: 'd',
			usernames: username,
			usersCount: { $lte: 2 },
		};

		return this.remove(query);
	}

	// ############################
	// Discussion
	findDiscussionParentByNameStarting(name, options) {
		const nameRegex = new RegExp(`^${ s.trim(s.escapeRegExp(name)) }`, 'i');

		const query = {
			t: {
				$in: ['c'],
			},
			name: nameRegex,
			archived: { $ne: true },
			prid: {
				$exists: false,
			},
		};

		return this.find(query, options);
	}

	setLinkMessageById(_id, linkMessageId) {
		const query = { _id };

		const update = {
			$set: {
				linkMessageId,
			},
		};

		return this.update(query, update);
	}

	countDiscussions() {
		return this.find({ prid: { $exists: true } }).count();
	}
}

export default new Rooms('room', true);<|MERGE_RESOLUTION|>--- conflicted
+++ resolved
@@ -253,7 +253,6 @@
 		return this.findOne(query, options);
 	}
 
-<<<<<<< HEAD
 	muteUsernamesByRoomId(_id, usernames) {
 		const query = { _id };
 
@@ -264,7 +263,8 @@
 		};
 
 		return this.update(query, update);
-=======
+  }
+
 	findOneByNonValidatedName(name, options) {
 		const room = this.findOneByName(name, options);
 		if (room) {
@@ -279,7 +279,6 @@
 		}
 
 		return this.findOneByName(channelName, options);
->>>>>>> cae6aeba
 	}
 
 	findOneByName(name, options) {
