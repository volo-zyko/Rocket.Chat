import { BaseRaw } from './BaseRaw';

export class SubscriptionsRaw extends BaseRaw {
	// count
	countByRoomId(roomId) {
		const query = {
			rid: roomId,
		};

		return this.col.count(query);
	}

	countByUserId(userId) {
		const query = {
			'u._id': userId,
		};

		return this.col.count(query);
	}

	// find
	findOneByRoomIdAndUserId(rid, uid, options) {
		const query = {
			rid,
			'u._id': uid,
		};

		return this.col.findOne(query, options);
	}

<<<<<<< HEAD
	findByRoomId(roomId, options) {
		const query = {
			rid: roomId,
		};

		return this.col.find(query, options);
	}

	findByUserId(userId, options) {
		const query = {
			'u._id': userId,
		};

		return this.col.find(query, options);
=======
	countByRoomIdAndUserId(rid, uid) {
		const query = {
			rid,
			'u._id': uid,
		};

		const cursor = this.col.find(query);

		return cursor.count();
>>>>>>> ca3a41b5
	}

	isUserInRole(uid, roleName, rid) {
		if (rid == null) {
			return;
		}

		const query = {
			'u._id': uid,
			rid,
			roles: roleName,
		};

		return this.findOne(query, { fields: { roles: 1 } });
	}
}<|MERGE_RESOLUTION|>--- conflicted
+++ resolved
@@ -18,17 +18,27 @@
 		return this.col.count(query);
 	}
 
+	countByRoomIdAndUserId(roomId, userId) {
+		const query = {
+			rid: roomId,
+			'u._id': userId,
+		};
+
+		const cursor = this.col.find(query);
+
+		return cursor.count();
+	}
+
 	// find
-	findOneByRoomIdAndUserId(rid, uid, options) {
+	findOneByRoomIdAndUserId(roomId, userId, options) {
 		const query = {
-			rid,
-			'u._id': uid,
+			rid: roomId,
+			'u._id': userId,
 		};
 
 		return this.col.findOne(query, options);
 	}
 
-<<<<<<< HEAD
 	findByRoomId(roomId, options) {
 		const query = {
 			rid: roomId,
@@ -43,17 +53,6 @@
 		};
 
 		return this.col.find(query, options);
-=======
-	countByRoomIdAndUserId(rid, uid) {
-		const query = {
-			rid,
-			'u._id': uid,
-		};
-
-		const cursor = this.col.find(query);
-
-		return cursor.count();
->>>>>>> ca3a41b5
 	}
 
 	isUserInRole(uid, roleName, rid) {
