import _ from 'underscore';
import { Meteor } from 'meteor/meteor';
import { Template } from 'meteor/templating';
import { Tracker } from 'meteor/tracker';

import { ansispan } from '../ansispan';
import { stdout } from '../viewLogs';
import { readMessage } from '../../../ui-utils';
import { hasAllPermission } from '../../../authorization';
import { SideNav } from '../../../ui-utils/client';
import './viewLogs.html';
import './viewLogs.css';

Template.viewLogs.onCreated(function() {
	this.subscribe('stdout');
	this.atBottom = true;
});

Template.viewLogs.helpers({
	hasPermission() {
		return hasAllPermission('view-logs');
	},
	logs() {
		return stdout.find({}, { sort: { ts: 1 } });
	},
	ansispan,
});

Template.viewLogs.events({
	'click .new-logs'(event, instance) {
		instance.atBottom = true;
		instance.sendToBottomIfNecessary();
	},
});

Template.viewLogs.onRendered(function() {
	Tracker.afterFlush(() => {
		SideNav.setFlex('adminFlex');
		SideNav.openFlex();
	});

	const wrapper = this.find('.js-terminal');
	const newLogs = this.find('.js-new-logs');

	this.isAtBottom = (scrollThreshold) => {
		if (scrollThreshold == null) {
			scrollThreshold = 0;
		}
		if (wrapper.scrollTop + scrollThreshold >= wrapper.scrollHeight - wrapper.clientHeight) {
			newLogs.className = 'new-logs not';
			return true;
		}
		return false;
	};

	this.sendToBottom = () => {
		wrapper.scrollTop = wrapper.scrollHeight - wrapper.clientHeight;
		newLogs.className = 'new-logs not';
	};

	this.checkIfScrollIsAtBottom = () => {
		this.atBottom = this.isAtBottom(100);
		readMessage.enable();
		readMessage.read();
	};

	this.sendToBottomIfNecessary = () => {
		if (this.atBottom === true && this.isAtBottom() !== true) {
<<<<<<< HEAD
			return this.sendToBottom();
		} else if (this.atBottom === false) {
			return newLogs.className = 'new-logs';
=======
			this.sendToBottom();
		} else if (this.atBottom === false) {
			newLogs.className = 'new-logs';
>>>>>>> 57204d21
		}
	};

	this.sendToBottomIfNecessaryDebounced = _.debounce(this.sendToBottomIfNecessary, 10);
	this.sendToBottomIfNecessary();

	if (window.MutationObserver) {
		const observer = new MutationObserver((mutations) => {
			mutations.forEach(() => this.sendToBottomIfNecessaryDebounced());
		});
		observer.observe(wrapper, { childList: true });
	} else {
		wrapper.addEventListener('DOMSubtreeModified', () => this.sendToBottomIfNecessaryDebounced());
	}

	this.onWindowResize = () => {
		Meteor.defer(() => this.sendToBottomIfNecessaryDebounced());
	};
	window.addEventListener('resize', this.onWindowResize);

	wrapper.addEventListener('mousewheel', () => {
		this.atBottom = false;
		Meteor.defer(() => this.checkIfScrollIsAtBottom());
	});

	wrapper.addEventListener('wheel', () => {
		this.atBottom = false;
		Meteor.defer(() => this.checkIfScrollIsAtBottom());
	});

	wrapper.addEventListener('touchstart', () => {
		this.atBottom = false;
	});

	wrapper.addEventListener('touchend', () => {
		Meteor.defer(() => this.checkIfScrollIsAtBottom());
	});

	wrapper.addEventListener('scroll', () => {
		this.atBottom = false;
		Meteor.defer(() => this.checkIfScrollIsAtBottom());
	});
});<|MERGE_RESOLUTION|>--- conflicted
+++ resolved
@@ -66,15 +66,9 @@
 
 	this.sendToBottomIfNecessary = () => {
 		if (this.atBottom === true && this.isAtBottom() !== true) {
-<<<<<<< HEAD
-			return this.sendToBottom();
-		} else if (this.atBottom === false) {
-			return newLogs.className = 'new-logs';
-=======
 			this.sendToBottom();
 		} else if (this.atBottom === false) {
 			newLogs.className = 'new-logs';
->>>>>>> 57204d21
 		}
 	};
 
